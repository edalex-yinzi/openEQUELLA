/*
 * Licensed to The Apereo Foundation under one or more contributor license
 * agreements. See the NOTICE file distributed with this work for additional
 * information regarding copyright ownership.
 *
 * The Apereo Foundation licenses this file to you under the Apache License,
 * Version 2.0, (the "License"); you may not use this file except in compliance
 * with the License. You may obtain a copy of the License at:
 *
 *     http://www.apache.org/licenses/LICENSE-2.0
 *
 * Unless required by applicable law or agreed to in writing, software
 * distributed under the License is distributed on an "AS IS" BASIS,
 * WITHOUT WARRANTIES OR CONDITIONS OF ANY KIND, either express or implied.
 * See the License for the specific language governing permissions and
 * limitations under the License.
 */
export * as Acl from './Acl';
export * as AdvancedSearch from './AdvancedSearch';
export * as Auth from './Auth';
export * as Collection from './Collection';
export * as Common from './Common';
export * as Drm from './Drm';
export * as Errors from './Errors';
export * as Favourite from './Favourite';
export * as Heartbeat from './Heartbeat';
export * as LegacyContent from './LegacyContent';
export * as MimeType from './MimeType';
export * as RemoteSearch from './RemoteSearch';
export * as Schema from './Schema';
export * as Search from './Search';
export * as SearchFacets from './SearchFacets';
export * as SearchSettings from './SearchSettings';
export * as Security from './Security';
export * as Settings from './Settings';
<<<<<<< HEAD
export * as Taxonomy from './Taxonomy';
export * as Tokenisation from './Tokenisation';
=======
export * as Theme from './Theme';
>>>>>>> b93207e6
export * as UserQuery from './UserQuery';
export * as Utils from './Utils';
export * as WizardCommonTypes from './WizardCommonTypes';
export * as WizardControl from './WizardControl';<|MERGE_RESOLUTION|>--- conflicted
+++ resolved
@@ -33,12 +33,9 @@
 export * as SearchSettings from './SearchSettings';
 export * as Security from './Security';
 export * as Settings from './Settings';
-<<<<<<< HEAD
 export * as Taxonomy from './Taxonomy';
 export * as Tokenisation from './Tokenisation';
-=======
 export * as Theme from './Theme';
->>>>>>> b93207e6
 export * as UserQuery from './UserQuery';
 export * as Utils from './Utils';
 export * as WizardCommonTypes from './WizardCommonTypes';
