--- conflicted
+++ resolved
@@ -41,9 +41,8 @@
  */
 export const GET = <T>(
   path: string,
-<<<<<<< HEAD
   validator: (data: unknown) => data is T,
-  queryParams?: Parameters<typeof stringify>[0],
+  queryParams?: Parameters<typeof stringify>[0], // eslint-disable-line @typescript-eslint/ban-types
   transformer?: (data: unknown) => T
 ): Promise<T> =>
   axios
@@ -57,17 +56,6 @@
         throw new TypeError(
           `Data format mismatch with data received from server, on request to: "${path}"`
         );
-=======
-  validator?: (data: unknown) => boolean,
-  queryParams?: object // eslint-disable-line @typescript-eslint/ban-types
-): Promise<T> =>
-  axios
-    .get<T>(path, { params: queryParams })
-    .then((response: AxiosResponse<T>) => {
-      if (validator && !validator(response.data)) {
-        // If a validator is provided, but it fails to validate the provided data...
-        throw new Error('Data format mismatch with data received from server.');
->>>>>>> 21dde528
       }
 
       return data;
