{
  "name": "@openequella/rest-api-client",
  "version": "2020.2.0-Alpha",
  "license": "Apache-2.0",
  "main": "dist/index.js",
  "module": "dist/index.esm.js",
  "typings": "dist/index.d.ts",
  "files": [
    "dist",
    "src"
  ],
  "engines": {
    "node": ">=10"
  },
  "scripts": {
    "start": "rollup --config --watch",
    "build": "rollup --config",
    "test": "jest --no-cache",
    "lint": "eslint \"src/**/*.{ts,tsx}\" \"test/**/*.{ts,tsx}\"",
    "format": "eslint --fix \"src/**/*.{ts,tsx}\" \"test/**/*.{ts,tsx}\"",
    "prepare": "npm run build"
  },
  "peerDependencies": {},
  "prettier": {
    "printWidth": 80,
    "semi": true,
    "singleQuote": true,
    "trailingComma": "es5"
  },
  "dependencies": {
    "axios": "^0.20.0",
    "axios-cookiejar-support": "^1.0.0",
    "lodash": "^4.17.15",
    "query-string": "^6.12.1",
    "runtypes": "^5.0.1",
    "tough-cookie": "^4.0.0",
    "typescript-is": "^0.16.0"
  },
  "devDependencies": {
    "@types/jest": "26.0.13",
    "@types/tough-cookie": "^4.0.0",
<<<<<<< HEAD
    "@types/lodash": "^4.14.155",
    "@typescript-eslint/eslint-plugin": "3.10.1",
    "@typescript-eslint/parser": "3.10.1",
=======
    "@typescript-eslint/eslint-plugin": "4.1.0",
    "@typescript-eslint/parser": "4.1.0",
>>>>>>> 21dde528
    "core-js": "3.6.5",
    "eslint": "7.9.0",
    "eslint-plugin-jest": "24.0.1",
    "jest": "26.4.2",
    "rollup": "2.26.11",
    "rollup-plugin-typescript2": "0.27.2",
    "ts-jest": "26.3.0",
    "ts-node": "9.0.0",
    "tslib": "2.0.1",
    "ttypescript": "1.5.12",
    "typescript": "4.0.2"
  }
}<|MERGE_RESOLUTION|>--- conflicted
+++ resolved
@@ -39,14 +39,9 @@
   "devDependencies": {
     "@types/jest": "26.0.13",
     "@types/tough-cookie": "^4.0.0",
-<<<<<<< HEAD
     "@types/lodash": "^4.14.155",
-    "@typescript-eslint/eslint-plugin": "3.10.1",
-    "@typescript-eslint/parser": "3.10.1",
-=======
     "@typescript-eslint/eslint-plugin": "4.1.0",
     "@typescript-eslint/parser": "4.1.0",
->>>>>>> 21dde528
     "core-js": "3.6.5",
     "eslint": "7.9.0",
     "eslint-plugin-jest": "24.0.1",
