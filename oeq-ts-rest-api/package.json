{
  "name": "@openequella/rest-api-client",
  "version": "2020.2.0-Alpha",
  "license": "Apache-2.0",
  "main": "dist/index.js",
  "module": "dist/index.esm.js",
  "typings": "dist/index.d.ts",
  "files": [
    "dist",
    "src"
  ],
  "engines": {
    "node": ">=10"
  },
  "scripts": {
    "start": "rollup --config --watch",
    "build": "rollup --config",
    "test": "jest --no-cache",
    "lint": "eslint \"src/**/*.{ts,tsx}\" \"test/**/*.{ts,tsx}\"",
    "format": "eslint --fix \"src/**/*.{ts,tsx}\" \"test/**/*.{ts,tsx}\"",
    "prepare": "npm run build"
  },
  "peerDependencies": {},
  "prettier": {
    "printWidth": 80,
    "semi": true,
    "singleQuote": true,
    "trailingComma": "es5"
  },
  "dependencies": {
    "axios": "^0.20.0",
    "axios-cookiejar-support": "^1.0.0",
    "lodash": "^4.17.15",
    "query-string": "^6.12.1",
    "runtypes": "^5.0.1",
    "tough-cookie": "^4.0.0",
    "typescript-is": "^0.16.0"
  },
  "devDependencies": {
    "@types/jest": "26.0.14",
    "@types/tough-cookie": "^4.0.0",
<<<<<<< HEAD
    "@types/lodash": "^4.14.155",
    "@typescript-eslint/eslint-plugin": "4.2.0",
    "@typescript-eslint/parser": "4.2.0",
=======
    "@typescript-eslint/eslint-plugin": "4.4.1",
    "@typescript-eslint/parser": "4.4.1",
>>>>>>> af828b21
    "core-js": "3.6.5",
    "eslint": "7.11.0",
    "eslint-plugin-jest": "24.1.0",
    "jest": "26.5.3",
    "rollup": "2.29.0",
    "rollup-plugin-typescript2": "0.27.3",
    "ts-jest": "26.4.1",
    "ts-node": "9.0.0",
    "tslib": "2.0.3",
    "ttypescript": "1.5.12",
    "typescript": "4.0.3"
  }
}<|MERGE_RESOLUTION|>--- conflicted
+++ resolved
@@ -39,14 +39,9 @@
   "devDependencies": {
     "@types/jest": "26.0.14",
     "@types/tough-cookie": "^4.0.0",
-<<<<<<< HEAD
     "@types/lodash": "^4.14.155",
-    "@typescript-eslint/eslint-plugin": "4.2.0",
-    "@typescript-eslint/parser": "4.2.0",
-=======
     "@typescript-eslint/eslint-plugin": "4.4.1",
     "@typescript-eslint/parser": "4.4.1",
->>>>>>> af828b21
     "core-js": "3.6.5",
     "eslint": "7.11.0",
     "eslint-plugin-jest": "24.1.0",
