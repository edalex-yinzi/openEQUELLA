--- conflicted
+++ resolved
@@ -228,8 +228,6 @@
       expect(brokenAttachment).toEqual(expectBrokenStatus);
     }
   );
-<<<<<<< HEAD
-=======
 });
 
 describe('search through a POST request', () => {
@@ -255,5 +253,4 @@
     );
     expect(searchResult.available).toBe(6);
   });
->>>>>>> 30fa66cf
 });