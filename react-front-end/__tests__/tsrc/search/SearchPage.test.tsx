/*
 * Licensed to The Apereo Foundation under one or more contributor license
 * agreements. See the NOTICE file distributed with this work for additional
 * information regarding copyright ownership.
 *
 * The Apereo Foundation licenses this file to you under the Apache License,
 * Version 2.0, (the "License"); you may not use this file except in compliance
 * with the License. You may obtain a copy of the License at:
 *
 *     http://www.apache.org/licenses/LICENSE-2.0
 *
 * Unless required by applicable law or agreed to in writing, software
 * distributed under the License is distributed on an "AS IS" BASIS,
 * WITHOUT WARRANTIES OR CONDITIONS OF ANY KIND, either express or implied.
 * See the License for the specific language governing permissions and
 * limitations under the License.
 */
import * as OEQ from "@openequella/rest-api-client";
import "@testing-library/jest-dom/extend-expect";
import {
  act,
  getByLabelText,
  getByText,
  queryByLabelText,
  RenderResult,
  screen,
  waitFor,
} from "@testing-library/react";
import userEvent from "@testing-library/user-event";
import { omit } from "lodash";
import * as CategorySelectorMock from "../../../__mocks__/CategorySelector.mock";
import {
  transformedBasicImageSearchResponse,
  transformedBasicVideoSearchResponse,
} from "../../../__mocks__/GallerySearchModule.mock";
import { getCollectionMap } from "../../../__mocks__/getCollectionsResp";
import { getMimeTypeFilters } from "../../../__mocks__/MimeTypeFilter.mock";
import {
  getEmptySearchResult,
  getSearchResult,
  getSearchResultsCustom,
} from "../../../__mocks__/SearchResult.mock";
import * as UserModuleMock from "../../../__mocks__/UserModule.mock";
import { getCurrentUserMock } from "../../../__mocks__/UserModule.mock";
import type { Collection } from "../../../tsrc/modules/CollectionsModule";
import * as CollectionsModule from "../../../tsrc/modules/CollectionsModule";
import { getGlobalCourseList } from "../../../tsrc/modules/LegacySelectionSessionModule";
import type { SelectedCategories } from "../../../tsrc/modules/SearchFacetsModule";
import * as SearchFacetsModule from "../../../tsrc/modules/SearchFacetsModule";
import * as SearchModule from "../../../tsrc/modules/SearchModule";
import type { SearchOptions } from "../../../tsrc/modules/SearchModule";
import * as SearchSettingsModule from "../../../tsrc/modules/SearchSettingsModule";
import * as SearchPageHelper from "../../../tsrc/search/SearchPageHelper";
import { SearchPageOptions } from "../../../tsrc/search/SearchPageHelper";
import { languageStrings } from "../../../tsrc/util/langstrings";
import { updateMockGetBaseUrl } from "../BaseUrlHelper";
import { queryPaginatorControls } from "../components/SearchPaginationTestHelper";
import { updateMockGlobalCourseList } from "../CourseListHelper";
import { selectOption } from "../MuiTestHelpers";
import { basicRenderData, updateMockGetRenderData } from "../RenderDataHelper";
import {
  clearSelection,
  selectUser,
} from "./components/OwnerSelectTestHelpers";
import {
  addSearchToFavourites,
  getRefineSearchComponent,
  getRefineSearchPanel,
  initialiseEssentialMocks,
  mockCollaborators,
  queryCollectionSelector,
  queryDateRangeSelector,
  queryOwnerSelector,
  querySearchAttachmentsSelector,
  queryStatusSelector,
  renderSearchPage,
  SORTORDER_SELECT_ID,
  waitForSearch,
} from "./SearchPageTestHelper";

// This has some big tests for rendering the Search Page, so we need a longer timeout
jest.setTimeout(10000);

const {
  mockCollections,
  mockConvertParamsToSearchOptions,
  mockCurrentUser,
  mockImageGallerySearch,
  mockListClassification,
  mockListImageGalleryClassifications,
  mockListUsers,
  mockListVideoGalleryClassifications,
  mockMimeTypeFilters,
  mockReadDataFromLocalStorage,
  mockSaveDataToLocalStorage,
  mockSearch,
  mockSearchSettings,
  mockVideoGallerySearch,
} = mockCollaborators();
initialiseEssentialMocks({
  mockCollections,
  mockCurrentUser,
  mockListClassification,
  mockSearchSettings,
});
const searchPromise = mockSearch.mockResolvedValue(getSearchResult);

mockListUsers.mockResolvedValue(UserModuleMock.users);

const defaultSearchPageOptions: SearchPageOptions = {
  ...SearchModule.defaultSearchOptions,
  sortOrder: "rank",
  dateRangeQuickModeEnabled: true,
  mimeTypeFilters: [],
  displayMode: "list",
  includeAttachments: false, // in 'list' displayMode we exclude attachments
};
const defaultCollectionPrivileges = [OEQ.Acl.ACL_SEARCH_COLLECTION];

const getQueryBar = (container: Element): HTMLElement => {
  const queryBar = container.querySelector<HTMLElement>("#searchBar");
  if (!queryBar) {
    throw new Error("Failed to locate the search bar, unable to continue.");
  }

  return queryBar;
};

const changeQuery = async (
  container: Element,
  query: string,
  wildcardMode: boolean = true
) => {
  // We will change the debounced query so use fake timer here.
  jest.useFakeTimers();
  // Change search options now.
  if (!wildcardMode) {
    const wildcardModeSwitch = container.querySelector("#wildcardSearch");
    if (!wildcardModeSwitch) {
      throw new Error("Failed to find the raw mode switch!");
    }
    userEvent.click(wildcardModeSwitch);
  }
  const _queryBar = () => getQueryBar(container);
  userEvent.type(_queryBar(), query);

  act(() => {
    jest.advanceTimersByTime(1000);
  });
  await waitFor(() => {
    expect(_queryBar()).toHaveDisplayValue(query);
  });
};

const clickCategory = (container: HTMLElement, category: string) => {
  userEvent.click(getByText(container, category));
};

const queryMimeTypesSelector = (page: RenderResult) =>
  page.queryByLabelText(
    languageStrings.searchpage.mimeTypeFilterSelector.helperText
  );

describe("Refine search by searching attachments", () => {
  let page: RenderResult;

  beforeEach(async () => {
    page = await renderSearchPage(searchPromise);
  });

  afterEach(() => {
    jest.clearAllMocks();
  });

  const getSearchAttachmentsSelector = (container: Element): HTMLElement =>
    getRefineSearchComponent(container, "SearchAttachmentsSelector");
  const changeOption = (selector: HTMLElement, option: string) =>
    userEvent.click(getByText(selector, option));
  const { yes: yesLabel, no: noLabel } = languageStrings.common.action;

  it("Should default to searching attachments", async () => {
    expect(mockSearch).toHaveBeenLastCalledWith(defaultSearchPageOptions);
  });

  it("Should not search attachments if No is selected", async () => {
    changeOption(getSearchAttachmentsSelector(page.container), noLabel);
    await waitForSearch(searchPromise);
    expect(mockSearch).toHaveBeenLastCalledWith({
      ...defaultSearchPageOptions,
      searchAttachments: false,
    });
  });

  it("Should search attachments if Yes is selected", async () => {
    changeOption(getSearchAttachmentsSelector(page.container), yesLabel);
    await waitForSearch(searchPromise);
    expect(mockSearch).toHaveBeenLastCalledWith(defaultSearchPageOptions);
  });
});

describe("Refine search by status", () => {
  const { live: liveButtonLabel, all: allButtonLabel } =
    languageStrings.searchpage.statusSelector;

  const expectSearchItemsCalledWithStatus = (status: OEQ.Common.ItemStatus[]) =>
    expect(mockSearch).toHaveBeenLastCalledWith({
      ...defaultSearchPageOptions,
      status: status,
    });

  const getStatusSelector = (container: Element): HTMLElement =>
    getRefineSearchComponent(container, "StatusSelector");

  const selectStatus = (container: Element, status: string) =>
    userEvent.click(getByText(getStatusSelector(container), status));

  const { liveStatuses, nonLiveStatuses } = SearchModule;
  beforeEach(() => {
    // Status selector is disabled by default so enable it before test.
    mockSearchSettings.mockResolvedValueOnce({
      ...SearchSettingsModule.defaultSearchSettings,
      searchingShowNonLiveCheckbox: true,
    });
  });

  it("Should default to LIVE statuses", async () => {
    await renderSearchPage(searchPromise);
    expectSearchItemsCalledWithStatus(liveStatuses);
  });

  it("Should search for items of all statuses if ALL is clicked", async () => {
    const page = await renderSearchPage(searchPromise);
    selectStatus(page.container, allButtonLabel);
    await waitForSearch(searchPromise);
    expectSearchItemsCalledWithStatus(liveStatuses.concat(nonLiveStatuses));
  });

  it("Should search for items of 'live' statuses if LIVE is clicked", async () => {
    const page = await renderSearchPage(searchPromise);
    selectStatus(page.container, liveButtonLabel);
    await waitForSearch(searchPromise);
    expectSearchItemsCalledWithStatus(liveStatuses);
  });
});

describe("Refine search by Owner", () => {
  const testUser = UserModuleMock.users[0];
  let page: RenderResult;

  beforeEach(async () => {
    page = await renderSearchPage(searchPromise);
  });

  const getOwnerSelector = (container: Element): HTMLElement =>
    getRefineSearchComponent(container, "OwnerSelector");

  const confirmSelectedUser = (username: string) => screen.getByText(username);

  const confirmSelectedUserCleared = (username: string) => {
    let stillPresent = true;
    try {
      confirmSelectedUser(username);
    } catch {
      stillPresent = false;
    }
    if (stillPresent) {
      throw new Error("Can still see the username: " + username);
    }
  };

  const _selectUser = async (container: HTMLElement, username: string) => {
    await selectUser(getOwnerSelector(container), username);
    // The selected user will now be displayed
    await waitFor(() => confirmSelectedUser(username));
  };

  it("should be possible to set the owner", async () => {
    await _selectUser(page.container, testUser.username);

    expect(SearchModule.searchItems).toHaveBeenCalledWith({
      ...defaultSearchPageOptions,
      owner: testUser,
    });
  });

  it("should be possible to clear the owner filter", async () => {
    await _selectUser(page.container, testUser.username);

    // Now clear the selection
    clearSelection();
    await waitFor(() => confirmSelectedUserCleared(testUser.username));

    expect(SearchModule.searchItems).toHaveBeenCalledWith(
      defaultSearchPageOptions
    );
  });
});

describe("Refine search by MIME type filters", () => {
  it("supports multiple filters", async () => {
    const filters = getMimeTypeFilters;
    const page = await renderSearchPage(searchPromise);
    userEvent.click(
      page.getByLabelText(
        languageStrings.searchpage.mimeTypeFilterSelector.helperText
      )
    );
    filters.forEach((filter) => {
      userEvent.click(screen.getByText(filter.name));
    });
    await waitForSearch(searchPromise);
    expect(SearchModule.searchItems).toHaveBeenLastCalledWith({
      ...defaultSearchPageOptions,
      // @ts-ignore IntelliJ complains about missing flatMap - but works fine everywhere else
      mimeTypes: filters.flatMap((f) => f.mimeTypes),
      mimeTypeFilters: filters,
    });
  });
});

describe("Collapsible refine filter section", () => {
  let page: RenderResult;
  beforeEach(async () => {
    page = await renderSearchPage(searchPromise);
  });

  afterEach(() => {
    jest.clearAllMocks();
  });

  it("Should contain the correct controls", async () => {
    const refineSearchPanel = getRefineSearchPanel(page.container);
    const collapsibleSection = refineSearchPanel.querySelector(
      ".collapsibleRefinePanel"
    );
    if (!collapsibleSection) {
      throw new Error(
        "Unable to find collapsible filter section inside refine search panel"
      );
    }

    expect(collapsibleSection).toContainElement(
      queryOwnerSelector(refineSearchPanel)
    );
    expect(collapsibleSection).toContainElement(
      queryDateRangeSelector(refineSearchPanel)
    );
    expect(collapsibleSection).toContainElement(
      querySearchAttachmentsSelector(refineSearchPanel)
    );
    expect(collapsibleSection).not.toContainElement(
      queryCollectionSelector(refineSearchPanel)
    );
  });

  it("Should change button text when clicked", async () => {
    const expansionButton = page.container.querySelector(
      "#collapsibleRefinePanelButton"
    );
    if (!expansionButton) {
      throw new Error("Unable to find collapsible refine panel button");
    }
    userEvent.click(expansionButton);
    expect(expansionButton).toHaveTextContent(
      languageStrings.common.action.showLess
    );
  });
});

describe("Hide Refine Search controls", () => {
  afterEach(() => {
    jest.clearAllMocks();
  });

  it.each([
    // Reuse default Search settings as disableStatusSelector, enableOwnerSelector and enableDateSelector.
    [
      "Owner Selector",
      (container: HTMLElement) => queryOwnerSelector(container),
      {
        ...SearchSettingsModule.defaultSearchSettings,
        searchingDisableOwnerFilter: true,
      },
    ],
    [
      "Date Selector",
      (container: HTMLElement) => queryDateRangeSelector(container),
      {
        ...SearchSettingsModule.defaultSearchSettings,
        searchingDisableDateModifiedFilter: true,
      },
    ],
    [
      "Status Selector",
      (container: HTMLElement) => queryStatusSelector(container),
      SearchSettingsModule.defaultSearchSettings,
    ],
  ])(
    "should be possible to disable %s",
    async (
      testName: string,
      getSelector: (container: HTMLElement) => HTMLElement | null,
      disableSelector: OEQ.SearchSettings.Settings
    ) => {
      mockSearchSettings.mockResolvedValueOnce(disableSelector);
      const page = await renderSearchPage(searchPromise);
      expect(getSelector(page.container)).toBeNull();
    }
  );

  it("If not MIME type filters are available, the selector should be hidden", async () => {
    mockMimeTypeFilters.mockResolvedValueOnce([]);
    const page = await renderSearchPage(searchPromise);
    expect(queryMimeTypesSelector(page)).not.toBeInTheDocument();
  });
});

describe("<SearchPage/>", () => {
  const JAVA_CATEGORY = "java";
  const selectedCategories: SelectedCategories[] = [
    { id: 766942, schemaNode: "/item/language", categories: [JAVA_CATEGORY] },
  ];

  let page: RenderResult;
  beforeEach(async () => {
    page = await renderSearchPage(searchPromise);
  });

  afterEach(() => {
    jest.clearAllMocks();
  });

  it("should clear search options and perform a new search", async () => {
    const { container } = page;
    const query = "clear query";
    const sortOrder: OEQ.Search.SortOrder = "rank";
    const sortingDropdown = screen.getByDisplayValue(sortOrder);
    const newSearchButton = screen.getByText(
      languageStrings.searchpage.newSearch
    );

    // Change the defaults
    await changeQuery(container, query);
    await waitForSearch(searchPromise);
    selectOption(
      container,
      SORTORDER_SELECT_ID,
      languageStrings.settings.searching.searchPageSettings.title
    );
    await waitForSearch(searchPromise);

    // Perform a new search and check.
    userEvent.click(newSearchButton);
    await waitFor(() => {
      expect(sortingDropdown).toHaveValue(sortOrder);
      expect(getQueryBar(container)).toHaveValue("");
    });
    // Four searches have been performed: initial search, one for query change and
    // one for sorting change, and one for clearing.
    expect(SearchModule.searchItems).toHaveBeenCalledTimes(4);
    expect(SearchModule.searchItems).toHaveBeenLastCalledWith(
      defaultSearchPageOptions
    );
  });

  it("should retrieve search settings and collections, and do a search when the page is opened", () => {
    expect(
      SearchSettingsModule.getSearchSettingsFromServer
    ).toHaveBeenCalledTimes(1);
    expect(SearchModule.searchItems).toHaveBeenCalledTimes(1);
    expect(SearchModule.searchItems).toHaveBeenCalledWith(
      defaultSearchPageOptions
    );
    expect(CollectionsModule.collectionListSummary).toHaveBeenCalledTimes(1);
    expect(CollectionsModule.collectionListSummary).toHaveBeenCalledWith(
      defaultCollectionPrivileges
    );
  });

  it("should support debounce query search and display search results", async () => {
    await changeQuery(page.container, "new query");
    // After 1s the second search should be triggered. (The first being the initial component mount.)
    expect(SearchModule.searchItems).toHaveBeenCalledTimes(2);
    expect(SearchModule.searchItems).toHaveBeenCalledWith({
      ...defaultSearchPageOptions,
      query: "new query",
    });
    expect(page.container).toHaveTextContent(
      "266bb0ff-a730-4658-aec0-c68bbefc227c"
    );
    expect(page.container).not.toHaveTextContent("No results found."); // Should be the lang string
  });

  it("should display 'No results found.' when there are no search results", async () => {
    mockSearch.mockImplementationOnce(() =>
      Promise.resolve(getEmptySearchResult)
    );
    await changeQuery(page.container, "no items");
    expect(page.container).toHaveTextContent("No results found."); // Should be the lang string
  });

  it("should support changing the number of items displayed per page", async () => {
    // Initial items per page is 10
    const { getPageCount, getItemsPerPageOption, getItemsPerPageSelect } =
      queryPaginatorControls(page.container);
    expect(getPageCount()).toHaveTextContent("1–10 of 12");

    userEvent.click(getItemsPerPageSelect());
    const itemsPerPageDesired = 25;
    userEvent.click(getItemsPerPageOption(itemsPerPageDesired));

    await waitForSearch(searchPromise);
    expect(SearchModule.searchItems).toHaveBeenCalledWith({
      ...defaultSearchPageOptions,
      rowsPerPage: itemsPerPageDesired,
    });
    expect(getPageCount()).toHaveTextContent("1–12 of 12");
  });

  it("navigates to the previous and next page when requested", async () => {
    const { getNextPageButton, getPageCount, getPreviousPageButton } =
      queryPaginatorControls(page.container);

    userEvent.click(getNextPageButton());
    await waitForSearch(searchPromise);
    expect(getPageCount()).toHaveTextContent("11–12 of 12");

    userEvent.click(getPreviousPageButton());
    await waitForSearch(searchPromise);
    expect(getPageCount()).toHaveTextContent("1–10 of 12");
  });

  it("moves to the first and last page when requested", async () => {
    mockSearch.mockImplementation(() =>
      Promise.resolve(getSearchResultsCustom(30))
    );
    const { getFirstPageButton, getLastPageButton, getPageCount } =
      queryPaginatorControls(page.container);
    const firstPageCountText = "1–10 of 30";
    // ensure baseline
    await changeQuery(page.container, "baseline");
    expect(getPageCount()).toHaveTextContent(firstPageCountText);

    // Test going to the last page
    userEvent.click(getLastPageButton());
    await waitForSearch(searchPromise);
    expect(getPageCount()).toHaveTextContent("21–30 of 30");

    // ... and now back to the first
    userEvent.click(getFirstPageButton());
    await waitForSearch(searchPromise);
    expect(getPageCount()).toHaveTextContent(firstPageCountText);
  });

  it("sort search results based on selection", async () => {
    selectOption(
      page.container,
      SORTORDER_SELECT_ID,
      languageStrings.settings.searching.searchPageSettings.lastModified
    );
    await waitForSearch(searchPromise);

    // Because sorting is done on the server-side and we are using mock data, we can only check if the selected
    // sort order is included in the search params
    expect(SearchModule.searchItems).toHaveBeenCalledWith({
      ...defaultSearchPageOptions,
      sortOrder: "datemodified",
    });
  });

  it("sends the query as-is when in non-wildcard search mode", async () => {
    // When a raw mode search is done
    await changeQuery(page.container, "non-wildcard search test", false);
    await waitForSearch(searchPromise);

    // assert that the query was passed in as-is
    expect(SearchModule.searchItems).toHaveBeenLastCalledWith({
      ...defaultSearchPageOptions,
      rawMode: true,
      query: "non-wildcard search test",
    });
    // There should be three calls:
    // 1. The initial call on component mount
    // 2. Switching to raw mode
    // 3. Typing a query, and hitting enter
    expect(SearchModule.searchItems).toHaveBeenCalledTimes(3);
  });

  it("filters by date range derived from 'Quick Options'", async () => {
    selectOption(page.container, "#date-range-selector-quick-options", "Today");
    await waitForSearch(searchPromise);

    expect(SearchModule.searchItems).toHaveBeenLastCalledWith({
      ...defaultSearchPageOptions,
      lastModifiedDateRange: {
        start: new Date(), // i.e. Today as per the quick option
        end: undefined,
      },
    });
  });

  it("filters by selected collection", async () => {
    const targetCollection: Collection = getCollectionMap[0];
    userEvent.click(
      page.getByLabelText(languageStrings.searchpage.collectionSelector.title)
    );
    userEvent.click(screen.getByText(targetCollection.name));
    await waitForSearch(searchPromise);

    expect(SearchModule.searchItems).toHaveBeenCalledTimes(2);
    expect(SearchModule.searchItems).toHaveBeenLastCalledWith({
      ...defaultSearchPageOptions,
      collections: [targetCollection],
    });
  });

  it("should search with selected Categories", async () => {
    clickCategory(page.container, JAVA_CATEGORY);
    await waitForSearch(searchPromise);
    expect(SearchModule.searchItems).toHaveBeenLastCalledWith({
      ...defaultSearchPageOptions,
      selectedCategories: selectedCategories,
    });
  });

  it("should also update Classification list with selected categories", async () => {
    clickCategory(page.container, JAVA_CATEGORY);
    await waitForSearch(searchPromise); // The intention of this line is to avoid Jest act warning.

    // Drop 'includeAttachments' as it is not passed in for listClassification calls
    const expected: SearchOptions = omit(
      {
        ...defaultSearchPageOptions,
        selectedCategories: selectedCategories,
      },
      "includeAttachments"
    );

    expect(SearchFacetsModule.listClassifications).toHaveBeenLastCalledWith(
      expected
    );
  });

  it("should copy a search link to clipboard, and show a snackbar", async () => {
    const mockClipboard = jest.spyOn(navigator.clipboard, "writeText");
    const copySearchButton = screen.getByLabelText(
      languageStrings.searchpage.shareSearchHelperText
    );
    mockClipboard.mockResolvedValueOnce();
    await act(async () => {
      copySearchButton.click();
    });
    expect(
      SearchPageHelper.generateSearchPageOptionsFromQueryString
    ).toHaveBeenCalledTimes(1);
    expect(mockClipboard).toHaveBeenCalledWith(
      "/page/search?searchOptions=%7B%22rowsPerPage%22%3A10%2C%22currentPage%22%3A0%2C%22sortOrder%22%3A%22rank%22%2C%22rawMode%22%3Afalse%2C%22status%22%3A%5B%22LIVE%22%2C%22REVIEW%22%5D%2C%22searchAttachments%22%3Atrue%2C%22query%22%3A%22%22%2C%22collections%22%3A%5B%5D%2C%22lastModifiedDateRange%22%3A%7B%7D%2C%22mimeTypeFilters%22%3A%5B%5D%2C%22displayMode%22%3A%22list%22%2C%22dateRangeQuickModeEnabled%22%3Atrue%7D"
    );
    expect(
      screen.getByText(languageStrings.searchpage.shareSearchConfirmationText)
    ).toBeInTheDocument();
  });
});

describe("conversion of parameters to SearchPageOptions", () => {
  const searchPageOptions: SearchPageOptions = {
    ...defaultSearchPageOptions,
    dateRangeQuickModeEnabled: false,
  };

  beforeEach(() => {
    mockConvertParamsToSearchOptions.mockResolvedValueOnce(searchPageOptions);
  });

  afterEach(() => {
    jest.clearAllMocks();
  });

  it("should call queryStringParamsToSearchOptions using query paramaters in url", async () => {
    await renderSearchPage(searchPromise, "?q=test");
    expect(
      SearchPageHelper.generateSearchPageOptionsFromQueryString
    ).toHaveBeenCalledTimes(1);
  });
});

describe("In Selection Session", () => {
  beforeAll(() => {
    updateMockGlobalCourseList();
    updateMockGetBaseUrl();
  });

  it("should make each Search result Item which represents a live item draggable", async () => {
    updateMockGetRenderData(basicRenderData);
    mockSearch.mockResolvedValue(getSearchResult);
    await renderSearchPage(searchPromise);

    const searchResults = getSearchResult.results;
    // Make sure the search result definitely has Items.
    expect(searchResults.length).toBeGreaterThan(0);

    searchResults.filter(SearchModule.isLiveItem).forEach(({ uuid }) => {
      expect(
        getGlobalCourseList().prepareDraggableAndBind
      ).toHaveBeenCalledWith(`#${uuid}`, true);
    });
  });

  it("should not show the share search button", async () => {
    updateMockGetRenderData(basicRenderData);
    mockSearch.mockResolvedValue(getSearchResult);
    const { queryByTitle } = await renderSearchPage(searchPromise);

    const copySearchButton = queryByTitle(
      languageStrings.searchpage.shareSearchHelperText
    );
    expect(copySearchButton).not.toBeInTheDocument();
  });
});

describe("Responsiveness", () => {
  // We can query the Refine Search Panel as it always exists in the Side Panel.
  const querySidePanel = (page: RenderResult) =>
    page.queryByText(languageStrings.searchpage.refineSearchPanel.title);
  let page: RenderResult;

  beforeEach(async () => {
<<<<<<< HEAD
    page = await renderSearchPage(searchPromise, undefined, undefined, 600);
=======
    page = await renderSearchPage(searchPromise, undefined, theme);
>>>>>>> 13342527
  });

  it("should hide the side panel in small screens", async () => {
    expect(querySidePanel(page)).not.toBeInTheDocument();
  });

  it("should display the button controlling the side panel visibility", async () => {
    const refineSearchButton = page.queryByLabelText(
      languageStrings.searchpage.refineSearchPanel.title
    );
    expect(refineSearchButton).toBeInTheDocument();
    await act(async () => {
      // Put this click in an act because it will update some components' state.
      await userEvent.click(refineSearchButton!); // It's safe to add a '!' now.
    });
    expect(querySidePanel(page)).toBeInTheDocument();
  });
});

describe("Add and remove favourite Item,", () => {
  const { add, remove } = languageStrings.searchpage.favouriteItem.title;
  let page: RenderResult;

  beforeEach(async () => {
    page = await renderSearchPage(searchPromise);
  });

  it.each([
    // The mocked search result has two Items named "a" and "b" so let's use them.
    [add, remove, "a"],
    [remove, add, "b"],
  ])(
    "shows FavouriteItemDialog to %s",
    async (defaultIcon, updatedIcon, itemName: string) => {
      const searchResultItem = page
        .getByText(itemName, { selector: "a" })
        .closest("li");
      if (!searchResultItem) {
        throw new Error("Failed to find the mocked search result Item.");
      }
      const heartIcon = getByLabelText(searchResultItem, defaultIcon, {
        selector: "button",
      });
      userEvent.click(heartIcon);

      const dialog = page.getByRole("dialog");
      const confirmBtn = dialog.querySelector("#confirm-dialog-confirm-button");
      if (!confirmBtn) {
        throw new Error("Failed to find confirm button.");
      }

      await act(async () => {
        await userEvent.click(confirmBtn);
      });
      // Now a different Heart Icon should be used.
      const updatedHeartIcon = queryByLabelText(searchResultItem, updatedIcon, {
        selector: "button",
      });
      expect(updatedHeartIcon).toBeInTheDocument();
    }
  );
});

describe("Add favourite search", () => {
  it("supports creating a favourite of the current search", async () => {
    const successfulSave = await addSearchToFavourites(
      await renderSearchPage(searchPromise),
      "new favourite"
    );
    expect(successfulSave).toBe(true);
  });
});

describe("Changing display mode", () => {
  const { modeGalleryImage, modeGalleryVideo, modeItemList } =
    languageStrings.searchpage.displayModeSelector;
  const {
    searchResult: { ariaLabel: listItemAriaLabel },
    gallerySearchResult: { ariaLabel: galleryItemAriaLabel },
  } = languageStrings.searchpage;

  let page: RenderResult;

  const queryListItems = () => page.queryAllByLabelText(listItemAriaLabel);

  const queryGalleryItems = () =>
    page.queryAllByLabelText(galleryItemAriaLabel);

  const isChecked = (label: string): boolean => {
    const button = page.getByLabelText(label);
    const checkedState = button.getAttribute("aria-checked");
    return (
      checkedState === "true" &&
      button.classList.contains("MuiButton-contained")
    );
  };

  const changeMode = async (mode: string) => {
    await act(async () => {
      await userEvent.click(page.getByLabelText(mode));
    });
    expect(isChecked(mode)).toBeTruthy();
  };

  beforeEach(async () => {
    page = await renderSearchPage(searchPromise);
  });

  afterEach(() => {
    jest.clearAllMocks();
  });

  it("has a default of item list mode", async () => {
    // Check that the button is visually correct
    expect(isChecked(modeItemList)).toBeTruthy();

    // Check that it's all wired up correctly - i.e. no mime types were passed to the search
    expect(mockSearch).toHaveBeenLastCalledWith(defaultSearchPageOptions);

    // And lastly check that it was a item list display - not a gallery
    expect(queryListItems().length).toBeGreaterThan(0);
  });

  it.each([
    [
      modeGalleryImage,
      mockImageGallerySearch,
      mockListImageGalleryClassifications,
      transformedBasicImageSearchResponse,
    ],
    [
      modeGalleryVideo,
      mockVideoGallerySearch,
      mockListVideoGalleryClassifications,
      transformedBasicVideoSearchResponse,
    ],
  ])(
    "supports changing mode - [%s]",
    async (mode: string, gallerySearch, listClassifications, mockResponse) => {
      expect(queryListItems().length).toBeGreaterThan(0);
      expect(queryGalleryItems()).toHaveLength(0);

      // Monitor the search and classifications functions, and change the mode
      await Promise.all([
        gallerySearch.mockResolvedValue(mockResponse),
        listClassifications.mockResolvedValue(
          CategorySelectorMock.classifications
        ),
        changeMode(mode),
      ]);

      // Make sure the search has been triggered
      expect(gallerySearch).toHaveBeenCalledTimes(1);
      expect(listClassifications).toHaveBeenCalledTimes(1);

      // And now check the visual change
      expect(queryGalleryItems().length).toBeGreaterThan(0);
      expect(queryListItems()).toHaveLength(0);
      expect(queryMimeTypesSelector(page)).not.toBeInTheDocument();
    }
  );
});

describe("Export search result", () => {
  const selectCollections = async (
    page: RenderResult,
    ...collectionNames: string[]
  ) => {
    userEvent.click(
      page.getByLabelText(languageStrings.searchpage.collectionSelector.title)
    );
    for (const name of collectionNames) {
      await act(async () => {
        await userEvent.click(screen.getByText(name));
      });
    }
  };

  it("shows a Download Icon button to allow exporting", async () => {
    const page = await renderSearchPage(searchPromise);
    await selectCollections(page, getCollectionMap[0].name);
    expect(
      page.queryByLabelText(languageStrings.searchpage.export.title)
    ).toBeInTheDocument();
  });

  it.each([
    ["zero", []],
    ["more than one", getCollectionMap.slice(0, 2).map((c) => c.name)],
  ])(
    "disables export if %s collection is selected",
    async (collectionNumber: string, collections: string[]) => {
      const page = await renderSearchPage(searchPromise);
      await selectCollections(page, ...collections);
      userEvent.click(
        page.getByLabelText(languageStrings.searchpage.export.title)
      );
      expect(
        screen.getByText(languageStrings.searchpage.export.collectionLimit)
      ).toBeInTheDocument();
    }
  );

  it("doesn't show the Download button if user have no permission", async () => {
    // Remove previously rendered result so that we can mock the current user details.
    const { queryByLabelText } = await renderSearchPage(
      searchPromise,
      undefined,
      undefined,
      {
        ...getCurrentUserMock,
        canDownloadSearchResult: false,
      }
    );

    expect(
      queryByLabelText(languageStrings.searchpage.export.title)
    ).not.toBeInTheDocument();
  });
});

describe("Hide Gallery", () => {
  const {
    modeItemList: itemListLabel,
    modeGalleryImage: imageLabel,
    modeGalleryVideo: videoLabel,
  } = languageStrings.searchpage.displayModeSelector;
  it.each([
    [
      "image",
      {
        ...SearchSettingsModule.defaultSearchSettings,
        searchingDisableGallery: true,
      },
      [itemListLabel, videoLabel],
      [imageLabel],
    ],
    [
      "video",
      {
        ...SearchSettingsModule.defaultSearchSettings,
        searchingDisableVideos: true,
      },
      [itemListLabel, imageLabel],
      [videoLabel],
    ],
    [
      "both image and video",
      {
        ...SearchSettingsModule.defaultSearchSettings,
        searchingDisableVideos: true,
        searchingDisableGallery: true,
      },
      [itemListLabel],
      [videoLabel, imageLabel],
    ],
  ])(
    "hides %s gallery",
    async (
      mode: string,
      settings: OEQ.SearchSettings.Settings,
      enabledModes: string[],
      disabledModes: string[]
    ) => {
      mockSearchSettings.mockResolvedValueOnce(settings);
      const { queryByLabelText } = await renderSearchPage(searchPromise);
      disabledModes.forEach((hiddenLabel) =>
        expect(queryByLabelText(hiddenLabel)).not.toBeInTheDocument()
      );
      enabledModes.forEach((visibleLabel) =>
        expect(queryByLabelText(visibleLabel)).toBeInTheDocument()
      );
    }
  );
});

describe("Wildcard mode persistence", () => {
  it("saves wildcard mode value in browser local storage", async () => {
    await renderSearchPage(searchPromise);
    expect(mockSaveDataToLocalStorage).toHaveBeenCalled();
  });

  it("retrieves wildcard mode value from local storage", async () => {
    // By default wildcard mode is turned on, so we save 'false' in local storage.
    mockReadDataFromLocalStorage.mockReturnValueOnce(true);
    const { container } = await renderSearchPage(searchPromise);
    expect(mockReadDataFromLocalStorage).toHaveBeenCalled();
    const wildcardModeSwitch = container.querySelector("#wildcardSearch");

    // Since rawMode is true, the checkbox should not be checked.
    expect(wildcardModeSwitch).not.toBeChecked();
  });
});<|MERGE_RESOLUTION|>--- conflicted
+++ resolved
@@ -725,11 +725,7 @@
   let page: RenderResult;
 
   beforeEach(async () => {
-<<<<<<< HEAD
-    page = await renderSearchPage(searchPromise, undefined, undefined, 600);
-=======
-    page = await renderSearchPage(searchPromise, undefined, theme);
->>>>>>> 13342527
+    page = await renderSearchPage(searchPromise, undefined, 600);
   });
 
   it("should hide the side panel in small screens", async () => {
