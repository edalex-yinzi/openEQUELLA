/*
 * Licensed to The Apereo Foundation under one or more contributor license
 * agreements. See the NOTICE file distributed with this work for additional
 * information regarding copyright ownership.
 *
 * The Apereo Foundation licenses this file to you under the Apache License,
 * Version 2.0, (the "License"); you may not use this file except in compliance
 * with the License. You may obtain a copy of the License at:
 *
 *     http://www.apache.org/licenses/LICENSE-2.0
 *
 * Unless required by applicable law or agreed to in writing, software
 * distributed under the License is distributed on an "AS IS" BASIS,
 * WITHOUT WARRANTIES OR CONDITIONS OF ANY KIND, either express or implied.
 * See the License for the specific language governing permissions and
 * limitations under the License.
 */
<<<<<<< HEAD
import { createMuiTheme } from "@material-ui/core";
=======
import { MuiThemeProvider } from "@material-ui/core";
import { createTheme } from "@material-ui/core/styles";
import type { Theme } from "@material-ui/core/styles";
>>>>>>> cdcac7bb
import * as OEQ from "@openequella/rest-api-client";
import "@testing-library/jest-dom/extend-expect";
import {
  act,
  getByLabelText,
  getByText,
  queryByLabelText,
  RenderResult,
  screen,
  waitFor,
} from "@testing-library/react";
import userEvent from "@testing-library/user-event";
import * as CategorySelectorMock from "../../../__mocks__/CategorySelector.mock";
import {
  transformedBasicImageSearchResponse,
  transformedBasicVideoSearchResponse,
} from "../../../__mocks__/GallerySearchModule.mock";
import { getCollectionMap } from "../../../__mocks__/getCollectionsResp";
import { getMimeTypeFilters } from "../../../__mocks__/MimeTypeFilter.mock";
import {
  getEmptySearchResult,
  getSearchResult,
  getSearchResultsCustom,
} from "../../../__mocks__/SearchResult.mock";
import { getCurrentUserMock } from "../../../__mocks__/UserModule.mock";
import * as UserSearchMock from "../../../__mocks__/UserSearch.mock";
import type { Collection } from "../../../tsrc/modules/CollectionsModule";
import * as CollectionsModule from "../../../tsrc/modules/CollectionsModule";
import { getGlobalCourseList } from "../../../tsrc/modules/LegacySelectionSessionModule";
import type { SelectedCategories } from "../../../tsrc/modules/SearchFacetsModule";
import * as SearchFacetsModule from "../../../tsrc/modules/SearchFacetsModule";
import * as SearchModule from "../../../tsrc/modules/SearchModule";
import * as SearchSettingsModule from "../../../tsrc/modules/SearchSettingsModule";
import * as SearchPageHelper from "../../../tsrc/search/SearchPageHelper";
import { SearchPageOptions } from "../../../tsrc/search/SearchPageHelper";
import { languageStrings } from "../../../tsrc/util/langstrings";
import { updateMockGetBaseUrl } from "../BaseUrlHelper";
import { queryPaginatorControls } from "../components/SearchPaginationTestHelper";
import { updateMockGlobalCourseList } from "../CourseListHelper";
import { getMuiButtonByText, getMuiTextField } from "../MuiQueries";
import { selectOption } from "../MuiTestHelpers";
import { basicRenderData, updateMockGetRenderData } from "../RenderDataHelper";
import {
  clearSelection,
  selectUser,
} from "./components/OwnerSelectTestHelpers";
import {
  getRefineSearchComponent,
  getRefineSearchPanel,
  initialiseEssentialMocks,
  mockCollaborators,
  queryCollectionSelector,
  queryDateRangeSelector,
  queryOwnerSelector,
  querySearchAttachmentsSelector,
  queryStatusSelector,
<<<<<<< HEAD
  renderSearchPage,
  waitForSearch,
} from "./SearchPageTestHelper";

const {
  mockCollections,
  mockConvertParamsToSearchOptions,
  mockCurrentUser,
  mockImageGallerySearch,
  mockListClassification,
  mockListImageGalleryClassifications,
  mockListUsers,
  mockListVideoGalleryClassifications,
  mockMimeTypeFilters,
  mockReadDataFromLocalStorage,
  mockSaveDataToLocalStorage,
  mockSearch,
  mockSearchSettings,
  mockVideoGallerySearch,
} = mockCollaborators();
initialiseEssentialMocks({
  mockCollections,
  mockCurrentUser,
  mockListClassification,
  mockSearchSettings,
=======
} from "./SearchPageHelper";

const defaultTheme = createTheme({
  props: { MuiWithWidth: { initialWidth: "md" } },
});
const mockCollections = jest.spyOn(CollectionsModule, "collectionListSummary");
const mockListUsers = jest.spyOn(UserModule, "listUsers");
const mockCurrentUser = jest.spyOn(UserModule, "getCurrentUserDetails");
const mockListClassification = jest.spyOn(
  SearchFacetsModule,
  "listClassifications"
);
const mockSearch = jest.spyOn(SearchModule, "searchItems");
const mockImageGallerySearch = jest.spyOn(
  GallerySearchModule,
  "imageGallerySearch"
);
const mockVideoGallerySearch = jest.spyOn(
  GallerySearchModule,
  "videoGallerySearch"
);
const mockListImageGalleryClassifications = jest.spyOn(
  GallerySearchModule,
  "listImageGalleryClassifications"
);
const mockListVideoGalleryClassifications = jest.spyOn(
  GallerySearchModule,
  "listVideoGalleryClassifications"
);
const mockSearchSettings = jest.spyOn(
  SearchSettingsModule,
  "getSearchSettingsFromServer"
);
const mockConvertParamsToSearchOptions = jest.spyOn(
  SearchPageHelper,
  "generateSearchPageOptionsFromQueryString"
);

const mockMimeTypeFilters = jest
  .spyOn(SearchFilterSettingsModule, "getMimeTypeFiltersFromServer")
  .mockResolvedValue(getMimeTypeFilters);

const mockSaveDataToLocalStorage = jest
  .spyOn(BrowserStorageModule, "saveDataToLocalStorage")
  .mockImplementation(jest.fn);

const mockReadDataFromLocalStorage = jest.spyOn(
  BrowserStorageModule,
  "readDataFromLocalStorage"
);

jest
  .spyOn(DrmModule, "listDrmViolations")
  .mockResolvedValue({ violation: DRM_VIOLATION });

//i tried mocking this using window.navigator.clipboard.writeText = jest.fn(), but the navigator object is undefined
Object.assign(navigator, {
  clipboard: {
    writeText: jest.fn(),
  },
>>>>>>> cdcac7bb
});
const searchPromise = mockSearch.mockResolvedValue(getSearchResult);

mockListUsers.mockResolvedValue(UserSearchMock.users);

const defaultSearchPageOptions: SearchPageOptions = {
  ...SearchModule.defaultSearchOptions,
  sortOrder: "RANK",
  dateRangeQuickModeEnabled: true,
  mimeTypeFilters: [],
  displayMode: "list",
};
const defaultCollectionPrivileges = [OEQ.Acl.ACL_SEARCH_COLLECTION];

const SORTORDER_SELECT_ID = "#sort-order-select";

const getQueryBar = (container: Element): HTMLElement => {
  const queryBar = container.querySelector<HTMLElement>("#searchBar");
  if (!queryBar) {
    throw new Error("Failed to locate the search bar, unable to continue.");
  }

  return queryBar;
};

const changeQuery = async (
  container: Element,
  query: string,
  wildcardMode: boolean = true
) => {
  // We will change the debounced query so use fake timer here.
  jest.useFakeTimers("modern");
  // Change search options now.
  if (!wildcardMode) {
    const wildcardModeSwitch = container.querySelector("#wildcardSearch");
    if (!wildcardModeSwitch) {
      throw new Error("Failed to find the raw mode switch!");
    }
    userEvent.click(wildcardModeSwitch);
  }
  const _queryBar = () => getQueryBar(container);
  userEvent.type(_queryBar(), query);

  act(() => {
    jest.advanceTimersByTime(1000);
  });
  await waitFor(() => {
    expect(_queryBar()).toHaveDisplayValue(query);
  });
};

const clickCategory = (container: HTMLElement, category: string) => {
  userEvent.click(getByText(container, category));
};

const queryMimeTypesSelector = (page: RenderResult) =>
  page.queryByLabelText(
    languageStrings.searchpage.mimeTypeFilterSelector.helperText
  );

describe("Refine search by searching attachments", () => {
  let page: RenderResult;

  beforeEach(async () => {
    page = await renderSearchPage(searchPromise);
  });

  afterEach(() => {
    jest.clearAllMocks();
  });

  const getSearchAttachmentsSelector = (container: Element): HTMLElement =>
    getRefineSearchComponent(container, "SearchAttachmentsSelector");
  const changeOption = (selector: HTMLElement, option: string) =>
    userEvent.click(getByText(selector, option));
  const { yes: yesLabel, no: noLabel } = languageStrings.common.action;

  it("Should default to searching attachments", async () => {
    expect(mockSearch).toHaveBeenLastCalledWith(defaultSearchPageOptions);
  });

  it("Should not search attachments if No is selected", async () => {
    changeOption(getSearchAttachmentsSelector(page.container), noLabel);
    await waitForSearch(searchPromise);
    expect(mockSearch).toHaveBeenLastCalledWith({
      ...defaultSearchPageOptions,
      searchAttachments: false,
    });
  });

  it("Should search attachments if Yes is selected", async () => {
    changeOption(getSearchAttachmentsSelector(page.container), yesLabel);
    await waitForSearch(searchPromise);
    expect(mockSearch).toHaveBeenLastCalledWith(defaultSearchPageOptions);
  });
});

describe("Refine search by status", () => {
  const { live: liveButtonLabel, all: allButtonLabel } =
    languageStrings.searchpage.statusSelector;

  const expectSearchItemsCalledWithStatus = (status: OEQ.Common.ItemStatus[]) =>
    expect(mockSearch).toHaveBeenLastCalledWith({
      ...defaultSearchPageOptions,
      status: status,
    });

  const getStatusSelector = (container: Element): HTMLElement =>
    getRefineSearchComponent(container, "StatusSelector");

  const selectStatus = (container: Element, status: string) =>
    userEvent.click(getByText(getStatusSelector(container), status));

  const { liveStatuses, nonLiveStatuses } = SearchModule;
  beforeEach(() => {
    // Status selector is disabled by default so enable it before test.
    mockSearchSettings.mockResolvedValueOnce({
      ...SearchSettingsModule.defaultSearchSettings,
      searchingShowNonLiveCheckbox: true,
    });
  });

  it("Should default to LIVE statuses", async () => {
    await renderSearchPage(searchPromise);
    expectSearchItemsCalledWithStatus(liveStatuses);
  });

  it("Should search for items of all statuses if ALL is clicked", async () => {
    const page = await renderSearchPage(searchPromise);
    selectStatus(page.container, allButtonLabel);
    await waitForSearch(searchPromise);
    expectSearchItemsCalledWithStatus(liveStatuses.concat(nonLiveStatuses));
  });

  it("Should search for items of 'live' statuses if LIVE is clicked", async () => {
    const page = await renderSearchPage(searchPromise);
    selectStatus(page.container, liveButtonLabel);
    await waitForSearch(searchPromise);
    expectSearchItemsCalledWithStatus(liveStatuses);
  });
});

describe("Refine search by Owner", () => {
  const testUser = UserSearchMock.users[0];
  let page: RenderResult;

  beforeEach(async () => {
    page = await renderSearchPage(searchPromise);
  });

  const getOwnerSelector = (container: Element): HTMLElement =>
    getRefineSearchComponent(container, "OwnerSelector");

  const confirmSelectedUser = (username: string) => screen.getByText(username);

  const confirmSelectedUserCleared = (username: string) => {
    let stillPresent = true;
    try {
      confirmSelectedUser(username);
    } catch {
      stillPresent = false;
    }
    if (stillPresent) {
      throw new Error("Can still see the username: " + username);
    }
  };

  const _selectUser = async (container: HTMLElement, username: string) => {
    await selectUser(getOwnerSelector(container), username);
    // The selected user will now be displayed
    await waitFor(() => confirmSelectedUser(username));
  };

  it("should be possible to set the owner", async () => {
    await _selectUser(page.container, testUser.username);

    expect(SearchModule.searchItems).toHaveBeenCalledWith({
      ...defaultSearchPageOptions,
      owner: testUser,
    });
  });

  it("should be possible to clear the owner filter", async () => {
    await _selectUser(page.container, testUser.username);

    // Now clear the selection
    clearSelection();
    await waitFor(() => confirmSelectedUserCleared(testUser.username));

    expect(SearchModule.searchItems).toHaveBeenCalledWith(
      defaultSearchPageOptions
    );
  });
});

describe("Refine search by MIME type filters", () => {
  it("supports multiple filters", async () => {
    const filters = getMimeTypeFilters;
    const page = await renderSearchPage(searchPromise);
    userEvent.click(
      page.getByLabelText(
        languageStrings.searchpage.mimeTypeFilterSelector.helperText
      )
    );
    filters.forEach((filter) => {
      userEvent.click(screen.getByText(filter.name));
    });
    await waitForSearch(searchPromise);
    expect(SearchModule.searchItems).toHaveBeenLastCalledWith({
      ...defaultSearchPageOptions,
      // @ts-ignore IntelliJ complains about missing flatMap - but works fine everywhere else
      mimeTypes: filters.flatMap((f) => f.mimeTypes),
      mimeTypeFilters: filters,
    });
  });
});

describe("Collapsible refine filter section", () => {
  let page: RenderResult;
  beforeEach(async () => {
    page = await renderSearchPage(searchPromise);
  });

  afterEach(() => {
    jest.clearAllMocks();
  });

  it("Should contain the correct controls", async () => {
    const refineSearchPanel = getRefineSearchPanel(page.container);
    const collapsibleSection = refineSearchPanel.querySelector(
      ".collapsibleRefinePanel"
    );
    if (!collapsibleSection) {
      throw new Error(
        "Unable to find collapsible filter section inside refine search panel"
      );
    }

    expect(collapsibleSection).toContainElement(
      queryOwnerSelector(refineSearchPanel)
    );
    expect(collapsibleSection).toContainElement(
      queryDateRangeSelector(refineSearchPanel)
    );
    expect(collapsibleSection).toContainElement(
      querySearchAttachmentsSelector(refineSearchPanel)
    );
    expect(collapsibleSection).not.toContainElement(
      queryCollectionSelector(refineSearchPanel)
    );
  });

  it("Should change button text when clicked", async () => {
    const expansionButton = page.container.querySelector(
      "#collapsibleRefinePanelButton"
    );
    if (!expansionButton) {
      throw new Error("Unable to find collapsible refine panel button");
    }
    userEvent.click(expansionButton);
    expect(expansionButton).toHaveTextContent(
      languageStrings.common.action.showLess
    );
  });
});

describe("Hide Refine Search controls", () => {
  afterEach(() => {
    jest.clearAllMocks();
  });

  it.each([
    // Reuse default Search settings as disableStatusSelector, enableOwnerSelector and enableDateSelector.
    [
      "Owner Selector",
      (container: HTMLElement) => queryOwnerSelector(container),
      {
        ...SearchSettingsModule.defaultSearchSettings,
        searchingDisableOwnerFilter: true,
      },
    ],
    [
      "Date Selector",
      (container: HTMLElement) => queryDateRangeSelector(container),
      {
        ...SearchSettingsModule.defaultSearchSettings,
        searchingDisableDateModifiedFilter: true,
      },
    ],
    [
      "Status Selector",
      (container: HTMLElement) => queryStatusSelector(container),
      SearchSettingsModule.defaultSearchSettings,
    ],
  ])(
    "should be possible to disable %s",
    async (
      testName: string,
      getSelector: (container: HTMLElement) => HTMLElement | null,
      disableSelector: OEQ.SearchSettings.Settings
    ) => {
      mockSearchSettings.mockResolvedValueOnce(disableSelector);
      const page = await renderSearchPage(searchPromise);
      expect(getSelector(page.container)).toBeNull();
    }
  );

  it("If not MIME type filters are available, the selector should be hidden", async () => {
    mockMimeTypeFilters.mockResolvedValueOnce([]);
    const page = await renderSearchPage(searchPromise);
    expect(queryMimeTypesSelector(page)).not.toBeInTheDocument();
  });
});

describe("<SearchPage/>", () => {
  const JAVA_CATEGORY = "java";
  const selectedCategories: SelectedCategories[] = [
    { id: 766942, schemaNode: "/item/language", categories: [JAVA_CATEGORY] },
  ];

  let page: RenderResult;
  beforeEach(async () => {
    page = await renderSearchPage(searchPromise);
  });

  afterEach(() => {
    jest.clearAllMocks();
  });

  it("should clear search options and perform a new search", async () => {
    const { container } = page;
    const query = "clear query";
    const sortingDropdown = screen.getByDisplayValue("RANK");
    const newSearchButton = screen.getByText(
      languageStrings.searchpage.newSearch
    );

    // Change the defaults
    await changeQuery(container, query);
    await waitForSearch(searchPromise);
    selectOption(
      container,
      "#sort-order-select",
      languageStrings.settings.searching.searchPageSettings.title
    );
    await waitForSearch(searchPromise);

    // Perform a new search and check.
    userEvent.click(newSearchButton);
    await waitFor(() => {
      expect(sortingDropdown).toHaveValue("RANK");
      expect(getQueryBar(container)).toHaveValue("");
    });
    // Four searches have been performed: initial search, one for query change and
    // one for sorting change, and one for clearing.
    expect(SearchModule.searchItems).toHaveBeenCalledTimes(4);
    expect(SearchModule.searchItems).toHaveBeenLastCalledWith(
      defaultSearchPageOptions
    );
  });

  it("should retrieve search settings and collections, and do a search when the page is opened", () => {
    expect(
      SearchSettingsModule.getSearchSettingsFromServer
    ).toHaveBeenCalledTimes(1);
    expect(SearchModule.searchItems).toHaveBeenCalledTimes(1);
    expect(SearchModule.searchItems).toHaveBeenCalledWith(
      defaultSearchPageOptions
    );
    expect(CollectionsModule.collectionListSummary).toHaveBeenCalledTimes(1);
    expect(CollectionsModule.collectionListSummary).toHaveBeenCalledWith(
      defaultCollectionPrivileges
    );
  });

  it("should support debounce query search and display search results", async () => {
    await changeQuery(page.container, "new query");
    // After 1s the second search should be triggered. (The first being the initial component mount.)
    expect(SearchModule.searchItems).toHaveBeenCalledTimes(2);
    expect(SearchModule.searchItems).toHaveBeenCalledWith({
      ...defaultSearchPageOptions,
      query: "new query",
    });
    expect(page.container).toHaveTextContent(
      "266bb0ff-a730-4658-aec0-c68bbefc227c"
    );
    expect(page.container).not.toHaveTextContent("No results found."); // Should be the lang string
  });

  it("should display 'No results found.' when there are no search results", async () => {
    mockSearch.mockImplementationOnce(() =>
      Promise.resolve(getEmptySearchResult)
    );
    await changeQuery(page.container, "no items");
    expect(page.container).toHaveTextContent("No results found."); // Should be the lang string
  });

  it("should support changing the number of items displayed per page", async () => {
    // Initial items per page is 10
    const { getPageCount, getItemsPerPageOption, getItemsPerPageSelect } =
      queryPaginatorControls(page.container);
    expect(getPageCount()).toHaveTextContent("1-10 of 12");

    userEvent.click(getItemsPerPageSelect());
    const itemsPerPageDesired = 25;
    userEvent.click(getItemsPerPageOption(itemsPerPageDesired));

    await waitForSearch(searchPromise);
    expect(SearchModule.searchItems).toHaveBeenCalledWith({
      ...defaultSearchPageOptions,
      rowsPerPage: itemsPerPageDesired,
    });
    expect(getPageCount()).toHaveTextContent("1-12 of 12");
  });

  it("navigates to the previous and next page when requested", async () => {
    const { getNextPageButton, getPageCount, getPreviousPageButton } =
      queryPaginatorControls(page.container);

    userEvent.click(getNextPageButton());
    await waitForSearch(searchPromise);
    expect(getPageCount()).toHaveTextContent("11-12 of 12");

    userEvent.click(getPreviousPageButton());
    await waitForSearch(searchPromise);
    expect(getPageCount()).toHaveTextContent("1-10 of 12");
  });

  it("moves to the first and last page when requested", async () => {
    mockSearch.mockImplementation(() =>
      Promise.resolve(getSearchResultsCustom(30))
    );
    const { getFirstPageButton, getLastPageButton, getPageCount } =
      queryPaginatorControls(page.container);
    const firstPageCountText = "1-10 of 30";

    // ensure baseline
    await changeQuery(page.container, "baseline");
    expect(getPageCount()).toHaveTextContent(firstPageCountText);

    // Test going to the last page
    userEvent.click(getLastPageButton());
    await waitForSearch(searchPromise);
    expect(getPageCount()).toHaveTextContent("21-30 of 30");

    // ... and now back to the first
    userEvent.click(getFirstPageButton());
    await waitForSearch(searchPromise);
    expect(getPageCount()).toHaveTextContent(firstPageCountText);
  });

  it("sort search results based on selection", async () => {
    selectOption(
      page.container,
      SORTORDER_SELECT_ID,
      languageStrings.settings.searching.searchPageSettings.lastModified
    );
    await waitForSearch(searchPromise);

    // Because sorting is done on the server-side and we are using mock data, we can only check if the selected
    // sort order is included in the search params
    expect(SearchModule.searchItems).toHaveBeenCalledWith({
      ...defaultSearchPageOptions,
      sortOrder: "DATEMODIFIED",
    });
  });

  it("sends the query as-is when in non-wildcard search mode", async () => {
    // When a raw mode search is done
    await changeQuery(page.container, "non-wildcard search test", false);
    await waitForSearch(searchPromise);

    // assert that the query was passed in as-is
    expect(SearchModule.searchItems).toHaveBeenLastCalledWith({
      ...defaultSearchPageOptions,
      rawMode: true,
      query: "non-wildcard search test",
    });
    // There should be three calls:
    // 1. The initial call on component mount
    // 2. Switching to raw mode
    // 3. Typing a query, and hitting enter
    expect(SearchModule.searchItems).toHaveBeenCalledTimes(3);
  });

  it("filters by date range derived from 'Quick Options'", async () => {
    selectOption(page.container, "#date_range_selector", "Today");
    await waitForSearch(searchPromise);

    expect(SearchModule.searchItems).toHaveBeenLastCalledWith({
      ...defaultSearchPageOptions,
      lastModifiedDateRange: {
        start: new Date(), // i.e. Today as per the quick option
        end: undefined,
      },
    });
  });

  it("filters by selected collection", async () => {
    const targetCollection: Collection = getCollectionMap[0];
    userEvent.click(
      page.getByLabelText(languageStrings.searchpage.collectionSelector.title)
    );
    userEvent.click(screen.getByText(targetCollection.name));
    await waitForSearch(searchPromise);

    expect(SearchModule.searchItems).toHaveBeenCalledTimes(2);
    expect(SearchModule.searchItems).toHaveBeenLastCalledWith({
      ...defaultSearchPageOptions,
      collections: [targetCollection],
    });
  });

  it("should search with selected Categories", async () => {
    clickCategory(page.container, JAVA_CATEGORY);
    await waitForSearch(searchPromise);
    expect(SearchModule.searchItems).toHaveBeenLastCalledWith({
      ...defaultSearchPageOptions,
      selectedCategories: selectedCategories,
    });
  });

  it("should also update Classification list with selected categories", async () => {
    clickCategory(page.container, JAVA_CATEGORY);
    await waitForSearch(searchPromise); // The intention of this line is to avoid Jest act warning.
    expect(SearchFacetsModule.listClassifications).toHaveBeenLastCalledWith({
      ...defaultSearchPageOptions,
      selectedCategories: selectedCategories,
    });
  });

  it("should copy a search link to clipboard, and show a snackbar", async () => {
    const mockClipboard = jest.spyOn(navigator.clipboard, "writeText");
    const copySearchButton = screen.getByTitle(
      languageStrings.searchpage.shareSearchHelperText
    );
    mockClipboard.mockResolvedValueOnce();
    await act(async () => {
      copySearchButton.click();
    });
    expect(
      SearchPageHelper.generateSearchPageOptionsFromQueryString
    ).toHaveBeenCalledTimes(1);
    expect(mockClipboard).toHaveBeenCalledWith(
      "/?searchOptions=%7B%22rowsPerPage%22%3A10%2C%22currentPage%22%3A0%2C%22sortOrder%22%3A%22RANK%22%2C%22rawMode%22%3Afalse%2C%22status%22%3A%5B%22LIVE%22%2C%22REVIEW%22%5D%2C%22searchAttachments%22%3Atrue%2C%22query%22%3A%22%22%2C%22collections%22%3A%5B%5D%2C%22lastModifiedDateRange%22%3A%7B%7D%2C%22mimeTypeFilters%22%3A%5B%5D%2C%22displayMode%22%3A%22list%22%2C%22dateRangeQuickModeEnabled%22%3Atrue%7D"
    );
    expect(
      screen.getByText(languageStrings.searchpage.shareSearchConfirmationText)
    ).toBeInTheDocument();
  });
});

describe("conversion of parameters to SearchPageOptions", () => {
  const searchPageOptions: SearchPageOptions = {
    ...defaultSearchPageOptions,
    dateRangeQuickModeEnabled: false,
  };

  beforeEach(() => {
    mockConvertParamsToSearchOptions.mockResolvedValueOnce(searchPageOptions);
  });

  afterEach(() => {
    jest.clearAllMocks();
  });

  it("should call queryStringParamsToSearchOptions using query paramaters in url", async () => {
    await renderSearchPage(searchPromise, "?q=test");
    expect(
      SearchPageHelper.generateSearchPageOptionsFromQueryString
    ).toHaveBeenCalledTimes(1);
  });
});

describe("In Selection Session", () => {
  beforeAll(() => {
    updateMockGlobalCourseList();
    updateMockGetBaseUrl();
  });

  it("should make each Search result Item draggable", async () => {
    updateMockGetRenderData(basicRenderData);
    mockSearch.mockResolvedValue(getSearchResult);
    await renderSearchPage(searchPromise);

    const searchResults = getSearchResult.results;
    // Make sure the search result definitely has Items.
    expect(searchResults.length).toBeGreaterThan(0);

    searchResults.forEach(({ uuid }) => {
      expect(
        getGlobalCourseList().prepareDraggableAndBind
      ).toHaveBeenCalledWith(`#${uuid}`, true);
    });
  });

  it("should not show the share search button", async () => {
    updateMockGetRenderData(basicRenderData);
    mockSearch.mockResolvedValue(getSearchResult);
    const { queryByTitle } = await renderSearchPage(searchPromise);

    const copySearchButton = queryByTitle(
      languageStrings.searchpage.shareSearchHelperText
    );
    expect(copySearchButton).not.toBeInTheDocument();
  });
});

describe("Responsiveness", () => {
  const theme = createTheme({
    props: { MuiWithWidth: { initialWidth: "sm" } },
  });

  // We can query the Refine Search Panel as it always exists in the Side Panel.
  const querySidePanel = (page: RenderResult) =>
    page.queryByText(languageStrings.searchpage.refineSearchPanel.title);
  let page: RenderResult;

  beforeEach(async () => {
    page = await renderSearchPage(searchPromise, undefined, undefined, theme);
  });

  it("should hide the side panel in small screens", async () => {
    expect(querySidePanel(page)).not.toBeInTheDocument();
  });

  it("should display the button controlling the side panel visibility", async () => {
    const refineSearchButton = page.queryByTitle(
      languageStrings.searchpage.refineSearchPanel.title
    );
    expect(refineSearchButton).toBeInTheDocument();
    await act(async () => {
      // Put this click in an act because it will update some components' state.
      await userEvent.click(refineSearchButton!); // It's safe to add a '!' now.
    });
    expect(querySidePanel(page)).toBeInTheDocument();
  });
});

describe("Add and remove favourite Item,", () => {
  const { add, remove } = languageStrings.searchpage.favouriteItem.title;
  let page: RenderResult;

  beforeEach(async () => {
    page = await renderSearchPage(searchPromise);
  });

  it.each([
    // The mocked search result has two Items named "a" and "b" so let's use them.
    [add, remove, "a"],
    [remove, add, "b"],
  ])(
    "shows FavouriteItemDialog to %s",
    async (defaultIcon, updatedIcon, itemName: string) => {
      const searchResultItem = page
        .getByText(itemName, { selector: "a" })
        .closest("li");
      if (!searchResultItem) {
        throw new Error("Failed to find the mocked search result Item.");
      }
      const heartIcon = getByLabelText(searchResultItem, defaultIcon, {
        selector: "button",
      });
      userEvent.click(heartIcon);

      const dialog = page.getByRole("dialog");
      const confirmBtn = dialog.querySelector("#confirm-dialog-confirm-button");
      if (!confirmBtn) {
        throw new Error("Failed to find confirm button.");
      }

      await act(async () => {
        await userEvent.click(confirmBtn);
      });
      // Now a different Heart Icon should be used.
      const updatedHeartIcon = queryByLabelText(searchResultItem, updatedIcon, {
        selector: "button",
      });
      expect(updatedHeartIcon).toBeInTheDocument();
    }
  );
});

describe("Add favourite search", () => {
  it("shows FavouriteSearchDialog to add a favourite search", async () => {
    const page = await renderSearchPage(searchPromise);
    const heartIcon = getByLabelText(
      page.container,
      languageStrings.searchpage.favouriteSearch.title,
      {
        selector: "button",
      }
    );
    userEvent.click(heartIcon);

    const dialog = page.getByRole("dialog");
    const searchNameInput = getMuiTextField(
      dialog,
      languageStrings.searchpage.favouriteSearch.text
    );
    userEvent.type(searchNameInput, "test");
    const confirmButton = getMuiButtonByText(
      dialog,
      languageStrings.common.action.ok
    );
    await act(async () => {
      await userEvent.click(confirmButton);
    });

    expect(
      screen.getByText(
        languageStrings.searchpage.favouriteSearch.saveSearchConfirmationText
      )
    ).toBeInTheDocument();
  });
});

describe("Changing display mode", () => {
  const { modeGalleryImage, modeGalleryVideo, modeItemList } =
    languageStrings.searchpage.displayModeSelector;
  const {
    searchResult: { ariaLabel: listItemAriaLabel },
    gallerySearchResult: { ariaLabel: galleryItemAriaLabel },
  } = languageStrings.searchpage;

  let page: RenderResult;

  const queryListItems = () => page.queryAllByLabelText(listItemAriaLabel);

  const queryGalleryItems = () =>
    page.queryAllByLabelText(galleryItemAriaLabel);

  const isChecked = (label: string): boolean => {
    const button = page.getByLabelText(label);
    const checkedState = button.getAttribute("aria-checked");
    return (
      checkedState === "true" &&
      button.classList.contains("MuiButton-contained")
    );
  };

  const changeMode = async (mode: string) => {
    await act(async () => {
      await userEvent.click(page.getByLabelText(mode));
    });
    expect(isChecked(mode)).toBeTruthy();
  };

  beforeEach(async () => {
    page = await renderSearchPage(searchPromise);
  });

  afterEach(() => {
    jest.clearAllMocks();
  });

  it("has a default of item list mode", async () => {
    // Check that the button is visually correct
    expect(isChecked(modeItemList)).toBeTruthy();

    // Check that it's all wired up correctly - i.e. no mime types were passed to the search
    expect(mockSearch).toHaveBeenLastCalledWith(defaultSearchPageOptions);

    // And lastly check that it was a item list display - not a gallery
    expect(queryListItems().length).toBeGreaterThan(0);
  });

  it.each([
    [
      modeGalleryImage,
      mockImageGallerySearch,
      mockListImageGalleryClassifications,
      transformedBasicImageSearchResponse,
    ],
    [
      modeGalleryVideo,
      mockVideoGallerySearch,
      mockListVideoGalleryClassifications,
      transformedBasicVideoSearchResponse,
    ],
  ])(
    "supports changing mode - [%s]",
    async (mode: string, gallerySearch, listClassifications, mockResponse) => {
      expect(queryListItems().length).toBeGreaterThan(0);
      expect(queryGalleryItems()).toHaveLength(0);

      // Monitor the search and classifications functions, and change the mode
      await Promise.all([
        gallerySearch.mockResolvedValue(mockResponse),
        listClassifications.mockResolvedValue(
          CategorySelectorMock.classifications
        ),
        changeMode(mode),
      ]);

      // Make sure the search has been triggered
      expect(gallerySearch).toHaveBeenCalledTimes(1);
      expect(listClassifications).toHaveBeenCalledTimes(1);

      // And now check the visual change
      expect(queryGalleryItems().length).toBeGreaterThan(0);
      expect(queryListItems()).toHaveLength(0);
      expect(queryMimeTypesSelector(page)).not.toBeInTheDocument();
    }
  );
});

describe("Export search result", () => {
  let page: RenderResult;
  beforeEach(async () => {
    page = await renderSearchPage(searchPromise);
  });

  const selectCollections = async (...collectionNames: string[]) => {
    userEvent.click(
      page.getByLabelText(languageStrings.searchpage.collectionSelector.title)
    );
    for (const name of collectionNames) {
      await act(async () => {
        await userEvent.click(screen.getByText(name));
      });
    }
  };

  const getDownloadButton = () =>
    page.getByLabelText(languageStrings.searchpage.export.title);

  it("shows a Download Icon button to allow exporting", async () => {
    await selectCollections(getCollectionMap[0].name);
    expect(
      page.queryByLabelText(languageStrings.searchpage.export.title)
    ).toBeInTheDocument();
  });

  it.each([
    ["zero", []],
    ["more than one", getCollectionMap.slice(0, 2).map((c) => c.name)],
  ])(
    "disables export if %s collection is selected",
    async (collectionNumber: string, collections: string[]) => {
      await selectCollections(...collections);
      userEvent.click(getDownloadButton());
      expect(
        screen.getByText(languageStrings.searchpage.export.collectionLimit)
      ).toBeInTheDocument();
    }
  );

  it("doesn't show the Download button if user have no permission", async () => {
    // Remove previously rendered result so that we can mock the current user details.
    page.unmount();
    mockCurrentUser.mockResolvedValueOnce({
      ...getCurrentUserMock,
      canDownloadSearchResult: false,
    });
    const { queryByLabelText } = await renderSearchPage(searchPromise);
    expect(
      queryByLabelText(languageStrings.searchpage.export.title)
    ).not.toBeInTheDocument();
  });
});

describe("Hide Gallery", () => {
  const {
    modeItemList: itemListLabel,
    modeGalleryImage: imageLabel,
    modeGalleryVideo: videoLabel,
  } = languageStrings.searchpage.displayModeSelector;
  it.each([
    [
      "image",
      {
        ...SearchSettingsModule.defaultSearchSettings,
        searchingDisableGallery: true,
      },
      [itemListLabel, videoLabel],
      [imageLabel],
    ],
    [
      "video",
      {
        ...SearchSettingsModule.defaultSearchSettings,
        searchingDisableVideos: true,
      },
      [itemListLabel, imageLabel],
      [videoLabel],
    ],
    [
      "both image and video",
      {
        ...SearchSettingsModule.defaultSearchSettings,
        searchingDisableVideos: true,
        searchingDisableGallery: true,
      },
      [itemListLabel],
      [videoLabel, imageLabel],
    ],
  ])(
    "hides %s gallery",
    async (
      mode: string,
      settings: OEQ.SearchSettings.Settings,
      enabledModes: string[],
      disabledModes: string[]
    ) => {
      mockSearchSettings.mockResolvedValueOnce(settings);
      const { queryByLabelText } = await renderSearchPage(searchPromise);
      disabledModes.forEach((hiddenLabel) =>
        expect(queryByLabelText(hiddenLabel)).not.toBeInTheDocument()
      );
      enabledModes.forEach((visibleLabel) =>
        expect(queryByLabelText(visibleLabel)).toBeInTheDocument()
      );
    }
  );
});

describe("Wildcard mode persistence", () => {
  it("saves wildcard mode value in browser local storage", async () => {
    await renderSearchPage(searchPromise);
    expect(mockSaveDataToLocalStorage).toHaveBeenCalled();
  });

  it("retrieves wildcard mode value from local storage", async () => {
    // By default wildcard mode is turned on, so we save 'false' in local storage.
    mockReadDataFromLocalStorage.mockReturnValueOnce(true);
    const { container } = await renderSearchPage(searchPromise);
    expect(mockReadDataFromLocalStorage).toHaveBeenCalled();
    const wildcardModeSwitch = container.querySelector("#wildcardSearch");

    // Since rawMode is true, the checkbox should not be checked.
    expect(wildcardModeSwitch).not.toBeChecked();
  });
});<|MERGE_RESOLUTION|>--- conflicted
+++ resolved
@@ -15,13 +15,7 @@
  * See the License for the specific language governing permissions and
  * limitations under the License.
  */
-<<<<<<< HEAD
-import { createMuiTheme } from "@material-ui/core";
-=======
-import { MuiThemeProvider } from "@material-ui/core";
 import { createTheme } from "@material-ui/core/styles";
-import type { Theme } from "@material-ui/core/styles";
->>>>>>> cdcac7bb
 import * as OEQ from "@openequella/rest-api-client";
 import "@testing-library/jest-dom/extend-expect";
 import {
@@ -78,7 +72,6 @@
   queryOwnerSelector,
   querySearchAttachmentsSelector,
   queryStatusSelector,
-<<<<<<< HEAD
   renderSearchPage,
   waitForSearch,
 } from "./SearchPageTestHelper";
@@ -104,68 +97,6 @@
   mockCurrentUser,
   mockListClassification,
   mockSearchSettings,
-=======
-} from "./SearchPageHelper";
-
-const defaultTheme = createTheme({
-  props: { MuiWithWidth: { initialWidth: "md" } },
-});
-const mockCollections = jest.spyOn(CollectionsModule, "collectionListSummary");
-const mockListUsers = jest.spyOn(UserModule, "listUsers");
-const mockCurrentUser = jest.spyOn(UserModule, "getCurrentUserDetails");
-const mockListClassification = jest.spyOn(
-  SearchFacetsModule,
-  "listClassifications"
-);
-const mockSearch = jest.spyOn(SearchModule, "searchItems");
-const mockImageGallerySearch = jest.spyOn(
-  GallerySearchModule,
-  "imageGallerySearch"
-);
-const mockVideoGallerySearch = jest.spyOn(
-  GallerySearchModule,
-  "videoGallerySearch"
-);
-const mockListImageGalleryClassifications = jest.spyOn(
-  GallerySearchModule,
-  "listImageGalleryClassifications"
-);
-const mockListVideoGalleryClassifications = jest.spyOn(
-  GallerySearchModule,
-  "listVideoGalleryClassifications"
-);
-const mockSearchSettings = jest.spyOn(
-  SearchSettingsModule,
-  "getSearchSettingsFromServer"
-);
-const mockConvertParamsToSearchOptions = jest.spyOn(
-  SearchPageHelper,
-  "generateSearchPageOptionsFromQueryString"
-);
-
-const mockMimeTypeFilters = jest
-  .spyOn(SearchFilterSettingsModule, "getMimeTypeFiltersFromServer")
-  .mockResolvedValue(getMimeTypeFilters);
-
-const mockSaveDataToLocalStorage = jest
-  .spyOn(BrowserStorageModule, "saveDataToLocalStorage")
-  .mockImplementation(jest.fn);
-
-const mockReadDataFromLocalStorage = jest.spyOn(
-  BrowserStorageModule,
-  "readDataFromLocalStorage"
-);
-
-jest
-  .spyOn(DrmModule, "listDrmViolations")
-  .mockResolvedValue({ violation: DRM_VIOLATION });
-
-//i tried mocking this using window.navigator.clipboard.writeText = jest.fn(), but the navigator object is undefined
-Object.assign(navigator, {
-  clipboard: {
-    writeText: jest.fn(),
-  },
->>>>>>> cdcac7bb
 });
 const searchPromise = mockSearch.mockResolvedValue(getSearchResult);
 
