/*
 * Licensed to The Apereo Foundation under one or more contributor license
 * agreements. See the NOTICE file distributed with this work for additional
 * information regarding copyright ownership.
 *
 * The Apereo Foundation licenses this file to you under the Apache License,
 * Version 2.0, (the "License"); you may not use this file except in compliance
 * with the License. You may obtain a copy of the License at:
 *
 *     http://www.apache.org/licenses/LICENSE-2.0
 *
 * Unless required by applicable law or agreed to in writing, software
 * distributed under the License is distributed on an "AS IS" BASIS,
 * WITHOUT WARRANTIES OR CONDITIONS OF ANY KIND, either express or implied.
 * See the License for the specific language governing permissions and
 * limitations under the License.
 */
import * as OEQ from "@openequella/rest-api-client";
import { absurd } from "fp-ts/function";

export const getAdvancedSearchesFromServerResult: OEQ.Common.BaseEntitySummary[] =
  [
    { name: "Advanced Search 1", uuid: "369c92fa-ae59-4845-957d-8fcaa22c15e3" },
    { name: "Advanced Search 2", uuid: "3e7e68dd-3aa0-4e05-a70c-d6a559c53aa3" },
    { name: "Advanced Search 3", uuid: "a07212ff-3af9-4d78-89d5-48c2d263a810" },
  ];

interface TargetNodeEssentials
  extends Pick<OEQ.WizardCommonTypes.TargetNode, "target" | "attribute"> {}

const buildTargetNodes = (
  nodes: TargetNodeEssentials[]
): OEQ.WizardCommonTypes.TargetNode[] =>
  nodes.map(({ target, attribute }) => {
    const fullPath = `${target}${attribute}`;
    return {
      target,
      attribute,
      fullTarget: fullPath,
      xoqlPath: fullPath,
      freetextField: fullPath,
    };
  });

/**
 * The bare necessities to mock a WizardBasicControl.
 */
export interface BasicControlEssentials
  extends Pick<
    OEQ.WizardControl.WizardBasicControl,
    | "title"
    | "description"
    | "mandatory"
    | "options"
    | "controlType"
    | "defaultValues"
  > {
  schemaNodes: TargetNodeEssentials[];
}

const mockBasicControl = (
  mockDetails: BasicControlEssentials
): OEQ.WizardControl.WizardBasicControl => ({
  description: mockDetails.description,
  include: true,
  mandatory: mockDetails.mandatory,
  options: mockDetails.options,
  defaultValues: mockDetails.defaultValues,
  reload: false,
  size1: 0,
  size2: 1,
  targetNodes: buildTargetNodes(mockDetails.schemaNodes),
  title: mockDetails.title,
  visibilityScript: "return true;",
  controlType: mockDetails.controlType,
});

const mockOptionTypeControl = (
  mockDetails: BasicControlEssentials
): OEQ.WizardControl.WizardBasicControl => ({
  ...mockBasicControl(mockDetails),
  size1: 3,
});

const mockEditbox = (
  mockDetails: BasicControlEssentials
): OEQ.WizardControl.WizardEditBoxControl => ({
  ...mockBasicControl(mockDetails),
  controlType: "editbox",
  isAllowLinks: false,
  isAllowMultiLang: false,
  isCheckDuplication: false,
  isForceUnique: false,
  isNumber: false,
});

export const mockRawHtmlContent = `<div><p>label for raw HTML control</p><hr></div>`;

export const mockWizardControlFactory = (
  mockDetails: BasicControlEssentials
): OEQ.WizardControl.WizardBasicControl => {
  switch (mockDetails.controlType) {
    case "editbox":
      return mockEditbox(mockDetails);
    case "checkboxgroup":
      return mockOptionTypeControl(mockDetails);
    case "radiogroup":
      return mockOptionTypeControl(mockDetails);
<<<<<<< HEAD
    case "html":
      return mockBasicControl(mockDetails);
    case "calendar":
    case "listbox":
=======
    case "listbox":
      return mockOptionTypeControl(mockDetails);
    case "calendar":
    case "html":
>>>>>>> ef1693a9
    case "shufflebox":
    case "shufflelist":
    case "termselector":
    case "userselector":
      return mockBasicControl(mockDetails);
    default:
      return absurd(mockDetails.controlType);
  }
};

export const getAdvancedSearchDefinition: OEQ.AdvancedSearch.AdvancedSearchDefinition =
  {
    name: "All Controls Power Search",
    collections: [
      {
        uuid: "0896be21-77d9-1279-90d9-1765e76e5f84",
        name: "Power Search Collection",
      },
    ],
    controls: [
      {
        mandatory: false,
        reload: false,
        include: true,
        size1: 0,
        size2: 0,
        title: "Calender 1",
        targetNodes: [
          {
            target: "/item/controls/calendar/nodefault",
            attribute: "",
            fullTarget: "/item/controls/calendar/nodefault",
            xoqlPath: "/item/controls/calendar/nodefault",
            freetextField: "/item/controls/calendar/nodefault",
          },
        ],
        options: [
          {
            value: "",
          },
        ],
        defaultValues: [],
        controlType: "calendar",
        isRange: true,
      },
      {
        mandatory: false,
        reload: false,
        include: true,
        size1: 1,
        size2: 0,
        title: "Check Box Group",
        targetNodes: [
          {
            target: "/item/controls/checkboxes",
            attribute: "",
            fullTarget: "/item/controls/checkboxes",
            xoqlPath: "/item/controls/checkboxes",
            freetextField: "/item/controls/checkboxes",
          },
        ],
        options: [
          {
            text: "1",
            value: "1",
          },
          {
            text: "2",
            value: "2",
          },
        ],
        defaultValues: [],
        controlType: "checkboxgroup",
      },
    ],
  };<|MERGE_RESOLUTION|>--- conflicted
+++ resolved
@@ -106,17 +106,11 @@
       return mockOptionTypeControl(mockDetails);
     case "radiogroup":
       return mockOptionTypeControl(mockDetails);
-<<<<<<< HEAD
     case "html":
       return mockBasicControl(mockDetails);
-    case "calendar":
-    case "listbox":
-=======
     case "listbox":
       return mockOptionTypeControl(mockDetails);
     case "calendar":
-    case "html":
->>>>>>> ef1693a9
     case "shufflebox":
     case "shufflelist":
     case "termselector":
