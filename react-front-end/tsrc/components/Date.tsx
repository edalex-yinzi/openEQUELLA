/*
 * Licensed to The Apereo Foundation under one or more contributor license
 * agreements. See the NOTICE file distributed with this work for additional
 * information regarding copyright ownership.
 *
 * The Apereo Foundation licenses this file to you under the Apache License,
 * Version 2.0, (the "License"); you may not use this file except in compliance
 * with the License. You may obtain a copy of the License at:
 *
 *     http://www.apache.org/licenses/LICENSE-2.0
 *
 * Unless required by applicable law or agreed to in writing, software
 * distributed under the License is distributed on an "AS IS" BASIS,
 * WITHOUT WARRANTIES OR CONDITIONS OF ANY KIND, either express or implied.
 * See the License for the specific language governing permissions and
 * limitations under the License.
 */
import * as React from "react";
import { Typography, Tooltip } from "@mui/material";
import { DateTime } from "luxon";
import { styled } from "@mui/material/styles";

const PREFIX = "Date";

const classes = {
  dateModified: `${PREFIX}-dateModified`,
};

const StyledTooltip = styled(Tooltip)(() => ({
  [`& .${classes.dateModified}`]: {
    display: "inline-block",
  },
<<<<<<< HEAD
}));
=======
});

>>>>>>> 13342527
export interface DateProps {
  /**
   * If true, relative date will be used as primary display. Timestamp will be displayed as tooltip on hover
   */
  displayRelative: boolean;
  /**
   * UTC Date/Time. It will be formatted and displayed on-screen based on user's locale
   */
  date: Date;
}

/**
 * Displays the provided `date` in a standard format, including a tooltip to display the alternate
 * representation of the date (relative vs absolute).
 */
export default function Date({ displayRelative, date }: DateProps) {
  const luxDate = DateTime.fromJSDate(date);
  let primaryDate: string | null = luxDate.toLocaleString(
    DateTime.DATETIME_MED
  );
  let hoverDate = luxDate.toRelative();
  if (displayRelative) {
    //swap 'em around
    [primaryDate, hoverDate] = [hoverDate, primaryDate];
  }

  return (
    <StyledTooltip title={hoverDate ?? "undefined"}>
      <Typography className={classes.dateModified} component="span">
        {primaryDate}
      </Typography>
    </StyledTooltip>
  );
}
export { Date };<|MERGE_RESOLUTION|>--- conflicted
+++ resolved
@@ -30,12 +30,8 @@
   [`& .${classes.dateModified}`]: {
     display: "inline-block",
   },
-<<<<<<< HEAD
 }));
-=======
-});
 
->>>>>>> 13342527
 export interface DateProps {
   /**
    * If true, relative date will be used as primary display. Timestamp will be displayed as tooltip on hover
