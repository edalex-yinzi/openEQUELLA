--- conflicted
+++ resolved
@@ -46,6 +46,19 @@
 import { OEQItemSummaryPageButton } from "./OEQItemSummaryPageButton";
 import { TooltipIconButton } from "./TooltipIconButton";
 
+const {
+  common: {
+    action: { close: labelClose, openInNewTab: labelOpenInNewTab },
+  },
+  lightboxComponent: {
+    viewNext: labelViewNext,
+    viewPrevious: labelViewPrevious,
+    openSummaryPage: labelOpenSummaryPage,
+    unsupportedContent: labelUnsupportedContent,
+  },
+  embedCode: { copy: labelCopyEmbedCode },
+} = languageStrings;
+
 const PREFIX = "Lightbox";
 
 const classes = {
@@ -106,19 +119,6 @@
     color: "#fafafa",
   },
 }));
-
-const {
-  common: {
-    action: { close: labelClose, openInNewTab: labelOpenInNewTab },
-  },
-  lightboxComponent: {
-    viewNext: labelViewNext,
-    viewPrevious: labelViewPrevious,
-    openSummaryPage: labelOpenSummaryPage,
-    unsupportedContent: labelUnsupportedContent,
-  },
-  embedCode: { copy: labelCopyEmbedCode },
-} = languageStrings;
 
 export interface LightboxConfig {
   /** URL for the item to display in the Lightbox. */
@@ -158,13 +158,7 @@
 
 const domParser = new DOMParser();
 
-<<<<<<< HEAD
-const Lightbox = ({ open, onClose, config, item }: LightboxProps) => {
-=======
 const Lightbox = ({ open, onClose, config }: LightboxProps) => {
-  const classes = useStyles();
-
->>>>>>> 13342527
   const [content, setContent] = useState<ReactElement | undefined>();
   const [lightBoxConfig, setLightBoxConfig] = useState<LightboxConfig>(config);
   const [openEmbedCodeDialog, setOpenEmbedCodeDialog] =
@@ -277,7 +271,6 @@
   };
 
   return (
-<<<<<<< HEAD
     <Root>
       <Backdrop
         className={classes.lightboxBackdrop}
@@ -288,9 +281,11 @@
           <Typography variant="h6" className={classes.title}>
             {title}
           </Typography>
-          <OEQItemSummaryPageButton
-            {...{ item, title: labelOpenSummaryPage, color: "inherit" }}
-          />
+          {item && (
+            <OEQItemSummaryPageButton
+              {...{ item, title: labelOpenSummaryPage, color: "inherit" }}
+            />
+          )}
           <TooltipIconButton
             title={labelCopyEmbedCode}
             color="inherit"
@@ -330,80 +325,6 @@
         <Grid container alignItems="center">
           <Grid item xs={1}>
             {onPrevious && (
-=======
-    <Backdrop
-      className={classes.lightboxBackdrop}
-      open={open}
-      onClick={handleCloseLightbox}
-    >
-      <Toolbar className={classes.toolbar}>
-        <Typography variant="h6" className={classes.title}>
-          {title}
-        </Typography>
-        {item && (
-          <OEQItemSummaryPageButton
-            {...{ item, title: labelOpenSummaryPage, color: "inherit" }}
-          />
-        )}
-        <TooltipIconButton
-          title={labelCopyEmbedCode}
-          color="inherit"
-          className={classes.menuButton}
-          aria-label={labelCopyEmbedCode}
-          onClick={(event) => {
-            event.stopPropagation();
-            setOpenEmbedCodeDialog(true);
-          }}
-        >
-          <CodeIcon />
-        </TooltipIconButton>
-        <TooltipIconButton
-          title={labelOpenInNewTab}
-          color="inherit"
-          className={classes.menuButton}
-          aria-label={labelOpenInNewTab}
-          onClick={handleOpenInNewWindow}
-        >
-          <OpenInNewIcon />
-        </TooltipIconButton>
-        {
-          // This following close button is really just added as a security blanket. A common thing
-          // with most lightboxes which typically support clicking anywhere outside the content to
-          // trigger a close.
-        }
-        <TooltipIconButton
-          title={labelClose}
-          color="inherit"
-          className={classes.menuButton}
-          aria-label={labelClose}
-          onClick={handleCloseLightbox}
-        >
-          <CloseIcon />
-        </TooltipIconButton>
-      </Toolbar>
-      <Grid container alignItems="center">
-        <Grid item xs={1}>
-          {onPrevious && (
-            <TooltipIconButton
-              title={labelViewPrevious}
-              onClick={(e) => {
-                e.stopPropagation();
-                handleNav(onPrevious);
-              }}
-            >
-              <NavigateBeforeIcon className={classes.arrowButton} />
-            </TooltipIconButton>
-          )}
-        </Grid>
-        <Grid item container justifyContent="center" xs={10}>
-          <Grid item ref={contentEmbedCodeRef}>
-            {content}
-          </Grid>
-        </Grid>
-        <Grid item container justifyContent="flex-end" xs={1}>
-          <Grid item>
-            {onNext && (
->>>>>>> 13342527
               <TooltipIconButton
                 title={labelViewPrevious}
                 onClick={(e) => {
