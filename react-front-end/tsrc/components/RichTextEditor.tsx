--- conflicted
+++ resolved
@@ -17,17 +17,11 @@
  */
 import { Editor } from "@tinymce/tinymce-react";
 import { AxiosPromise, AxiosResponse } from "axios";
-<<<<<<< HEAD
 import { getBaseUrl, getRenderData } from "../AppConfig";
-=======
 import * as React from "react";
->>>>>>> b93207e6
-
 import "tinymce/tinymce";
-
 import "tinymce/icons/default";
 import "tinymce/plugins/advlist";
-
 import "tinymce/plugins/anchor";
 import "tinymce/plugins/autolink";
 import "tinymce/plugins/autoresize";
@@ -62,8 +56,6 @@
 import "tinymce/plugins/visualchars";
 import "tinymce/plugins/wordcount";
 import "tinymce/themes/silver/theme";
-
-import { getBaseUrl, getRenderData } from "../AppConfig";
 
 const renderData = getRenderData();
 
@@ -115,16 +107,8 @@
     }
   };
 
-<<<<<<< HEAD
-  render() {
-    const skinUrl =
-      getBaseUrl() +
-      renderData?.baseResources +
-      "reactjs/tinymce/skins/ui/oxide";
-=======
   const defaultSkinUrl =
     getBaseUrl() + renderData?.baseResources + "reactjs/tinymce/skins/ui/oxide";
->>>>>>> b93207e6
 
   return (
     <Editor
