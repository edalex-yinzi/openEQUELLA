/*
 * Licensed to The Apereo Foundation under one or more contributor license
 * agreements. See the NOTICE file distributed with this work for additional
 * information regarding copyright ownership.
 *
 * The Apereo Foundation licenses this file to you under the Apache License,
 * Version 2.0, (the "License"); you may not use this file except in compliance
 * with the License. You may obtain a copy of the License at:
 *
 *     http://www.apache.org/licenses/LICENSE-2.0
 *
 * Unless required by applicable law or agreed to in writing, software
 * distributed under the License is distributed on an "AS IS" BASIS,
 * WITHOUT WARRANTIES OR CONDITIONS OF ANY KIND, either express or implied.
 * See the License for the specific language governing permissions and
 * limitations under the License.
 */
import * as OEQ from "@openequella/rest-api-client";
import * as A from "fp-ts/Array";
import * as E from "fp-ts/Either";
import { Eq, struct } from "fp-ts/Eq";
import { absurd, constFalse, flow, pipe } from "fp-ts/function";
import * as M from "fp-ts/Map";
import * as NEA from "fp-ts/NonEmptyArray";
import * as O from "fp-ts/Option";
import { first } from "fp-ts/Semigroup";
import { Refinement } from "fp-ts/Refinement";
import * as S from "fp-ts/string";
import * as React from "react";
import { OrdAsIs } from "../../util/Ord";
import { WizardCheckBoxGroup } from "./WizardCheckBoxGroup";
import { WizardEditBox } from "./WizardEditBox";
<<<<<<< HEAD
import { WizardRawHtml } from "./WizardRawHtml";
=======
import { WizardListBox } from "./WizardListBox";
>>>>>>> ef1693a9
import { WizardRadioButtonGroup } from "./WizardRadioButtonGroup";
import { WizardUnsupported } from "./WizardUnsupported";

/**
 * Provide basic props a Wizard control component needs.
 */
export interface WizardControlBasicProps {
  /**
   * DOM id.
   */
  id?: string;
  /**
   * The label to display for the control.
   */
  label?: string;
  /**
   * A description to display alongside the control to assist users.
   */
  description?: string;
  /**
   * Indicate that this control is 'mandatory' to the user.
   */
  mandatory: boolean;
}

/**
 * Used to loosely target what a value (typically a `ControlValue`) is being used for.
 */
export interface ControlTarget {
  /**
   * The 'fullPath's for the targetNode.
   */
  schemaNode: string[];
  /**
   * The type of control that is being targeted.
   */
  type: OEQ.WizardControl.ControlType;
}

/**
 * Convenience type for our way of storing the two main value types across our controls. Represents
 * that some controls are textual, and some are numeric; and that some controls store more than one
 * value.
 */
export type ControlValue = number[] | string[];

/**
 * Identifies a Wizard 'field' and specifies its value.
 */
export interface FieldValue {
  target: ControlTarget;
  value: ControlValue;
}

/**
 * Collection type alias for specifying a group of field values.
 */
export type FieldValueMap = Map<ControlTarget, ControlValue>;

/**
 * Type for Map where key is the path of a schema node and value is a ControlValue.
 */
export type PathValueMap = Map<string, ControlValue>;

/**
 * Creates a function which checks the type of the head of an array using the supplied refinement
 * function. The resulting function returns true when it is passed an array who's head element
 * matches the refinement specifications, otherwise (including if the array is empty) it will
 * return false.
 *
 * @param refinement function used by returned function to validate head element.
 */
const isHeadType =
  <T,>(refinement: Refinement<unknown, T>) =>
  (xs: unknown[]): boolean =>
    pipe(xs, A.head, O.map(refinement), O.getOrElse(constFalse));

/**
 * Used to check if the `ControlValue` is of the string[] variety.
 * (Not a general purpose array util!)
 */
const isStringArray = (xs: ControlValue): xs is NEA.NonEmptyArray<string> =>
  pipe(xs as unknown[], isHeadType<string>(S.isString));

/**
 * Typically used to check if the `ControlValue` of an Option type control (e.g. CheckBox Group) is a non-empty array.
 * If you also want to confirm if the value is `string`, use `isStringArray`.
 */
const isControlValueNonEmpty = (xs: ControlValue): boolean => xs.length > 0;

const eqControlTarget: Eq<ControlTarget> = struct({
  schemaNode: A.getEq(S.Eq),
  type: S.Eq,
});

/**
 * Provides a function to insert values into a `FieldValueMap` returning a new Map instance - i.e.
 * original Map is unharmed/changed.
 */
export const fieldValueMapInsert = M.upsertAt(eqControlTarget);

/**
 * Provides a function to lookup values in a `FieldValueMap`.
 */
export const fieldValueMapLookup = M.lookup(eqControlTarget);

export const buildControlTarget = (
  c: OEQ.WizardControl.WizardBasicControl
): ControlTarget => ({
  /*
   * Target nodes are stored in several different ways, for our purposes we just need a single
   * fully qualified string as provided by `fullTarget`. This function reduces the array down to
   * such a simple array.
   */
  schemaNode: c.targetNodes.map((n) => n.fullTarget),
  type: c.controlType,
});

/**
 * For a control which just needs a singular value, always retrieve the first value.
 *
 * @param value a potential string value
 */
const getStringControlValue = (value: ControlValue): string =>
  pipe(value, getStringArrayControlValue, NEA.head);

/**
 * For a control that can have one or more string values (e.g. CheckBox Group), validate and
 * retrieve the values from the unionised ControlValue.
 *
 * @param value A ControlValue which should have at least one string value.
 */
const getStringArrayControlValue = (
  value: ControlValue
): NEA.NonEmptyArray<string> =>
  pipe(
    value,
    E.fromPredicate(
      isStringArray,
      () => new TypeError("Expected non-empty string[] but got something else!")
    ),
    E.matchW(
      (error) => {
        throw error;
      },
      (value) => value
    )
  );

/**
 * Function to transform a FieldValueMap into a PathValueMap.
 *
 * @param fieldValueMap FieldValueMap to be converted to PathValueMap.
 */
export const valuesByNode = (fieldValueMap: FieldValueMap): PathValueMap => {
  const buildPathValue = (
    k: ControlTarget,
    fullMap: PathValueMap,
    v: ControlValue
  ) =>
    pipe(
      k.schemaNode,
      A.reduce<string, PathValueMap>(new Map(), (m, path) =>
        pipe(m, M.upsertAt(S.Eq)(path, v))
      ),
      M.union<string, ControlValue>(S.Eq, first<ControlValue>())(fullMap)
    );

  return pipe(
    fieldValueMap,
    M.reduceWithIndex<ControlTarget>(OrdAsIs)<PathValueMap, ControlValue>(
      new Map(),
      buildPathValue
    )
  );
};

/**
 * Factory function responsible for taking a control definition and producing the correct React
 * component.
 */
const controlFactory = (
  id: string,
  control: OEQ.WizardControl.WizardControl,
  onChange: (_: ControlValue) => void,
  fieldValueMap: FieldValueMap,
  value?: ControlValue
): JSX.Element => {
  if (!OEQ.WizardControl.isWizardBasicControl(control)) {
    return <WizardUnsupported />;
  }

  const ifAvailable = <T,>(
    value: ControlValue | undefined,
    getter: (_: ControlValue) => T
  ): T | undefined =>
    pipe(
      value,
      O.fromNullable,
      O.filter(isControlValueNonEmpty),
      O.map(getter),
      O.toUndefined
    );

  const { controlType, mandatory, title, description, size1, size2, options } =
    control;

  const commonProps = {
    id,
    label: title,
    description,
    mandatory,
  };

  // For controls that have only one value, when the value is an empty string, call
  // `onChange` with an empty array instead of an array that has an empty string only.
  const onChangeForSingleValue = (newValue: string) =>
    onChange(S.isEmpty(newValue) ? [] : [newValue]);

  switch (controlType) {
    case "editbox":
      return (
        <WizardEditBox
          {...commonProps}
          rows={size2}
          value={ifAvailable<string>(value, getStringControlValue)}
          onChange={onChangeForSingleValue}
        />
      );
    case "checkboxgroup":
      return (
        <WizardCheckBoxGroup
          {...commonProps}
          options={options}
          columns={size1}
          values={ifAvailable<string[]>(value, getStringArrayControlValue)}
          onSelect={onChange}
        />
      );
    case "radiogroup":
      return (
        <WizardRadioButtonGroup
          {...commonProps}
          options={options}
          columns={size1}
          value={ifAvailable<string>(value, getStringControlValue)}
          onSelect={onChangeForSingleValue}
        />
      );
<<<<<<< HEAD
    case "html":
      return <WizardRawHtml {...commonProps} fieldValueMap={fieldValueMap} />;
    case "calendar":
=======
>>>>>>> ef1693a9
    case "listbox":
      return (
        <WizardListBox
          {...commonProps}
          options={options}
          value={ifAvailable<string>(value, getStringControlValue)}
          onSelect={onChangeForSingleValue}
        />
      );
    case "html":
    case "calendar":
    case "shufflebox":
    case "shufflelist":
    case "termselector":
    case "userselector":
      return <WizardUnsupported id={id} />;
    default:
      return absurd(controlType);
  }
};

/**
 * Produces an array of `JSX.Element`s representing the wizard defined by the provided `controls`.
 * Setting their values to those provided in `values` and configuring them with an onChange handler
 * which can set their value in the external instance of `values` - correctly targetted etc.
 *
 * Later, this will also be used for the evaluation and execution of visibility scripting.
 *
 * Later, later, this will also be able to support multi-page wizards as used during contribution.
 *
 * @param controls A collection of controls which make up a wizard.
 * @param values A collection of values for the provided controls - if a control currently has
 *               no value, then it should not be in the collection.
 * @param onChange The high level callback to use to update `values` - this will be wrapped so that
 *                 Wizard components only have to worry about calling a typical simple callback
 *                 with their updated value.
 */
export const render = (
  controls: OEQ.WizardControl.WizardControl[],
  values: FieldValueMap,
  onChange: (update: FieldValue) => void
): JSX.Element[] => {
  const buildOnChangeHandler = (
    c: OEQ.WizardControl.WizardControl
  ): ((value: ControlValue) => void) =>
    OEQ.WizardControl.isWizardBasicControl(c)
      ? (value: ControlValue) =>
          onChange({ target: buildControlTarget(c), value })
      : (_) => {
          throw new Error(
            "Unexpected onChange called for non-WizardBasicControl."
          );
        };

  const getValue = (target: ControlTarget): O.Option<ControlValue> =>
    pipe(values, fieldValueMapLookup(target));

  // Retrieve the value of the specified control
  const retrieveControlsValue: (
    _: OEQ.WizardControl.WizardControl
  ) => ControlValue | undefined = flow(
    O.fromPredicate(OEQ.WizardControl.isWizardBasicControl),
    O.chain(flow(buildControlTarget, getValue)),
    O.toUndefined
  );

  // Build the controls
  return controls.map((c, idx) =>
    controlFactory(
      `wiz-${idx}-${c.controlType}`,
      c,
      buildOnChangeHandler(c),
      values,
      retrieveControlsValue(c)
    )
  );
};

/**
 * Extract each Control's target schema node and default values, and build a FieldValueMap
 * based on extracted data.
 *
 * @param controls A list of Wizard controls.
 */
export const extractDefaultValues = (
  controls: OEQ.WizardControl.WizardControl[]
): FieldValueMap => {
  const addQueryValueToMap = (
    m: FieldValueMap,
    c: OEQ.WizardControl.WizardBasicControl
  ) =>
    fieldValueMapInsert<ControlValue>(
      buildControlTarget(c),
      c.defaultValues
    )(m);

  return pipe(
    controls,
    A.filter(OEQ.WizardControl.isWizardBasicControl),
    A.reduce<OEQ.WizardControl.WizardBasicControl, FieldValueMap>(
      new Map(),
      addQueryValueToMap
    )
  );
};<|MERGE_RESOLUTION|>--- conflicted
+++ resolved
@@ -30,11 +30,8 @@
 import { OrdAsIs } from "../../util/Ord";
 import { WizardCheckBoxGroup } from "./WizardCheckBoxGroup";
 import { WizardEditBox } from "./WizardEditBox";
-<<<<<<< HEAD
 import { WizardRawHtml } from "./WizardRawHtml";
-=======
 import { WizardListBox } from "./WizardListBox";
->>>>>>> ef1693a9
 import { WizardRadioButtonGroup } from "./WizardRadioButtonGroup";
 import { WizardUnsupported } from "./WizardUnsupported";
 
@@ -284,12 +281,8 @@
           onSelect={onChangeForSingleValue}
         />
       );
-<<<<<<< HEAD
     case "html":
       return <WizardRawHtml {...commonProps} fieldValueMap={fieldValueMap} />;
-    case "calendar":
-=======
->>>>>>> ef1693a9
     case "listbox":
       return (
         <WizardListBox
@@ -299,7 +292,6 @@
           onSelect={onChangeForSingleValue}
         />
       );
-    case "html":
     case "calendar":
     case "shufflebox":
     case "shufflelist":
