/*
 * Licensed to The Apereo Foundation under one or more contributor license
 * agreements. See the NOTICE file distributed with this work for additional
 * information regarding copyright ownership.
 *
 * The Apereo Foundation licenses this file to you under the Apache License,
 * Version 2.0, (the "License"); you may not use this file except in compliance
 * with the License. You may obtain a copy of the License at:
 *
 *     http://www.apache.org/licenses/LICENSE-2.0
 *
 * Unless required by applicable law or agreed to in writing, software
 * distributed under the License is distributed on an "AS IS" BASIS,
 * WITHOUT WARRANTIES OR CONDITIONS OF ANY KIND, either express or implied.
 * See the License for the specific language governing permissions and
 * limitations under the License.
 */
import {
  Button,
  Card,
  CardActions,
  CardContent,
  createStyles,
  Grid,
  Typography,
  WithStyles,
  withStyles,
} from "@material-ui/core";
import { useEffect, useState } from "react";
import * as React from "react";
import { pipe } from "fp-ts/function";
import { generateFromError } from "../api/errors";
import { API_BASE_URL } from "../AppConfig";
import { WithErrorHandlerProps, withErrorHandler } from "../mainui/App";
import SettingPageTemplate from "../components/SettingPageTemplate";
import SettingsList from "../components/SettingsList";
import SettingsListControl from "../components/SettingsListControl";
import { routes } from "../mainui/routes";
import { templateDefaults, TemplateUpdateProps } from "../mainui/Template";
import { commonString } from "../util/commonstrings";
import { languageStrings } from "../util/langstrings";
import useError from "../util/useError";
import ColorPickerComponent from "./ColorPickerComponent";
import * as OEQ from "@openequella/rest-api-client";

declare const themeSettings: OEQ.Theme.ThemeSettings;
declare const logoURL: string;

/**
 * @author Samantha Fisher
 */
export const strings = languageStrings.newuisettings;

const styles = createStyles({
  fileName: {
    marginTop: "8px",
  },
  labels: {
    marginBottom: "4px",
  },
  button: {
    marginTop: "8px",
    marginBottom: "8px",
  },
});

interface ThemeColors {
  primary: string;
  secondary: string;
  background: string;
  paper: string;
  menu: string;
  menuText: string;
  menuIcon: string;
  primaryText: string;
  secondaryText: string;
}

<<<<<<< HEAD
interface ThemePageBasicProps
  extends TemplateUpdateProps,
    WithStyles<typeof styles> {}

type ThemePageProps = ThemePageBasicProps & WithErrorHandlerProps;
=======
export interface ThemePageProps {
  updateTemplate: (update: TemplateUpdate) => void;
}
>>>>>>> b93207e6

interface LogoSettings {
  logoURL: string;
  logoToUpload: File | null;
  fileName: string;
}

<<<<<<< HEAD
class ThemePage extends React.Component<ThemePageProps, ThemePageState> {
  state = {
    primary: themeSettings.primaryColor,
    secondary: themeSettings.secondaryColor,
    background: themeSettings.backgroundColor,
    paper: themeSettings.paperColor,
    menu: themeSettings.menuItemColor,
    menuText: themeSettings.menuItemTextColor,
    menuIcon: themeSettings.menuItemIconColor,
    primaryText: themeSettings.primaryTextColor,
    secondaryText: themeSettings.menuTextColor,
=======
export const ThemePage = ({
  updateTemplate,
  classes,
}: ThemePageProps & WithStyles<typeof styles>) => {
  const mapSettingsToColors = (
    settings: OEQ.Theme.ThemeSettings
  ): ThemeColors => ({
    primary: settings.primaryColor,
    secondary: settings.secondaryColor,
    background: settings.backgroundColor,
    paper: settings.paperColor,
    menu: settings.menuItemColor,
    menuText: settings.menuItemTextColor,
    menuIcon: settings.menuItemIconColor,
    primaryText: settings.primaryTextColor,
    secondaryText: settings.menuTextColor,
  });

  const mapColorsToSettings = (
    colors: ThemeColors,
    fontSize = 14
  ): OEQ.Theme.ThemeSettings => ({
    primaryColor: colors.primary,
    secondaryColor: colors.secondary,
    backgroundColor: colors.background,
    paperColor: colors.paper,
    menuItemColor: colors.menu,
    menuItemIconColor: colors.menuIcon,
    menuItemTextColor: colors.menuText,
    primaryTextColor: colors.primaryText,
    menuTextColor: colors.secondaryText,
    fontSize: fontSize,
  });

  const [logoSettings, setLogoSettings] = useState<LogoSettings>({
    logoURL: logoURL,
>>>>>>> b93207e6
    logoToUpload: null,
    fileName: "",
  });
  const [themeColors, setThemeColors] = useState<ThemeColors>(
    mapSettingsToColors(themeSettings)
  );
  const [isChangesUnsaved, setIsChangesUnsaved] = useState(false);
  const [isShowSuccess, setIsShowSuccess] = useState(false);

  useEffect(() => {
    updateTemplate((tp) => ({
      ...templateDefaults(strings.title)(tp),
      backRoute: routes.Settings.to,
    }));
  }, [updateTemplate]);

  const setError = useError((error: Error) => {
    updateTemplate(templateError(generateFromError(error)));
  });

  const handleDefaultButton = () => {
    const defaultThemeColors: ThemeColors = {
      primary: "#186caf",
      secondary: "#ff9800",
      background: "#fafafa",
      paper: "#ffffff",
      menuText: "#000000",
      menu: "#ffffff",
      menuIcon: "#000000",
      primaryText: "#000000",
      secondaryText: "#444444",
    };
    setThemeColors(defaultThemeColors);
    setIsChangesUnsaved(true);
  };

  const setColorPickerDefaults = () => {
    pipe(mapSettingsToColors(themeSettings), setThemeColors);
  };

  const reload = () => window.location.reload();

  const handleColorChange =
    (themeColor: keyof ThemeColors) => (newColor: string) => {
      const themeColorsUpdates = { ...themeColors };
      themeColorsUpdates[themeColor] = newColor;
      setThemeColors(themeColorsUpdates);
      setIsChangesUnsaved(true);
    };

  const handleImageChange = (e: HTMLInputElement) => {
    const reader = new FileReader();
    if (e.files != null) {
      const file = e.files[0];
      reader.readAsDataURL(file);
      reader.onloadend = () => {
        setLogoSettings({
          logoToUpload: file,
          fileName: file.name,
          logoURL: logoURL,
        });
        setIsChangesUnsaved(true);
      };
    }
  };

  const submitTheme = async (themeSettings: OEQ.Theme.ThemeSettings) =>
    await OEQ.Theme.updateThemeSettings(API_BASE_URL, themeSettings);

  const submitLogo = async () =>
    logoSettings.logoToUpload &&
    (await OEQ.Theme.updateThemeLogo(API_BASE_URL, logoSettings.logoToUpload));

  const saveChanges = async () => {
    try {
      await submitLogo();
      await submitTheme(mapColorsToSettings(themeColors));
      setIsChangesUnsaved(false);
      setIsShowSuccess(true);
      reload();
    } catch (error) {
      setError(
        error instanceof Error
          ? error
          : new Error(`Unexpected non-Error caught in saveChanges(): ${error}`)
      );
    }
  };

  const resetLogo = () => {
    OEQ.Theme.deleteLogo(API_BASE_URL)
      .then(() => {
        setIsChangesUnsaved(false);
        setIsShowSuccess(true);
        reload();
      })
<<<<<<< HEAD
      .catch((error) => {
        this.handleError(error);
      });
  };

  handleError = (error: AxiosError) => {
    let errResponse: ErrorResponse;
    if (error.response !== undefined) {
      switch (error.response.status) {
        case 500:
          errResponse = generateNewErrorID(
            strings.errors.invalidimagetitle,
            error.response.status,
            strings.errors.invalidimagedescription
          );
          break;
        case 403:
          errResponse = generateNewErrorID(
            strings.errors.permissiontitle,
            error.response.status,
            strings.errors.permissiondescription
          );
          break;
        default:
          errResponse = generateFromError(error);
          break;
      }
      if (errResponse) {
        this.props.appErrorHandler(
          errResponse.error_description ?? errResponse.error
        );
      }
    }
=======
      .catch(setError);
>>>>>>> b93207e6
  };

  const colorPicker = (themeColor: keyof ThemeColors) => (
    <ColorPickerComponent
      onColorChange={handleColorChange(themeColor)}
      currentColor={themeColors[themeColor]}
    />
  );

  const LogoPicker = () => {
    return (
      <Grid container spacing={2} direction="row" justifyContent="flex-end">
        <Grid item>
          <Typography className={classes.fileName} color="textSecondary">
            {logoSettings.fileName ?? ""}
          </Typography>
        </Grid>
        <Grid item>
          <input
            accept="image/*"
            color="textSecondary"
            id="contained-button-file"
            onChange={(e) => handleImageChange(e.target)}
            type="file"
            style={{ display: "none" }} // to hide the native file control and allow us to MUI it
          />
          <label htmlFor="contained-button-file">
            <Button variant="outlined" component="span">
              {commonString.action.browse}
            </Button>
          </label>
        </Grid>
        <Grid item>
          <Button variant="outlined" onClick={resetLogo}>
            {commonString.action.resettodefault}
          </Button>
        </Grid>
      </Grid>
    );
  };

  const ColorSchemeSettings = () => {
    return (
      <Card>
        <CardContent>
          <SettingsList subHeading={strings.colourschemesettings.title}>
            <SettingsListControl
              primaryText={strings.colourschemesettings.primarycolour}
              control={colorPicker("primary")}
              divider
            />
            <SettingsListControl
              primaryText={strings.colourschemesettings.primarytextcolour}
              control={colorPicker("primaryText")}
              divider
            />
            <SettingsListControl
              primaryText={strings.colourschemesettings.menubackgroundcolour}
              control={colorPicker("menu")}
              divider
            />
            <SettingsListControl
              primaryText={strings.colourschemesettings.secondarycolour}
              control={colorPicker("secondary")}
              divider
            />
            <SettingsListControl
              primaryText={strings.colourschemesettings.secondarytextcolour}
              control={colorPicker("secondaryText")}
              divider
            />
            <SettingsListControl
              primaryText={strings.colourschemesettings.backgroundcolour}
              control={colorPicker("background")}
              divider
            />
            <SettingsListControl
              primaryText={strings.colourschemesettings.paperColor}
              control={colorPicker("paper")}
              divider
            />
            <SettingsListControl
              primaryText={strings.colourschemesettings.sidebariconcolour}
              control={colorPicker("menuIcon")}
              divider
            />
            <SettingsListControl
              primaryText={strings.colourschemesettings.sidebartextcolour}
              control={colorPicker("menuText")}
            />
          </SettingsList>
        </CardContent>

        <CardActions>
          <Button variant="outlined" onClick={handleDefaultButton}>
            {commonString.action.resettodefault}
          </Button>
          <Button variant="outlined" onClick={setColorPickerDefaults}>
            {commonString.action.undo}
          </Button>
        </CardActions>
      </Card>
    );
  };

  const LogoSettings = () => {
    return (
      <Card>
        <CardContent>
          <SettingsList subHeading={strings.logoSettings.title}>
            <SettingsListControl
              primaryText={strings.logoSettings.siteLogo}
              secondaryText={strings.logoSettings.siteLogoDescription}
              control={<LogoPicker />}
            />
          </SettingsList>
        </CardContent>
      </Card>
    );
  };

  return (
    <SettingPageTemplate
      onSave={saveChanges}
      saveButtonDisabled={!isChangesUnsaved}
      snackbarOpen={isShowSuccess}
      snackBarOnClose={() => {
        setIsShowSuccess(false);
      }}
      preventNavigation={isChangesUnsaved}
    >
      <ColorSchemeSettings />
      <LogoSettings />
    </SettingPageTemplate>
  );
};

const WithErrorHandler = withErrorHandler(ThemePage);
export default withStyles(styles)(WithErrorHandler);<|MERGE_RESOLUTION|>--- conflicted
+++ resolved
@@ -20,28 +20,24 @@
   Card,
   CardActions,
   CardContent,
-  createStyles,
   Grid,
+  makeStyles,
   Typography,
-  WithStyles,
-  withStyles,
 } from "@material-ui/core";
-import { useEffect, useState } from "react";
+import * as OEQ from "@openequella/rest-api-client";
+import { pipe } from "fp-ts/function";
 import * as React from "react";
-import { pipe } from "fp-ts/function";
-import { generateFromError } from "../api/errors";
+import { useContext, useEffect, useState } from "react";
 import { API_BASE_URL } from "../AppConfig";
-import { WithErrorHandlerProps, withErrorHandler } from "../mainui/App";
 import SettingPageTemplate from "../components/SettingPageTemplate";
 import SettingsList from "../components/SettingsList";
 import SettingsListControl from "../components/SettingsListControl";
+import { AppRenderErrorContext } from "../mainui/App";
 import { routes } from "../mainui/routes";
 import { templateDefaults, TemplateUpdateProps } from "../mainui/Template";
 import { commonString } from "../util/commonstrings";
 import { languageStrings } from "../util/langstrings";
-import useError from "../util/useError";
 import ColorPickerComponent from "./ColorPickerComponent";
-import * as OEQ from "@openequella/rest-api-client";
 
 declare const themeSettings: OEQ.Theme.ThemeSettings;
 declare const logoURL: string;
@@ -51,7 +47,7 @@
  */
 export const strings = languageStrings.newuisettings;
 
-const styles = createStyles({
+const useStyles = makeStyles({
   fileName: {
     marginTop: "8px",
   },
@@ -76,17 +72,7 @@
   secondaryText: string;
 }
 
-<<<<<<< HEAD
-interface ThemePageBasicProps
-  extends TemplateUpdateProps,
-    WithStyles<typeof styles> {}
-
-type ThemePageProps = ThemePageBasicProps & WithErrorHandlerProps;
-=======
-export interface ThemePageProps {
-  updateTemplate: (update: TemplateUpdate) => void;
-}
->>>>>>> b93207e6
+export interface ThemePageProps extends TemplateUpdateProps {}
 
 interface LogoSettings {
   logoURL: string;
@@ -94,23 +80,10 @@
   fileName: string;
 }
 
-<<<<<<< HEAD
-class ThemePage extends React.Component<ThemePageProps, ThemePageState> {
-  state = {
-    primary: themeSettings.primaryColor,
-    secondary: themeSettings.secondaryColor,
-    background: themeSettings.backgroundColor,
-    paper: themeSettings.paperColor,
-    menu: themeSettings.menuItemColor,
-    menuText: themeSettings.menuItemTextColor,
-    menuIcon: themeSettings.menuItemIconColor,
-    primaryText: themeSettings.primaryTextColor,
-    secondaryText: themeSettings.menuTextColor,
-=======
-export const ThemePage = ({
-  updateTemplate,
-  classes,
-}: ThemePageProps & WithStyles<typeof styles>) => {
+export const ThemePage = ({ updateTemplate }: ThemePageProps) => {
+  const classes = useStyles();
+  const { appErrorHandler } = useContext(AppRenderErrorContext);
+
   const mapSettingsToColors = (
     settings: OEQ.Theme.ThemeSettings
   ): ThemeColors => ({
@@ -143,10 +116,10 @@
 
   const [logoSettings, setLogoSettings] = useState<LogoSettings>({
     logoURL: logoURL,
->>>>>>> b93207e6
     logoToUpload: null,
     fileName: "",
   });
+
   const [themeColors, setThemeColors] = useState<ThemeColors>(
     mapSettingsToColors(themeSettings)
   );
@@ -159,10 +132,6 @@
       backRoute: routes.Settings.to,
     }));
   }, [updateTemplate]);
-
-  const setError = useError((error: Error) => {
-    updateTemplate(templateError(generateFromError(error)));
-  });
 
   const handleDefaultButton = () => {
     const defaultThemeColors: ThemeColors = {
@@ -225,11 +194,11 @@
       setIsShowSuccess(true);
       reload();
     } catch (error) {
-      setError(
-        error instanceof Error
-          ? error
-          : new Error(`Unexpected non-Error caught in saveChanges(): ${error}`)
-      );
+      if (error instanceof Error) {
+        appErrorHandler(error);
+      } else {
+        console.error("Unexpected non-Error caught in saveChanges(): " + error);
+      }
     }
   };
 
@@ -240,43 +209,7 @@
         setIsShowSuccess(true);
         reload();
       })
-<<<<<<< HEAD
-      .catch((error) => {
-        this.handleError(error);
-      });
-  };
-
-  handleError = (error: AxiosError) => {
-    let errResponse: ErrorResponse;
-    if (error.response !== undefined) {
-      switch (error.response.status) {
-        case 500:
-          errResponse = generateNewErrorID(
-            strings.errors.invalidimagetitle,
-            error.response.status,
-            strings.errors.invalidimagedescription
-          );
-          break;
-        case 403:
-          errResponse = generateNewErrorID(
-            strings.errors.permissiontitle,
-            error.response.status,
-            strings.errors.permissiondescription
-          );
-          break;
-        default:
-          errResponse = generateFromError(error);
-          break;
-      }
-      if (errResponse) {
-        this.props.appErrorHandler(
-          errResponse.error_description ?? errResponse.error
-        );
-      }
-    }
-=======
-      .catch(setError);
->>>>>>> b93207e6
+      .catch(appErrorHandler);
   };
 
   const colorPicker = (themeColor: keyof ThemeColors) => (
@@ -414,5 +347,4 @@
   );
 };
 
-const WithErrorHandler = withErrorHandler(ThemePage);
-export default withStyles(styles)(WithErrorHandler);+export default ThemePage;