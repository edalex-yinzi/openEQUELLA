/*
 * Licensed to The Apereo Foundation under one or more contributor license
 * agreements. See the NOTICE file distributed with this work for additional
 * information regarding copyright ownership.
 *
 * The Apereo Foundation licenses this file to you under the Apache License,
 * Version 2.0, (the "License"); you may not use this file except in compliance
 * with the License. You may obtain a copy of the License at:
 *
 *     http://www.apache.org/licenses/LICENSE-2.0
 *
 * Unless required by applicable law or agreed to in writing, software
 * distributed under the License is distributed on an "AS IS" BASIS,
 * WITHOUT WARRANTIES OR CONDITIONS OF ANY KIND, either express or implied.
 * See the License for the specific language governing permissions and
 * limitations under the License.
 */
import type { ThemeOptions } from "@material-ui/core";
import { createTheme } from "@material-ui/core/styles";
import { getRenderData } from "../AppConfig";

export interface IThemeSettings {
  primaryColor: string;
  secondaryColor: string;
  backgroundColor: string;
  paperColor: string;
  menuItemColor: string;
  menuItemTextColor: string;
  menuItemIconColor: string;
  primaryTextColor: string;
  menuTextColor: string;
  fontSize: number;
}

declare const themeSettings: IThemeSettings;

const getStandardThemeSettings = (): ThemeOptions =>
  ({
    palette: {
      primary: {
        main: themeSettings.primaryColor,
      },
      secondary: {
        main: themeSettings.secondaryColor,
      },
      background: {
        default: themeSettings.backgroundColor,
        paper: themeSettings.paperColor,
      },
      text: {
        primary: themeSettings.primaryTextColor,
        secondary: themeSettings.menuTextColor,
      },
      menu: {
        text: themeSettings.menuItemTextColor,
        icon: themeSettings.menuItemIconColor,
        background: themeSettings.menuItemColor,
      },
    },
    typography: {
      useNextVariants: true,
      fontSize: themeSettings.fontSize,
    },
  } as ThemeOptions);

const renderData = getRenderData();
export const autoTestOptions: ThemeOptions =
  typeof renderData == "object" && renderData.autotestMode
    ? {
        transitions: {
          create: () => "none",
        },
      }
    : {};

<<<<<<< HEAD
export const getOeqTheme = () =>
  createMuiTheme({
    ...getStandardThemeSettings(),
    ...autoTestOptions,
  });
=======
export const oeqTheme = createTheme({
  ...standardThemeSettings,
  ...autoTestOptions,
});
>>>>>>> cdcac7bb
<|MERGE_RESOLUTION|>--- conflicted
+++ resolved
@@ -73,15 +73,8 @@
       }
     : {};
 
-<<<<<<< HEAD
 export const getOeqTheme = () =>
-  createMuiTheme({
+  createTheme({
     ...getStandardThemeSettings(),
     ...autoTestOptions,
-  });
-=======
-export const oeqTheme = createTheme({
-  ...standardThemeSettings,
-  ...autoTestOptions,
-});
->>>>>>> cdcac7bb
+  });