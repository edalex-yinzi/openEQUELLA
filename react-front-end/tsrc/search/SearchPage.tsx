--- conflicted
+++ resolved
@@ -372,7 +372,6 @@
       );
 
       setSearchPageOptions(state.options);
-<<<<<<< HEAD
       (async () => {
         try {
           const searchResult: SearchPageSearchResult = await doSearch(
@@ -407,36 +406,8 @@
               : new Error(`Failed to perform a search: ${error}`)
           );
         }
+        console.timeEnd(timerId);
       })();
-=======
-      Promise.all([doSearch(state.options), getClassifications(state.options)])
-        .then(
-          ([result, classifications]: [
-            SearchPageSearchResult,
-            Classification[]
-          ]) => {
-            dispatch({
-              type: "search-complete",
-              result: { ...result },
-              classifications: [...classifications],
-            });
-            // Update history
-            history.replace({
-              ...history.location,
-              state: { searchPageOptions: state.options, filterExpansion },
-            });
-            // Save the value of wildcard mode to LocalStorage.
-            writeRawModeToStorage(state.options.rawMode);
-            // scroll back up to the top of the page
-            if (state.scrollToTop) window.scrollTo(0, 0);
-            // Allow downloading new search result.
-            setAlreadyDownloaded(false);
-          }
-        )
-        .catch(searchPageErrorHandler);
-
-      console.timeEnd(timerId);
->>>>>>> 987d2080
     }
   }, [
     dispatch,
