--- conflicted
+++ resolved
@@ -155,7 +155,6 @@
           direction="column"
           spacing={2}
         >
-<<<<<<< HEAD
           <WizardErrorContext.Provider value={{ handleError }}>
             {WizardHelper.render(
               wizardControls,
@@ -163,24 +162,12 @@
               onChangeHandler,
               buildVisibilityScriptContext(currentValues, currentUser)
             ).map((e) => (
-              <Grid key={e.props.id} item>
+              // width is a tricky way to fix additional whitespace issue caused by user selector
+              <Grid key={e.props.id} item style={{ width: "100%" }}>
                 {e}
               </Grid>
             ))}
           </WizardErrorContext.Provider>
-=======
-          {WizardHelper.render(
-            wizardControls,
-            currentValues,
-            onChangeHandler,
-            buildVisibilityScriptContext(currentValues, currentUser)
-          ).map((e) => (
-            // width is a tricky way to fix additional whitespace issue caused by user selector
-            <Grid key={e.props.id} item style={{ width: "100%" }}>
-              {e}
-            </Grid>
-          ))}
->>>>>>> 94cb862b
           {hasRequiredFields && (
             <Grid item>
               <Typography variant="caption" color="textSecondary">
