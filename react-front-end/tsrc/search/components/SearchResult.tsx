--- conflicted
+++ resolved
@@ -34,13 +34,7 @@
 import * as React from "react";
 import { useEffect, useState } from "react";
 import ReactHtmlParser from "react-html-parser";
-<<<<<<< HEAD
-import { pipe } from "fp-ts/function";
 import { useHistory } from "react-router";
-import * as E from "fp-ts/Either";
-=======
-import { useHistory } from "react-router";
->>>>>>> 4c913512
 import { HashLink } from "react-router-hash-link";
 import { sprintf } from "sprintf-js";
 import { Date as DateDisplay } from "../../components/Date";
@@ -182,15 +176,11 @@
   );
 
   const history = useHistory();
-<<<<<<< HEAD
-  const [onDrmAcceptCallback, setOnDrmAcceptCallback] = useState<
-=======
 
   const [drmDialog, setDrmDialog] = useState<JSX.Element | undefined>(
     undefined
   );
   const [drmCheckOnSuccessHandler, setDrmCheckOnSuccessHandler] = useState<
->>>>>>> 4c913512
     (() => void) | undefined
   >();
   const [drmStatus, setDrmStatus] =
@@ -337,31 +327,10 @@
 
   const itemLink = () => {
     const itemTitle = name ? highlightField(name) : uuid;
-<<<<<<< HEAD
-    // Use Either to build URL and onClick handler. Left is for selection session
-    // and Right is for normal page.
-    const { url, onClick } = pipe(
-      routes.ViewItem.to(uuid, version),
-      E.fromPredicate<string, string>(
-        () => !inSelectionSession,
-        () => buildSelectionSessionItemSummaryLink(uuid, version)
-      ),
-      E.fold(
-        (url) => ({
-          url,
-          onClick: () => window.open(url, "_self"),
-        }),
-        (url) => ({
-          url,
-          onClick: () => history.push(url),
-        })
-      )
-=======
     const { url, onClick } = buildOpenSummaryPageHandler(
       uuid,
       version,
       history
->>>>>>> 4c913512
     );
 
     return (
@@ -369,16 +338,8 @@
         routeLinkUrlProvider={() => url}
         muiLinkUrlProvider={() => url}
         onClick={(e: React.MouseEvent<HTMLAnchorElement>) => {
-<<<<<<< HEAD
-          const { isAuthorised, termsAccepted } = drmStatus;
-          if (isAuthorised && !termsAccepted) {
-            e.preventDefault();
-            setOnDrmAcceptCallback(() => onClick);
-          }
-=======
           e.preventDefault();
           checkDrmPermission(onClick);
->>>>>>> 4c913512
         }}
       >
         {itemTitle}
@@ -471,23 +432,7 @@
           closeDialog={() => setShowFavouriteItemDialog(false)}
         />
       )}
-<<<<<<< HEAD
-      {onDrmAcceptCallback && (
-        <DrmAcceptanceDialog
-          termsProvider={() => listDrmTerms(uuid, version)}
-          onAccept={() => acceptDrmTerms(uuid, version)}
-          onAcceptCallBack={() => {
-            setDrmStatus(defaultDrmStatus);
-            closeDrmDialog();
-            onDrmAcceptCallback();
-          }}
-          onReject={closeDrmDialog}
-          open={!!onDrmAcceptCallback}
-        />
-      )}
-=======
       {drmDialog}
->>>>>>> 4c913512
     </>
   );
 }