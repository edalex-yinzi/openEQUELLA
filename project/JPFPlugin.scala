import sbt.Keys._
import sbt._
import sbt.plugins.JvmPlugin
import CommonSettings.autoImport._
import Path.flat
import scala.jdk.CollectionConverters._

object JPFPlugin extends AutoPlugin {
  override def trigger: PluginTrigger = noTrigger

  override def requires: Plugins = JvmPlugin

  object autoImport {
    lazy val jpfCodeDirs     = settingKey[Seq[File]]("JPF runtime code")
    lazy val jpfResourceDirs = settingKey[Seq[File]]("JPF runtime resources")
    lazy val jpfLibraryJars  = taskKey[Classpath]("JPF runtime jars")
    lazy val jpfWriteDevJars = taskKey[Unit]("Write JPF library jars for dev")
    lazy val jpfRuntime      = taskKey[JPFRuntime]("JPF runtime")
  }

  import autoImport._

  override def projectSettings: Seq[Def.Setting[_]] = Seq(
<<<<<<< HEAD
    scalaVersion := "2.13.8",
    javacOptions ++= Seq("--release", "8"),
=======
    scalaVersion := "2.13.10",
    javacOptions ++= Seq("-source", "1.8"),
>>>>>>> 0c6dd770
    jpfCodeDirs := Seq((Compile / classDirectory).value),
    (Compile / resourceDirectory) := baseDirectory.value / "resources",
    jpfResourceDirs := (Compile / resourceDirectories).value,
    jpfRuntime := JPFRuntime(baseDirectory.value / "plugin-jpf.xml",
                             jpfCodeDirs.value,
                             jpfResourceDirs.value,
                             jpfLibraryJars.value.files,
                             baseDirectory.value.getParentFile.getName),
    jpfLibraryJars := Seq(),
    (Compile / managedClasspath) ++= jpfLibraryJars.value,
    (Compile / javaSource) := baseDirectory.value / "src",
    (Test / javaSource) := baseDirectory.value / "test/java",
    (Test / resourceDirectory) := baseDirectory.value / "test/resources",
    (Compile / scalaSource) := baseDirectory.value / "scalasrc",
    updateOptions := updateOptions.value.withCachedResolution(true),
    jpfWriteDevJars := {
      val outBase = target.value / "jpflibs"
      IO.delete(outBase)
      val jarFiles = jpfLibraryJars.value.files
      val log      = sLog.value
      if (jarFiles.nonEmpty) {
        log.info(s"Writing jpf jars for ${name.value}")
        IO.copy(jarFiles.pair(flat(outBase)))
      }
    },
    langStrings := {
      val doc      = Common.saxBuilder.build(jpfRuntime.value.manifest)
      val rootElem = doc.getRootElement
      val pfx      = rootElem.getAttributeValue("id") + "."
      rootElem.getChildren("extension").asScala.collect {
        case e
            if "com.tle.common.i18n" == e.getAttributeValue("plugin-id") && "bundle" == e
              .getAttributeValue("point-id") =>
          val paramMap = e
            .getChildren("parameter")
            .asScala
            .map(e => (e.getAttributeValue("id"), e.getAttributeValue("value")))
            .toMap
          val fp    = paramMap("file")
          val group = paramMap.getOrElse("group", "resource-centre")
          Common.loadLangProperties((Compile / resourceDirectory).value / fp, pfx, group)
      }
    }
  )
}<|MERGE_RESOLUTION|>--- conflicted
+++ resolved
@@ -21,13 +21,8 @@
   import autoImport._
 
   override def projectSettings: Seq[Def.Setting[_]] = Seq(
-<<<<<<< HEAD
-    scalaVersion := "2.13.8",
+    scalaVersion := "2.13.10",
     javacOptions ++= Seq("--release", "8"),
-=======
-    scalaVersion := "2.13.10",
-    javacOptions ++= Seq("-source", "1.8"),
->>>>>>> 0c6dd770
     jpfCodeDirs := Seq((Compile / classDirectory).value),
     (Compile / resourceDirectory) := baseDirectory.value / "resources",
     jpfResourceDirs := (Compile / resourceDirectories).value,
