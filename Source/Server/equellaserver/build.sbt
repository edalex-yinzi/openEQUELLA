import Path.rebase

import java.time.LocalDate
import java.time.format.DateTimeFormatter

javacOptions ++= Seq("--release", "11")

(Compile / resourceDirectory) := baseDirectory.value / "resources"

(Compile / javaSource) := baseDirectory.value / "src"
(Test / javaSource) := baseDirectory.value / "test/java"

(Compile / scalaSource) := baseDirectory.value / "scalasrc"

updateOptions := updateOptions.value.withCachedResolution(true)

(Runtime / unmanagedClasspath) += (LocalProject("learningedge_config") / baseDirectory).value

val RestEasyVersion   = "3.15.6.Final"
val SwaggerVersion    = "1.6.11"
val TomcatVersion     = "9.0.79"
val axis2Version      = "1.8.2"
val circeVersion      = "0.12.1"
val curatorVersion    = "5.5.0"
val cxfVersion        = "3.6.1"
val fs2Version        = "2.5.11"
val guiceVersion      = "5.1.0"
val jsassVersion      = "5.10.5"
val jsoupVersion      = "1.16.1"
val prometheusVersion = "0.16.0"
val sttpVersion       = "1.7.2"
val tikaVersion       = "2.8.0"
val luceneVersion     = "4.10.4"

libraryDependencies ++= Seq(
  "io.circe" %% "circe-core",
  "io.circe" %% "circe-generic",
  "io.circe" %% "circe-parser",
  "io.circe" %% "circe-generic-extras"
).map(_ % circeVersion)

val prometheusGroup = "io.prometheus"
libraryDependencies ++= Seq(
  prometheusGroup % "simpleclient",
  prometheusGroup % "simpleclient_hotspot",
  prometheusGroup % "simpleclient_servlet"
).map(_ % prometheusVersion)

// Libraries needed for JWT validation in LTI 1.3 / OpenID connect
libraryDependencies ++= Seq(
  "com.auth0" % "java-jwt" % "4.3.0",
  "com.auth0" % "jwks-rsa" % "0.22.0"
)

libraryDependencies ++= Seq(
  "co.fs2"                         %% "fs2-io"                        % fs2Version,
  "com.softwaremill.sttp"          %% "core"                          % sttpVersion,
  "com.softwaremill.sttp"          %% "async-http-client-backend-fs2" % sttpVersion,
  "com.softwaremill.sttp"          %% "circe"                         % sttpVersion,
  "cglib"                          % "cglib"                          % "3.3.0",
  "com.fasterxml.jackson.core"     % "jackson-core"                   % jacksonVersion,
  "com.fasterxml.jackson.datatype" % "jackson-datatype-jsr310"        % jacksonVersion,
  "com.fasterxml.jackson.core"     % "jackson-annotations"            % jacksonVersion,
  "com.fasterxml.jackson.jaxrs"    % "jackson-jaxrs-base"             % jacksonVersion,
  "com.fasterxml.jackson.jaxrs"    % "jackson-jaxrs-json-provider"    % jacksonVersion,
  jacksonDataBind,
  jacksonModuleScala,
  "io.bit3"         % "jsass"       % jsassVersion,
  "com.flickr4java" % "flickr4java" % "3.0.8" excludeAll (
    ExclusionRule(organization = "org.apache.axis",
                  name = "axis")
  ),
  "com.google.api-client" % "google-api-client"           % "2.2.0",
  "com.google.apis"       % "google-api-services-books"   % "v1-rev20230203-2.0.0",
  "com.google.apis"       % "google-api-services-youtube" % "v3-rev20230816-2.0.0",
  "com.google.code.gson"  % "gson"                        % "2.10.1",
  "com.google.gdata"      % "core"                        % "1.47.1",
  "com.google.guava"      % "guava"                       % "32.1.2-jre",
  "com.google.inject"     % "guice"                       % guiceVersion excludeAll (
    // Due to deduplicates with aopalliance via Spring AOP.
    ExclusionRule(organization = "aopalliance",
                  name = "aopalliance")
  ),
  "com.google.inject.extensions" % "guice-assistedinject" % guiceVersion excludeAll (
    // Due to deduplicates with aopalliance via Spring AOP.
    ExclusionRule(organization = "aopalliance",
                  name = "aopalliance")
  ),
  "com.google.inject.extensions" % "guice-spring" % guiceVersion excludeAll (
    // Due to deduplicates with aopalliance via Spring AOP.
    ExclusionRule(organization = "aopalliance",
                  name = "aopalliance")
  ),
  "com.ibm.icu" % "icu4j" % "73.2",
  sqlServerDep excludeAll (
    // Conflicts with RESTeasy jakarta.xml.bind-api
    ExclusionRule(organization = "javax.xml.bind"),
    // Conflicts with CXF Core
    ExclusionRule(organization = "com.sun.xml.bind"),
    ExclusionRule(organization = "com.sun.jersey")
  ),
<<<<<<< HEAD
  "com.miglayout"       % "miglayout-swing"       % "4.2",
  "org.asynchttpclient" % "async-http-client"     % "2.12.3",
  "com.rometools"       % "rome"                  % "1.19.0",
  "io.swagger"          % "swagger-core"          % SwaggerVersion,
  "io.swagger"          % "swagger-annotations"   % SwaggerVersion,
  "io.swagger"          % "swagger-jaxrs"         % SwaggerVersion,
  "io.swagger"          %% "swagger-scala-module" % "1.0.6",
=======
  "com.miglayout" % "miglayout-swing"       % "4.2",
  "com.ning"      % "async-http-client"     % "1.9.40",
  "com.rometools" % "rome"                  % "2.1.0",
  "io.swagger"    % "swagger-core"          % SwaggerVersion,
  "io.swagger"    % "swagger-annotations"   % SwaggerVersion,
  "io.swagger"    % "swagger-jaxrs"         % SwaggerVersion,
  "io.swagger"    %% "swagger-scala-module" % "1.0.6",
>>>>>>> cd4012f1
  // Exclude slf4j due to issue: https://github.com/brettwooldridge/HikariCP/issues/1746
  "com.zaxxer"                % "HikariCP"              % "4.0.3" excludeAll ExclusionRule(organization = "org.slf4j"),
  "commons-beanutils"         % "commons-beanutils"     % "1.9.4",
  "commons-codec"             % "commons-codec"         % "1.16.0",
  "commons-collections"       % "commons-collections"   % "3.2.2",
  "commons-configuration"     % "commons-configuration" % "1.10",
  "commons-daemon"            % "commons-daemon"        % "1.3.4",
  "commons-discovery"         % "commons-discovery"     % "0.5",
  "commons-httpclient"        % "commons-httpclient"    % "3.1",
  "commons-io"                % "commons-io"            % "2.13.0",
  "commons-lang"              % "commons-lang"          % "2.6",
  "com.github.equella.legacy" % "itunesu-api-java"      % "1.7",
  "com.github.equella.legacy" % "mets"                  % "1.0",
  "com.metamx"                % "extendedset"           % "1.5.0-mmx",
  "javax.inject"              % "javax.inject"          % "1",
  "javax.mail"                % "mail"                  % "1.4.7",
  "javax.servlet"             % "jstl"                  % "1.2",
  "javax.xml"                 % "jaxrpc"                % "1.1",
  "com.github.equella.jpf"    % "jpf"                   % "1.0.7",
  log4j,
  log4jCore,
  log4jSlf4jImpl,
  "net.oauth.core"     % "oauth"                    % "20100527",
  "net.oauth.core"     % "oauth-provider"           % "20100527",
  "net.sf.ezmorph"     % "ezmorph"                  % "1.0.6",
  "net.sf.json-lib"    % "json-lib"                 % "2.4" classifier "jdk15",
  "net.sf.transmorph"  % "transmorph"               % "3.1.3",
  "org.apache.axis2"   % "axis2-kernel"             % axis2Version,
  "org.apache.axis2"   % "axis2-adb"                % axis2Version,
  "org.apache.axis2"   % "axis2-transport-http"     % axis2Version,
  "org.apache.axis2"   % "axis2-transport-local"    % axis2Version,
  "org.apache.commons" % "commons-compress"         % "1.23.0",
  "org.apache.curator" % "curator-client"           % curatorVersion,
  "org.apache.curator" % "curator-framework"        % curatorVersion,
  "org.apache.curator" % "curator-recipes"          % curatorVersion,
  "org.apache.cxf"     % "cxf-rt-frontend-jaxws"    % cxfVersion,
  "org.apache.cxf"     % "cxf-rt-transports-http"   % cxfVersion,
  "org.apache.cxf"     % "cxf-rt-databinding-aegis" % cxfVersion,
  "org.apache.cxf"     % "cxf-core"                 % cxfVersion excludeAll (
    ExclusionRule(organization = "org.apache.geronimo.specs"),
    ExclusionRule(organization = "javax.xml.bind"),
    ExclusionRule(organization = "javax.xml.soap"),
    ExclusionRule(organization = "xml-resolver"),
    ExclusionRule(organization = "org.springframework"),
    ExclusionRule(organization = "aopalliance"),
    ExclusionRule(organization = "org.jvnet"),
    ExclusionRule(organization = "antlr"),
    ExclusionRule(organization = "org.apache.xmlbeans"),
    ExclusionRule(organization = "javax.ws.rs"),
    ExclusionRule(organization = "org.codehaus.jettison"),
    ExclusionRule(organization = "org.eclipse.jetty"),
    ExclusionRule(organization = "org.codehaus.jra"),
    ExclusionRule(organization = "rhino"),
    ExclusionRule(organization = "org.mozilla"),
    ExclusionRule(organization = "org.apache.ws.security"),
    ExclusionRule(organization = "org.apache.santuario"),
    ExclusionRule(organization = "org.opensaml"),
    ExclusionRule(organization = "com.sun.xml.messaging.saaj"),
    ExclusionRule(organization = "xalan"),
    ExclusionRule(organization = "com.sun.xml.fastinfoset"),
    ExclusionRule(organization = "net.sf.ehcache")
  ),
  "org.apache.httpcomponents" % "httpclient"              % "4.5.14",
  "org.apache.httpcomponents" % "httpcore"                % "4.4.16",
  "org.apache.lucene"         % "lucene-core"             % luceneVersion,
  "org.apache.lucene"         % "lucene-analyzers-common" % luceneVersion,
  "org.apache.lucene"         % "lucene-queryparser"      % luceneVersion,
  "org.apache.lucene"         % "lucene-queries"          % luceneVersion,
  "org.apache.rampart"        % "rampart-core"            % "1.6.3" excludeAll (
    ExclusionRule(organization = "org.apache.xalan"),
    ExclusionRule(organization = "org.apache.xerces")
  ),
  "org.apache.rampart" % "rampart-policy" % "1.6.2" excludeAll (
    ExclusionRule(organization = "org.apache.xalan"),
    ExclusionRule(organization = "org.apache.xerces")
  ),
  "org.apache.rampart" % "rampart-trust" % "1.6.2" excludeAll (
    ExclusionRule(organization = "org.apache.xalan"),
    ExclusionRule(organization = "org.apache.xerces")
  ),
  "org.apache.tika" % "tika-core"                     % tikaVersion,
  "org.apache.tika" % "tika-parsers-standard-package" % tikaVersion excludeAll ExclusionRule(
    organization = "org.apache.logging.log4j"),
  "org.apache.tomcat"      % "tomcat-annotations-api" % TomcatVersion,
  "org.apache.tomcat"      % "tomcat-api"             % TomcatVersion,
  "org.apache.tomcat"      % "tomcat-catalina"        % TomcatVersion,
  "org.apache.tomcat"      % "tomcat-catalina-ha"     % TomcatVersion,
  "org.apache.tomcat"      % "tomcat-coyote"          % TomcatVersion,
  "org.apache.tomcat"      % "tomcat-jsp-api"         % TomcatVersion,
  "org.apache.tomcat"      % "tomcat-juli"            % TomcatVersion,
  "org.apache.tomcat"      % "tomcat-servlet-api"     % TomcatVersion,
  "org.apache.tomcat"      % "tomcat-tribes"          % TomcatVersion,
  "org.apache.tomcat"      % "tomcat-util"            % TomcatVersion,
  "org.apache.tomcat"      % "tomcat-util-scan"       % TomcatVersion,
  "org.apache.tomcat"      % "tomcat-ssi"             % TomcatVersion,
  "org.apache.ws.security" % "wss4j"                  % "1.6.19",
  "org.ccil.cowan.tagsoup" % "tagsoup"                % "1.2.1",
  // Removed due to deduplication issues with woodstox-core. core-asl has not been updated for years.
  //   com.fasterxml.woodstox/woodstox-core/bundles/woodstox-core-5.0.3.jar:...
  //   org.codehaus.woodstox/woodstox-core-asl/jars/woodstox-core-asl-4.4.1.jar:...
  //"org.codehaus.woodstox"  % "woodstox-core-asl" % "5.0.3",
  "org.codehaus.xfire"              % "xfire-aegis"                    % "1.2.6",
  "org.dspace"                      % "cql-java"                       % "1.0",
  "org.omegat"                      % "jmyspell-core"                  % "1.0.0-beta-2",
  "org.freemarker"                  % "freemarker"                     % "2.3.23",
  "com.github.equella.legacy"       % "hurl"                           % "1.1",
  "org.jboss.resteasy"              % "resteasy-jaxrs"                 % RestEasyVersion,
  "org.jboss.spec.javax.annotation" % "jboss-annotations-api_1.3_spec" % "2.0.1.Final",
  "org.reactivestreams"             % "reactive-streams"               % "1.0.4",
  // Upgraded to 2.0.1.Final due to a deduplication issue with jakarta.ws.rs-api
  "org.jboss.spec.javax.ws.rs"           % "jboss-jaxrs-api_2.1_spec"     % "2.0.2.Final",
  "org.eclipse.microprofile.rest.client" % "microprofile-rest-client-api" % "3.0.1",
  "org.eclipse.microprofile.config"      % "microprofile-config-api"      % "3.0.3",
  "javax.json.bind"                      % "javax.json.bind-api"          % "1.0",
  "org.jsoup"                            % "jsoup"                        % jsoupVersion,
  xstreamDep,
  "org.opensaml" % "xmltooling" % "1.4.4" excludeAll ExclusionRule(organization = "org.slf4j"),
  postgresDep,
  "org.scannotation" % "scannotation"   % "1.0.3",
  "org.slf4j"        % "jcl-over-slf4j" % "2.0.7",
  "org.slf4j"        % "slf4j-api"      % "2.0.7",
  springAop,
  springWeb,
  springContext,
  "org.springframework" % "spring-context-support" % springVersion excludeAll (
    ExclusionRule(organization = "jasperreports",
                  name = "jasperreports")
  ),
  "org.springframework"       % "spring-jdbc"       % springVersion,
  "org.springframework"       % "spring-tx"         % springVersion,
  "stax"                      % "stax-api"          % "1.0.1",
  "taglibs"                   % "standard"          % "1.1.2",
  "com.github.equella.legacy" % "qtiworks-jqtiplus" % "1.0-beta3" excludeAll (
    ExclusionRule(organization = "org.slf4j"),
    ExclusionRule(organization = "ch.qos.logback"),
    ExclusionRule(organization = "net.sf.saxon")
  ),
  "xml-resolver"                  % "xml-resolver"              % "1.2",
  "org.scala-sbt"                 %% "io"                       % "1.9.1",
  "org.mozilla"                   % "rhino"                     % "1.7.14",
  "io.lemonlabs"                  %% "scala-uri"                % "4.0.3",
  "org.scala-lang.modules"        %% "scala-parser-combinators" % "2.3.0",
  "io.github.classgraph"          % "classgraph"                % "4.8.162",
  "com.fasterxml"                 % "classmate"                 % "1.5.1",
  "org.glassfish"                 % "javax.el"                  % "3.0.1-b12",
  "jakarta.validation"            % "jakarta.validation-api"    % "3.0.2",
  "com.github.stephenc.jcip"      % "jcip-annotations"          % "1.0-1",
  "org.jboss.spec.javax.xml.bind" % "jboss-jaxb-api_2.3_spec"   % "2.0.1.Final"
)

/*
Although very old and has vulns, axis 1.4 is required for the SRW feature and is needed when
using the very old (and unsure where the code is) oclc-srw.
See Source/Plugins/RemoteRepositories/com.equella.srw/build.sbt
 */
libraryDependencies += "axis" % "axis" % "1.4"

libraryDependencies ++= {
  if (bundleOracleDriver.value) {
    oracleDriverMavenCoordinate.value
  } else {
    Seq.empty
  }
}
dependencyOverrides += "javax.mail" % "mail" % "1.4.7"

excludeDependencies ++= Seq(
  "com.google.guava"             % "guava-jdk5",
  "javax.servlet"                % "servlet-api",
  "org.mortbay.jetty"            % "servlet-api",
  "antlr"                        % "antlr",
  "stax"                         % "stax-api",
  "xml-apis"                     % "xml-apis",
  "javax.xml"                    % "jaxrpc-api",
  "xalan"                        % "xalan",
  "xerces"                       % "xercesImpl",
  "javax.activation"             % "javax.activation-api",
  "javax.activation"             % "activation",
  "javax.xml.stream"             % "stax-api",
  "javax.ws.rs"                  % "jsr311-api",
  "org.apache.ws.commons"        % "XmlSchema",
  "org.apache.ws.commons.schema" % "XmlSchema",
  "woodstox"                     % "wstx-asl",
  "org.codehaus.woodstox"        % "wstx-asl",
  "org.codehaus.woodstox"        % "woodstox-core-asl",
  "javassist"                    % "javassist",
  "org.sonatype.sisu.inject"     % "cglib",
  "commons-logging"              % "commons-logging",
  "velocity"                     % "velocity",
  "rhino"                        % "js",
  "bouncycastle"                 % "bcprov-jdk15",
  "org.bouncycastle"             % "bcprov-jdk15",
  "org.apache.geronimo.specs"    % "geronimo-javamail_1.4_spec",
  "org.apache.geronimo.specs"    % "geronimo-stax-api_1.0_spec",
  "org.jboss.spec.javax.servlet" % "jboss-servlet-api_4.0_spec",
  "taglibs"                      % "standard",
  // Spring 5 added a default logging bridge.  In oEQ, this results in
  // a [deduplicate: different file contents found in the following] error
  // ...org.slf4j/jcl-over-slf4j/jars/jcl-over-slf4j-1.7.30.jar:org/apache/commons/logging/Log.class
  // ...org.springframework/spring-jcl/jars/spring-jcl-5.3.23.jar:org/apache/commons/logging/Log.class
  // As per https://github.com/spring-projects/spring-framework/issues/20611 ,
  // since we already have logging in place, we can safely exclude the dep from spring.
  "org.springframework" % "spring-jcl",
  // Hib 5 upgrade showed the following errors.  Solution was to remove tomcat-el-api
  // - Caused by: java.lang.ClassNotFoundException: org.apache.el.ExpressionFactoryImpl from org.hibernate
  // - HV000183: Unable to initialize 'javax.el.ExpressionFactory'. Check that you have the EL dependencies on the classpath, or use ParameterMessageInterpolator instead
  "org.apache.tomcat" % "tomcat-el-api",
  // Resolves deduplication:
  // [error] com.github.stephenc.jcip/jcip-annotations/jars/jcip-annotations-1.0-1.jar:net/jcip/annotations/GuardedBy.class
  // [error] net.jcip/jcip-annotations/jars/jcip-annotations-1.0.jar:net/jcip/annotations/GuardedBy.class
  "net.jcip" % "jcip-annotations",
  // Caused by deduplication errors such as below.  Choosing jboss since it failed at compile time without it.
  //  [error] jakarta.ws.rs/jakarta.ws.rs-api/bundles/jakarta.ws.rs-api-2.1.5.jar:javax/ws/rs/sse/SseEventSource.class
  //  [error] org.jboss.spec.javax.ws.rs/jboss-jaxrs-api_2.1_spec/bundles/jboss-jaxrs-api_2.1_spec-2.0.1.Final.jar:javax/ws/rs/sse/SseEventSource.class
  "jakarta.ws.rs" % "jakarta.ws.rs-api",
  // Caused by deduplication errors such as below.  Choosing jboss since it failed at compile time without it.
  // [error] jakarta.xml.bind/jakarta.xml.bind-api/jars/jakarta.xml.bind-api-2.3.2.jar:javax/xml/bind/util/JAXBSource.class
  // [error] org.jboss.spec.javax.xml.bind/jboss-jaxb-api_2.3_spec/jars/jboss-jaxb-api_2.3_spec-2.0.0.Final.jar:javax/xml/bind/util/JAXBSource.class
  "jakarta.xml.bind" % "jakarta.xml.bind-api",
  // Caused by deduplication errors such as below.  Choosing jakarta since it's a higher version
  // [error] deduplicate: different file contents found in the following:
  // [error] com.sun.activation/jakarta.activation/jars/jakarta.activation-1.2.1.jar:com/sun/activation/viewers/TextViewer.class
  // [error] com.sun.activation/javax.activation/jars/javax.activation-1.2.0.jar:com/sun/activation/viewers/TextViewer.class
  "com.sun.activation" % "javax.activation",
  // Older log4j can be a transitive dep so exclude it
  "log4j" % "log4j"
)

run := {
  val cp = (Runtime / fullClasspath).value
  val o = ForkOptions().withRunJVMOptions(
    Vector(
      "-cp",
      Path.makeString(cp.files),
      "-Dequella.devmode=true",
      "-Dequella.autotest=true"
    ))
  Fork.java(o, Seq("com.tle.core.equella.runner.EQUELLAServer"))
}

(assembly / mainClass) := Some("com.tle.core.equella.runner.EQUELLAServer")

(assembly / fullClasspath) := (Compile / fullClasspath).value

(assembly / assemblyMergeStrategy) := {
  case PathList("META-INF",
                "org",
                "apache",
                "logging",
                "log4j",
                "core",
                "config",
                "plugins",
                "Log4j2Plugins.dat") =>
    MergeStrategy.last
  case PathList("META-INF", "jdom-info.xml")                => MergeStrategy.first
  case PathList("META-INF", "axiom.xml")                    => MergeStrategy.first
  case PathList("javax", "wsdl", _*)                        => MergeStrategy.last
  case PathList("javax", "xml", "soap", _*)                 => MergeStrategy.first
  case PathList("javax", "transaction", _*)                 => MergeStrategy.first
  case PathList("javax", "jws", _*)                         => MergeStrategy.first
  case PathList("com", "ibm", "wsdl", _*)                   => MergeStrategy.first
  case PathList("org", "apache", "regexp", _*)              => MergeStrategy.first
  case PathList("javax", "servlet", "jsp", _*)              => MergeStrategy.first
  case PathList("javax", "servlet", _*)                     => MergeStrategy.last
  case PathList("javax", "annotation", _*)                  => MergeStrategy.first
  case PathList("org", "w3c", "dom", _*)                    => MergeStrategy.first
  case PathList("META-INF", "mailcap")                      => MergeStrategy.first
  case PathList("META-INF", "mimetypes.default")            => MergeStrategy.first
  case PathList("META-INF", "javamail.charset.map")         => MergeStrategy.first
  case PathList("META-INF", "io.netty.versions.properties") => MergeStrategy.first
  case PathList("javax", "activation", _*)                  => MergeStrategy.first
  case PathList("org", "xmlpull", "v1", _*)                 => MergeStrategy.first
  case PathList("junit", _*)                                => MergeStrategy.discard
  case PathList("org", "apache", "axis2", "transport", "http", "util", "ComplexPart.class") =>
    MergeStrategy.first
  // Three duplicate classes caused by upgrading tika to version 2.
  case PathList("org", "slf4j", "impl", "StaticMDCBinder.class")    => MergeStrategy.first
  case PathList("org", "slf4j", "impl", "StaticLoggerBinder.class") => MergeStrategy.first
  case PathList("org", "slf4j", "impl", "StaticMarkerBinder.class") => MergeStrategy.first

  // Due to the error: deduplicate: different file contents found in the following:
  // ...
  //  .../org.apache.cxf/cxf-rt-frontend-jaxws/bundles/cxf-rt-frontend-jaxws-3.5.5.jar:META-INF/cxf/bus-extensions.txt
  //  .../org.apache.cxf/cxf-rt-transports-http/bundles/cxf-rt-transports-http-3.5.5.jar:META-INF/cxf/bus-extensions.txt
  // ...
  // As per https://github.com/johnrengelman/shadow/issues/309 , combining the files.
  case PathList("META-INF", "cxf", "bus-extensions.txt") => MergeStrategy.filterDistinctLines

  // Due to the error: deduplicate: different file contents found in the following:
  // ...
  //  .../org.apache.cxf/cxf-rt-frontend-jaxrs/bundles/cxf-rt-frontend-jaxrs-3.3.6.jar:META-INF/blueprint.handlers
  //  .../org.apache.cxf/cxf-rt-frontend-jaxws/bundles/cxf-rt-frontend-jaxws-3.4.0.jar:META-INF/blueprint.handlers
  // ...
  // Different blueprint.handlers may specify different classes.  Using the first one allows testing to pass.
  case PathList("META-INF", "blueprint.handlers") => MergeStrategy.first

  // Curious that it's xml vs soap.  testing passes using the first one.
  // Due to the error: deduplicate: different file contents found in the following:
  // ...
  //  .../org.apache.cxf/cxf-rt-bindings-soap/bundles/cxf-rt-bindings-soap-3.4.0.jar:META-INF/wsdl.plugin.xml
  //  .../org.apache.cxf/cxf-rt-bindings-xml/bundles/cxf-rt-bindings-xml-3.4.0.jar:META-INF/wsdl.plugin.xml
  // ...
  case PathList("META-INF", "wsdl.plugin.xml") => MergeStrategy.first

  // The idea is to keep the later suffix list.
  // Due to the error: deduplicate: different file contents found in the following:
  // ...
  //  .../org.apache.cxf/cxf-rt-transports-http/bundles/cxf-rt-transports-http-3.3.6.jar:mozilla/public-suffix-list.txt
  //  .../org.apache.httpcomponents/httpclient/jars/httpclient-4.5.12.jar:mozilla/public-suffix-list.txt
  // ...
  case PathList("mozilla", "public-suffix-list.txt") => MergeStrategy.last

  // java2wsbeans.xml have different contents, and both look important.  Keeping the first one works with testing.
  // Due to the error: deduplicate: different file contents found in the following:
  // ...
  //  .../org.apache.cxf/cxf-rt-databinding-aegis/bundles/cxf-rt-databinding-aegis-3.4.0.jar:META-INF/cxf/java2wsbeans.xml
  //  .../org.apache.cxf/cxf-rt-databinding-jaxb/bundles/cxf-rt-databinding-jaxb-3.4.0.jar:META-INF/cxf/java2wsbeans.xml
  // ...
  case PathList("META-INF", "cxf", "java2wsbeans.xml") => MergeStrategy.first
  // Apache tika 2.8 brings in bouncycastle:bcprov-jdk18on, which causes SBT Deduplicate issues.
  // For example:
  //   Jar name = bcprov-jdk15on-1.51.jar, jar org = org.bouncycastle, entry target = org/bouncycastle/crypto/ec/CustomNamedCurves$2.class
  //   Jar name = bcprov-jdk18on-1.73.jar, jar org = org.bouncycastle, entry target = org/bouncycastle/crypto/ec/CustomNamedCurves$2.class
  // Keep the later one to use the newer version of bcprov.
  case PathList("org", "bouncycastle", _*) => MergeStrategy.last
  case x =>
    val oldStrategy = (ThisBuild / assemblyMergeStrategy).value
    oldStrategy(x)
}

lazy val collectJars = taskKey[Set[File]]("Collect jars")

collectJars := {
  val destDir = target.value / "jars"
  IO.delete(destDir)
  IO.copy((Compile / managedClasspath).value.map(af => (af.data, destDir / af.data.getName)))
}

lazy val allPlugins: ProjectReference = LocalProject("allPlugins")
runnerTasks(allPlugins)

additionalPlugins := {
  ((allPlugins / baseDirectory).value / "Extensions" * "*" * "plugin-jpf.xml").get.map { mf =>
    JPFRuntime(mf, Seq.empty, Seq.empty, Seq.empty, "Extensions")
  }
}

upgradeZip := {
  val log         = streams.value.log
  val ver         = equellaVersion.value
  val releaseDate = LocalDate.now().format(DateTimeFormatter.ofPattern("yyyyMMdd"))
  val outZip
    : File    = target.value / s"tle-upgrade-${ver.major}.${ver.minor}.r${releaseDate} (${ver.semanticVersion}-${ver.releaseType}).zip"
  val plugVer = ver.fullVersion
  val zipFiles = Seq(
    assembly.value                                         -> "equella-server.jar",
    (LocalProject("UpgradeInstallation") / assembly).value -> "database-upgrader.jar",
    (LocalProject("conversion") / assembly).value          -> "conversion-service.jar",
    (LocalProject("equella") / versionProperties).value    -> "version.properties"
  )
  val pluginJars =
    writeJars.value.map(t => (t.file, s"plugins/${t.group}/${t.pluginId}-$plugVer.jar"))
  log.info(s"Creating upgrade zip ${outZip.absolutePath}")
  IO.zip(zipFiles ++ pluginJars, outZip, Option((ThisBuild / buildTimestamp).value))
  outZip
}

lazy val sourcesForZip = Def.task[Seq[(File, String)]] {
  val baseJavaSrc  = (Compile / javaSource).value
  val baseScalaSrc = (Compile / scalaSource).value
  (baseJavaSrc ** "*.java").pair(rebase(baseJavaSrc, "")) ++
    (baseScalaSrc ** "*.scala").pair(rebase(baseScalaSrc, ""))
}

writeSourceZip := {
  val outZip  = target.value / "equella-sources.zip"
  val allSrcs = sourcesForZip.all(ScopeFilter(inAggregates(allPlugins))).value.flatten
  sLog.value.info(s"Zipping all sources into $outZip")
  IO.zip(allSrcs, outZip, Option((ThisBuild / buildTimestamp).value))
  outZip
}<|MERGE_RESOLUTION|>--- conflicted
+++ resolved
@@ -99,23 +99,13 @@
     ExclusionRule(organization = "com.sun.xml.bind"),
     ExclusionRule(organization = "com.sun.jersey")
   ),
-<<<<<<< HEAD
   "com.miglayout"       % "miglayout-swing"       % "4.2",
   "org.asynchttpclient" % "async-http-client"     % "2.12.3",
-  "com.rometools"       % "rome"                  % "1.19.0",
+  "com.rometools"       % "rome"                  % "2.1.0",
   "io.swagger"          % "swagger-core"          % SwaggerVersion,
   "io.swagger"          % "swagger-annotations"   % SwaggerVersion,
   "io.swagger"          % "swagger-jaxrs"         % SwaggerVersion,
   "io.swagger"          %% "swagger-scala-module" % "1.0.6",
-=======
-  "com.miglayout" % "miglayout-swing"       % "4.2",
-  "com.ning"      % "async-http-client"     % "1.9.40",
-  "com.rometools" % "rome"                  % "2.1.0",
-  "io.swagger"    % "swagger-core"          % SwaggerVersion,
-  "io.swagger"    % "swagger-annotations"   % SwaggerVersion,
-  "io.swagger"    % "swagger-jaxrs"         % SwaggerVersion,
-  "io.swagger"    %% "swagger-scala-module" % "1.0.6",
->>>>>>> cd4012f1
   // Exclude slf4j due to issue: https://github.com/brettwooldridge/HikariCP/issues/1746
   "com.zaxxer"                % "HikariCP"              % "4.0.3" excludeAll ExclusionRule(organization = "org.slf4j"),
   "commons-beanutils"         % "commons-beanutils"     % "1.9.4",
