<?xml version="1.0" encoding="UTF-8"?>
<!DOCTYPE plugin PUBLIC "-//JPF//Java Plug-in Manifest 1.0" "http://jpf.sourceforge.net/plugin_1_0.dtd">
<plugin id="com.equella.core" version="1">
  <requires>
    <import plugin-id="com.equella.base" />
    <import plugin-id="com.equella.serverbase" />
    <import plugin-id="com.tle.common.applet" />
    <import plugin-id="com.tle.common.i18n" />
    <import plugin-id="com.tle.common.inplaceeditor" />
    <import plugin-id="com.tle.core.activation" />
    <import plugin-id="com.tle.core.application" />
    <import plugin-id="com.tle.core.auditlog" />
    <import plugin-id="com.tle.core.cluster" />
    <import plugin-id="com.tle.core.collection" />
    <import plugin-id="com.tle.core.connectors" />
    <import plugin-id="com.tle.core.entity" />
    <import plugin-id="com.tle.core.events" />
    <import plugin-id="com.tle.core.freetext" />
    <import plugin-id="com.tle.core.guice" />
    <import plugin-id="com.tle.core.harvester" />
    <import plugin-id="com.tle.core.hibernate" />
    <import plugin-id="com.tle.core.institution.convert" />
    <import plugin-id="com.tle.core.item" />
    <import plugin-id="com.tle.core.item.convert" />
    <import plugin-id="com.tle.core.item.standard" />
    <import plugin-id="com.tle.core.jackson" />
    <import plugin-id="com.tle.core.javascript" />
    <import plugin-id="com.tle.core.metadata" />
    <import plugin-id="com.tle.core.migration" />
    <import plugin-id="com.tle.core.mimetypes" />
    <import plugin-id="com.tle.core.notification" />
    <import plugin-id="com.tle.core.portal" />
    <import plugin-id="com.tle.core.scheduler" />
    <import plugin-id="com.tle.core.schema" />
    <import plugin-id="com.tle.core.scripting" />
    <import plugin-id="com.tle.core.search" />
    <import plugin-id="com.tle.core.security" />
    <import plugin-id="com.tle.core.services" />
    <import plugin-id="com.tle.core.services.item.relation" />
    <import plugin-id="com.tle.core.settings.convert" />
    <import plugin-id="com.tle.core.taxonomy" />
    <import plugin-id="com.tle.core.usermanagement" />
    <import plugin-id="com.tle.core.workflow" />
    <import plugin-id="com.tle.core.workflow.thumbnail" />
    <import plugin-id="com.tle.core.workflow.video" />
    <import plugin-id="com.tle.core.zookeeper" />
    <import plugin-id="com.tle.ims" />
    <import plugin-id="com.tle.mets" />
    <import plugin-id="com.tle.mycontent" />
    <import plugin-id="com.tle.platform.common" />
    <import plugin-id="com.tle.platform.equella" />
    <import plugin-id="com.tle.web.activation" />
    <import plugin-id="com.tle.web.api.item.equella.serializer" />
    <import plugin-id="com.tle.web.connectors" />
    <import plugin-id="com.tle.web.core" />
    <import plugin-id="com.tle.web.fedsearch" />
    <import plugin-id="com.tle.web.freemarker" />
    <import plugin-id="com.tle.web.htmleditor" />
    <import plugin-id="com.tle.web.htmleditor.tinymce" />
    <import plugin-id="com.tle.web.ims" />
    <import plugin-id="com.tle.web.integration" />
    <import plugin-id="com.tle.web.itemadmin" />
    <import plugin-id="com.tle.web.itemlist" />
    <import plugin-id="com.tle.web.lti" />
    <import plugin-id="com.tle.web.mimetypes" />
    <import plugin-id="com.tle.web.myresources" />
    <import plugin-id="com.tle.web.portal" />
    <import plugin-id="com.tle.web.remoting" />
    <import plugin-id="com.tle.web.remoting.rest" />
    <import plugin-id="com.tle.web.remoting.soap" />
    <import plugin-id="com.tle.web.searching" />
    <import plugin-id="com.tle.web.sections" />
    <import plugin-id="com.tle.web.sections.equella" />
    <import plugin-id="com.tle.web.sections.standard" />
    <import plugin-id="com.tle.web.selection" />
    <import plugin-id="com.tle.web.services" />
    <import plugin-id="com.tle.web.spellcheck" />
    <import plugin-id="com.tle.web.viewitem" />
    <import plugin-id="com.tle.web.viewitem.summary" />
    <import plugin-id="com.tle.web.viewitem.treeviewer" />
    <import plugin-id="com.tle.web.viewurl" />
    <import plugin-id="com.tle.web.wizard" />
    <import plugin-id="com.tle.web.wizard.controls.universal" />
    <import plugin-id="com.tle.web.wizard.page" />
    <import plugin-id="com.tle.web.workflow" />
    <import plugin-id="com.tle.web.workflow.portal" />
    <import plugin-id="org.hibernate" />
  </requires>
  <extension plugin-id="com.tle.core.guice" point-id="module" id="guiceModules">
    <parameter id="class" value="com.tle.legacy.LegacyGuice" />
    <parameter id="class" value="com.tle.core.collection.guice.CollectionTrackerModule" />
    <parameter id="class" value="com.tle.core.connectors.blackboard.guice.BlackboardConnectorModule" />
    <parameter id="class" value="com.tle.core.connectors.brightspace.guice.BrightspaceConnectorModule" />
    <parameter id="class" value="com.tle.core.entity.guice.EntityTrackerModule" />
    <parameter id="class" value="com.tle.core.filesystem.guice.FilesystemModule" />
    <parameter id="class" value="com.tle.core.freetext.guice.FreetextModule" />
    <parameter id="class" value="com.tle.core.hibernate.guice.TransactionModule" />
    <parameter id="class" value="com.tle.core.i18n.guice.I18nModule" />
    <parameter id="class" value="com.tle.core.imagemagick.guice.ImageMagickModule" />
    <parameter id="class" value="com.tle.core.institution.convert.guice.InstitutionConverterTrackerModule" />
    <parameter id="class" value="com.tle.core.item.guice.ItemModule" />
    <parameter id="class" value="com.tle.core.item.serializer.impl.ItemSerializerModule" />
    <parameter id="class" value="com.tle.core.item.standard.guice.ItemStandardModule" />
    <parameter id="class" value="com.tle.core.ffmpeg.guice.FfmpegModule" />
    <parameter id="class" value="com.tle.core.metadata.exiftool.guice.ExifToolModule" />
    <parameter id="class" value="com.tle.core.metadata.guice.MetadataHandlerTrackerModule" />
    <parameter id="class" value="com.tle.core.office2html.guice.Office2HtmlModule" />
    <parameter id="class" value="com.tle.core.scheduler.impl.SchedulerModule" />
    <parameter id="class" value="com.tle.core.scheduler.standard.guice.SchedulerStandardModule" />
    <parameter id="class" value="com.tle.core.schema.guice.SchemaModule" />
    <parameter id="class" value="com.tle.core.security.guice.SecurityModule" />
    <parameter id="class" value="com.tle.core.services.guice.ServicesModule" />
    <parameter id="class" value="com.tle.core.services.http.HttpConfigModule"/>
    <parameter id="class" value="com.tle.core.services.item.relation.RelationModule" />
    <parameter id="class" value="com.tle.core.services.user.guice.UserManagementModule" />
    <parameter id="class" value="com.tle.core.settings.guice.ConfigModule" />
    <parameter id="class" value="com.tle.core.system.guice.DatabaseSchemaModule" />
    <parameter id="class" value="com.tle.core.url.guice.URLModule" />
    <parameter id="class" value="com.tle.core.workflow.guice.WorkflowModule" />
    <parameter id="class" value="com.tle.core.workflow.thumbnail.guice.ThumbnailModule" />
    <parameter id="class" value="com.tle.core.xslt.guice.XsltModule" />
    <parameter id="class" value="com.tle.integration.lti.brightspace.guice.BrightspaceIntegrationModule" />
    <parameter id="class" value="com.tle.integration.lti.canvasextension.guice.CanvasIntegrationModule" />
    <parameter id="class" value="com.tle.integration.lti.generic.guice.GenericLtiIntegrationModule" />
    <parameter id="class" value="com.tle.integration.standard.guice.StandardIntegrationModule" />
    <parameter id="class" value="com.tle.mycontent.guice.MyContentModule" />
    <parameter id="class" value="com.tle.mypages.guice.MyPagesModule" />
    <parameter id="class" value="com.tle.tomcat.guice.TomcatModule" />
    <parameter id="class" value="com.tle.web.activation.guice.ActivationsModule" />
    <parameter id="class" value="com.tle.web.browseby.guice.BrowseByModule" />
    <parameter id="class" value="com.tle.web.connectors.guice.ConnectorsModule" />
    <parameter id="class" value="com.tle.web.connectors.guice.ManageConnectorsSearchModule" />
    <parameter id="class" value="com.tle.web.contentrestrictions.ContentRestrictionsModule" />
    <parameter id="class" value="com.tle.web.contribute.guice.ContributeModule" />
    <parameter id="class" value="com.tle.web.controls.flickr.guice.FlickrModule" />
    <parameter id="class" value="com.tle.web.controls.mypages.MyPagesControlModule" />
    <parameter id="class" value="com.tle.web.controls.universal.UniversalModule" />
    <parameter id="class" value="com.tle.web.core.guice.WebCoreModule" />
    <parameter id="class" value="com.tle.web.coursedefaults.CourseDefaultsSettingsModule" />
    <parameter id="class" value="com.tle.web.customdateformat.DateFormatSettingsModule" />
    <parameter id="class" value="com.tle.web.customisation.ThemeSettingsModule" />
    <parameter id="class" value="com.tle.web.customlinks.guice.CustomLinksModule" />
    <parameter id="class" value="com.tle.web.diagnostics.guice.DiagnosticsUsersModule" />
    <parameter id="class" value="com.tle.web.echo.guice.EchoModule" />
    <parameter id="class" value="com.tle.web.encryption.EncryptionModule" />
    <parameter id="class" value="com.tle.web.entity.services.GuiceModule" />
    <parameter id="class" value="com.tle.web.externaltools.guice.ExternalToolsModule" />
    <parameter id="class" value="com.tle.web.favourites.guice.ItemFavouritesModule" />
    <parameter id="class" value="com.tle.web.favourites.guice.SearchFavouritesModule" />
    <parameter id="class" value="com.tle.web.filesystem.guice.FileSystemWebModule" />
    <parameter id="class" value="com.tle.web.google.analytics.GoogleAnalyticsModule" />
    <parameter id="class" value="com.tle.web.google.api.guice.GoogleApiModule" />
    <parameter id="class" value="com.tle.web.harvesterskipdrmsettings.HarvesterSkipDrmSettingsModule" />
    <parameter id="class" value="com.tle.web.harvestlist.guice.HarvestListModule" />
    <parameter id="class" value="com.tle.web.hierarchy.guice.BrowsePortletModule" />
    <parameter id="class" value="com.tle.web.hierarchy.guice.HierarchySearchModule" />
    <parameter id="class" value="com.tle.web.hierarchy.guice.SkinnyHierarchyModule" />
    <parameter id="class" value="com.tle.web.htmleditor.HtmlEditorModule" />
    <parameter id="class" value="com.tle.web.htmleditor.settings.HtmlEditorSettingsModule" />
    <parameter id="class" value="com.tle.web.htmleditor.tinymce.addon.tle.guice.TinyMCEModule" />
    <parameter id="class" value="com.tle.web.htmleditor.tinymce.guice.TinyMCEModule" />
    <parameter id="class" value="com.tle.web.institution.guice.InstitutionModule" />
    <parameter id="class" value="com.tle.web.integration.guice.IntegrationModule" />
    <parameter id="class" value="com.tle.web.itemadmin.guice.ItemAdminModule" />
    <parameter id="class" value="com.tle.web.itemlist.ItemListModule" />
    <parameter id="class" value="com.tle.web.language.LanguageSettingsModule" />
    <parameter id="class" value="com.tle.web.loggedinusers.LoggedInUsersModule" />
    <parameter id="class" value="com.tle.web.login.LoginSettingsModule" />
    <parameter id="class" value="com.tle.web.lti.consumers.module.LtiConsumersModule" />
    <parameter id="class" value="com.tle.web.lti.guice.LtiModule" />
    <parameter id="class" value="com.tle.web.mail.MailSettingsModule" />
    <parameter id="class" value="com.tle.web.manualdatafixes.ManualDataFixesModule" />
    <parameter id="class" value="com.tle.web.mimetypes.guice.MimeModule" />
    <parameter id="class" value="com.tle.web.mobile.MobileResourcesModule" />
    <parameter id="class" value="com.tle.web.myresource.MyResourceModule" />
    <parameter id="class" value="com.tle.web.myresources.guice.MyResourcesModule" />
    <parameter id="class" value="com.tle.web.notification.guice.NotificationModule" />
    <parameter id="class" value="com.tle.web.oaiidentifier.OaiIdentifierSettingsModule" />
    <parameter id="class" value="com.tle.web.oauth.OAuthModule" />
    <parameter id="class" value="com.tle.web.portal.service.PortalModule" />
    <parameter id="class" value="com.tle.web.portal.service.PortalSearchModule" />
    <parameter id="class" value="com.tle.web.portal.standard.guice.PortalOptionsModule" />
    <parameter id="class" value="com.tle.web.portal.standard.guice.PortalStandardModule" />
    <parameter id="class" value="com.tle.web.portal.standard.guice.ScriptedPortletEditorModule" />
    <parameter id="class" value="com.tle.web.quickcontributeandversion.QuickContributeAndVersionSettingsModule" />
    <parameter id="class" value="com.tle.web.remotecaching.RemoteCachingModule" />
    <parameter id="class" value="com.tle.web.remoterepo.equella.EquellaRepoModule" />
    <parameter id="class" value="com.tle.web.remoterepo.guice.RemoteRepoModule" />
    <parameter id="class" value="com.tle.web.remoterepo.merlot.MerlotModule" />
    <parameter id="class" value="com.tle.web.remoting.rest.docs.DocsModule" />
    <parameter id="class" value="com.tle.web.remoting.resteasy.RestEasyModule" />
    <parameter id="class" value="com.tle.web.remoting.soap.Module" />
    <parameter id="class" value="com.tle.web.resources.ResourcesModule" />
    <parameter id="class" value="com.tle.web.scheduler.SchedulerModule" />
    <parameter id="class" value="com.tle.web.scripting.advanced.guice.AscGuiceModule" />
    <parameter id="class" value="com.tle.web.searching.guice.CourseSearchModule" />
    <parameter id="class" value="com.tle.web.searching.guice.SelectOrAddSearchModule" />
    <parameter id="class" value="com.tle.web.searching.guice.SearchTrackerModule" />
    <parameter id="class" value="com.tle.web.searching.guice.SkinnySearchModule" />
    <parameter id="class" value="com.tle.web.searching.guice.StandardSearchModule" />
    <parameter id="class" value="com.tle.web.searching.guice.AdvancedSearchModule" />
    <parameter id="class" value="com.tle.web.sections.equella.guice.SectionsEquellaModule" />
    <parameter id="class" value="com.tle.web.sections.equella.guice.SimpleEquellaModule" />
    <parameter id="class" value="com.tle.web.selection.guice.SelectionModule" />
    <parameter id="class" value="com.tle.web.selection.home.guice.SelectionHomeModule" />
    <parameter id="class" value="com.tle.web.settings.guice.SettingsModule" />
    <parameter id="class" value="com.tle.web.shortcuturls.ShortcutUrlsSettingsModule" />
    <parameter id="class" value="com.tle.web.spellcheck.DictionaryTrackerModule" />
    <parameter id="class" value="com.tle.web.userdetails.guice.UserDetailsModule" />
    <parameter id="class" value="com.tle.web.userscripts.service.UserScriptsModule" />
    <parameter id="class" value="com.tle.web.viewable.guice.ViewUrlModule" />
    <parameter id="class" value="com.tle.web.viewitem.guice.ViewItemModule" />
    <parameter id="class" value="com.tle.web.viewitem.largeimageviewer.guice.LargeImageViewerModule" />
    <parameter id="class" value="com.tle.web.viewitem.summary.module.ViewItemSummaryModule" />
    <parameter id="class" value="com.tle.web.wizard.guice.WizardBindBothModule" />
    <parameter id="class" value="com.tle.web.wizard.guice.WizardModule" />
    <parameter id="class" value="com.tle.web.workflow.guice.CurrentTaskModule" />
    <parameter id="class" value="com.tle.web.workflow.guice.ManageTaskSearchModule" />
    <parameter id="class" value="com.tle.web.workflow.guice.StaticServices" />
    <parameter id="class" value="com.tle.web.workflow.guice.TaskSearchModule" />
    <parameter id="class" value="com.tle.web.workflow.portal.TaskListModule" />
  </extension>
  <extension plugin-id="com.tle.core.connectors" point-id="connectorImplementation" id="equella">
    <parameter id="type" value="equella" />
    <parameter id="class" value="bean:com.tle.core.connectors.equella.service.EquellaConnectorService" />
  </extension>
  <extension plugin-id="com.tle.core.connectors" point-id="connectorType" id="equellaConnector">
    <parameter id="id" value="equella" />
    <parameter id="nameKey" value="com.equella.core.equella.connector.name" />
    <parameter id="descriptionKey" value="com.equella.core.equella.connector.description" />
  </extension>
  <extension plugin-id="com.tle.core.events" point-id="applicationEventListener" id="listeners_12">
    <parameter id="listenerClass" value="com.tle.core.healthcheck.listeners.ServiceCheckResponseListener" />
  </extension>
  <extension plugin-id="com.tle.web.wizard" point-id="webControl" id="groupselector">
    <parameter id="class" value="bean:com.tle.web.controls.groupselector.GroupSelectorWebControl" />
    <parameter id="type" value="groupselector" />
  </extension>
  <extension plugin-id="com.tle.web.sections" point-id="sectionTree" id="oauthSection">
    <parameter id="path" value="/access/oauthadmin.do" />
    <parameter id="root" value="bean:oauthTree" />
  </extension>
  <extension plugin-id="com.tle.web.sections" point-id="sectionTree" id="oauthLogon">
    <parameter id="path" value="/oauth/authorise" />
    <parameter id="root" value="bean:com.tle.web.oauth.section.OAuthLogonSection" />
  </extension>
  <extension plugin-id="com.tle.web.sections" point-id="sectionTree" id="oauthRedirect">
    <parameter id="path" value="/oauth/redirect" />
    <parameter id="root" value="bean:com.tle.web.oauth.servlet.OAuthDefaultRedirectSection" />
  </extension>
  <extension plugin-id="com.tle.web.core" point-id="webServlet" id="oauthServlet">
    <parameter id="bean" value="bean:com.tle.web.sections.registry.SectionsServlet" />
    <parameter id="url-pattern" value="/oauth/authorise" />
    <!-- For the yanks -->
    <parameter id="url-pattern" value="/oauth/authorize" />
    <parameter id="init-param">
      <parameter id="name" value="treepath" />
      <parameter id="value" value="/oauth/authorise" />
    </parameter>
  </extension>
  <extension plugin-id="com.tle.web.core" point-id="webServlet" id="oauthTokenServlet">
    <parameter id="bean" value="bean:com.tle.web.oauth.servlet.OAuthTokenServlet" />
    <parameter id="url-pattern" value="/oauth/access_token" />
  </extension>
  <extension plugin-id="com.tle.web.core" point-id="webServlet" id="oauthDefaultRedirectServlet">
    <parameter id="bean" value="bean:com.tle.web.sections.registry.SectionsServlet" />
    <parameter id="url-pattern" value="/oauth/redirect" />
  </extension>
  <extension plugin-id="com.tle.web.core" point-id="webFilter" id="oauthSSLFilter">
    <parameter id="bean" value="bean:com.tle.web.oauth.filter.OAuthFilter" />
    <parameter id="url-pattern" value="/oauth/access_token" />
    <parameter id="url-pattern" value="/oauth/authorise" />
    <parameter id="url-pattern" value="/oauth/authorize" />
    <parameter id="order" value="650" />
  </extension>
  <extension plugin-id="com.tle.web.core" point-id="userStateHook" id="oauthUserStateHook">
    <parameter id="bean" value="bean:com.tle.web.oauth.filter.OAuthUserStateHook" />
    <parameter id="order" value="500" />
  </extension>
  <extension plugin-id="com.tle.core.events" point-id="applicationEventListener" id="listeners_11">
    <parameter id="listener" value="bean:com.tle.web.oauth.service.OAuthWebService" />
    <parameter id="listenerClass" value="com.tle.core.oauth.event.listener.DeleteOAuthTokensEventListener" />
  </extension>
  <extension plugin-id="com.tle.web.wizard.controls.universal" point-id="universalResourceHandler" id="mypagesHandler">
    <parameter id="class" value="bean:com.tle.web.controls.mypages.MyPagesHandler" />
    <parameter id="order" value="400" />
  </extension>
  <extension plugin-id="com.tle.web.sections" point-id="sectionTree" id="searching_13">
    <parameter id="path" value="/access/quickcontributeandversionsettings.do" />
    <parameter id="root" value="bean:/access/quickcontributeandversionsettings" />
  </extension>
  <extension plugin-id="com.tle.core.security" point-id="privilegeTreeProviders" id="quickContributeAndVersionSettingsPrivilegeTreeProvider">
    <parameter id="provider" value="bean:com.tle.web.quickcontributeandversion.QuickContributeAndVersionSettingsPrivilegeTreeProvider" />
  </extension>
  <extension plugin-id="com.tle.web.connectors" point-id="connectorEditor" id="blackboardEditor">
    <parameter id="id" value="blackboard" />
    <parameter id="class" value="bean:com.tle.web.connectors.blackboard.editor.BlackboardConnectorEditor" />
  </extension>
  <extension plugin-id="com.tle.web.connectors" point-id="connectorEditor" id="blackboardRESTEditor">
    <parameter id="id" value="blackboardrest" />
    <parameter id="class" value="bean:com.tle.web.connectors.blackboard.editor.BlackboardRESTConnectorEditor" />
  </extension>
  <extension plugin-id="com.tle.core.hibernate" point-id="domainObjects" id="userScriptsObjects">
    <parameter id="class" value="com.tle.common.userscripts.entity.UserScript" />
  </extension>
  <extension plugin-id="com.tle.core.entity" point-id="entityService" id="userScriptsService">
    <parameter id="serviceClass" value="bean:com.tle.core.userscripts.service.UserScriptsService" />
    <parameter id="order" value="2000" />
  </extension>
  <extension plugin-id="com.tle.core.events" point-id="applicationEventListener" id="listeners_10_2">
    <parameter id="listenerClass" value="com.tle.core.events.listeners.UserChangeListener" />
  </extension>
  <extension plugin-id="com.tle.core.scripting" point-id="userScriptObjects" id="customScriptObjects">
    <parameter id="id" value="customScriptObjects" />
    <parameter id="class" value="bean:com.tle.core.userscript.scriptobject.UserScriptObjectImpl" />
  </extension>
  <extension plugin-id="com.tle.core.migration" point-id="migration" id="removedMigration1">
    <parameter id="id" value="com.tle.core.payment.migration.CreateDefaultPaymentObjects" />
    <parameter id="date" value="1970-01-01" />
  </extension>
  <extension plugin-id="com.tle.core.migration" point-id="initialSchema" id="userScriptsInitialSchema">
    <parameter id="class" value="com.tle.common.userscripts.entity.UserScript" />
  </extension>
  <extension plugin-id="com.tle.core.migration" point-id="migration" id="createUserScriptTable">
    <parameter id="id" value="com.tle.core.userscripts.migration.CreateUserScriptsSchema" />
    <parameter id="bean" value="bean:com.tle.core.userscripts.migration.CreateUserScriptsSchema" />
    <parameter id="date" value="2013-02-24" />
  </extension>
  <extension plugin-id="com.tle.core.migration" point-id="migration" id="addModuleNameForUserScript">
    <parameter id="id" value="com.tle.core.institution.migration.v63.AddModuleNameForUserScript" />
    <parameter id="bean" value="bean:com.tle.core.userscripts.migration.AddModuleNameForUserScript" />
    <parameter id="obsoletedby" value="com.tle.core.userscripts.migration.CreateUserScriptsSchema" />
    <parameter id="date" value="2014-01-22" />
  </extension>
  <extension plugin-id="com.tle.web.wizard" point-id="webControl" id="userselector">
    <parameter id="class" value="bean:com.tle.web.controls.userselector.UserSelectorWebControl" />
    <parameter id="type" value="userselector" />
  </extension>
  <extension plugin-id="com.tle.core.item" id="claPostSave" point-id="operation">
    <parameter id="type" value="postSave" />
    <parameter id="class" value="bean:com.tle.cla.service.CLACollectOperation" />
  </extension>
  <extension plugin-id="com.tle.web.api.item.equella.serializer" point-id="metadataListener" id="metadataListener_2">
    <parameter id="bean" value="bean:com.tle.cla.service.CLAMetadataCollection" />
  </extension>
  <extension plugin-id="com.tle.core.services.item.relation" point-id="relationListener" id="relationListener_2">
    <parameter id="type" value="CLA_HOLDING" />
    <parameter id="bean" value="bean:com.tle.cla.service.CLAMetadataCollection" />
  </extension>
  <extension plugin-id="com.tle.core.item" point-id="itemDaoExtension" id="claItemDao">
    <parameter id="class" value="bean:com.tle.cla.dao.CLADao" />
    <parameter id="order" value="100" />
  </extension>
  <extension plugin-id="com.tle.core.institution.convert" point-id="converter" id="claConverter">
    <parameter id="id" value="cla_converter" />
    <parameter id="class" value="bean:com.tle.cla.service.CLAConverter" />
    <parameter id="order" value="820" />
  </extension>
  <extension plugin-id="com.tle.core.hibernate" point-id="domainObjects" id="objects_3_4">
    <parameter id="class" value="com.tle.beans.cla.CLAHolding" />
    <parameter id="class" value="com.tle.beans.cla.CLAPortion" />
    <parameter id="class" value="com.tle.beans.cla.CLASection" />
  </extension>
  <extension plugin-id="com.tle.core.migration" point-id="initialSchema" id="schemaObjects_2_3">
    <parameter id="class" value="com.tle.beans.cla.CLAHolding" />
    <parameter id="class" value="com.tle.beans.cla.CLAPortion" />
    <parameter id="class" value="com.tle.beans.cla.CLASection" />
    <parameter id="index">
      <parameter id="table" value="cla_holding_ids" />
      <parameter id="name" value="clahi_holding" />
      <parameter id="column" value="cla_holding_id" />
    </parameter>
    <parameter id="index">
      <parameter id="table" value="cla_holding_authors" />
      <parameter id="name" value="claha_holding" />
      <parameter id="column" value="cla_holding_id" />
    </parameter>
    <parameter id="index">
      <parameter id="table" value="cla_portion_topics" />
      <parameter id="name" value="clapt_portion" />
      <parameter id="column" value="cla_portion_id" />
    </parameter>
    <parameter id="index">
      <parameter id="table" value="cla_portion_authors" />
      <parameter id="name" value="clapa_portion" />
      <parameter id="column" value="cla_portion_id" />
    </parameter>
  </extension>
  <extension plugin-id="com.tle.core.migration" point-id="migration" id="addNullConstraints_3">
    <parameter id="id" value="com.tle.cla.migration.CLAAddNullConstraints" />
    <parameter id="bean" value="bean:com.tle.cla.migration.CLAAddNullConstraints" />
    <parameter id="ifskipped" value="com.tle.core.migration.initial.InitialSchema" />
    <parameter id="date" value="1970-01-01" />
  </extension>
  <extension plugin-id="com.tle.core.activation" point-id="activationImplementation" id="cla">
    <parameter id="type" value="cla" />
    <parameter id="class" value="bean:com.tle.cla.service.CLAService" />
  </extension>
  <extension plugin-id="com.tle.core.usermanagement" point-id="logonFilter" id="shibboleth">
    <parameter id="bean" value="bean:com.tle.core.usermanagement.shibboleth.wrapper.ExternalAuthorisationLogonFilter" />
    <parameter id="settingsClass" value="com.tle.beans.usermanagement.shibboleth.wrapper.ExternalAuthorisationWrapperSettings" />
    <parameter id="order" value="200" />
  </extension>
  <extension plugin-id="com.tle.web.viewurl" point-id="attachmentResource" id="externalToolsResource">
    <parameter id="type" value="custom/lti" />
    <parameter id="class" value="bean:com.tle.web.controls.externaltools.ExternalToolResource" />
  </extension>
  <extension plugin-id="com.tle.core.mimetypes" point-id="attachmentResourceMimeType" id="ltiResourceMimeType">
    <parameter id="type" value="custom/lti" />
    <parameter id="class" value="bean:com.tle.web.controls.externaltools.ExternalToolResource" />
  </extension>
  <extension plugin-id="com.tle.web.wizard.controls.universal" point-id="universalResourceHandler" id="ltiHandler">
    <parameter id="class" value="bean:com.tle.web.controls.externaltools.LtiHandler" />
    <parameter id="order" value="855" />
  </extension>
  <extension plugin-id="com.tle.web.wizard" point-id="webControl" id="roleselector">
    <parameter id="class" value="bean:com.tle.web.controls.roleselector.RoleSelectorWebControl" />
    <parameter id="type" value="roleselector" />
  </extension>
  <extension plugin-id="com.tle.web.sections" point-id="sectionTree" id="favourites">
    <parameter id="path" value="/access/favourites.do" />
    <parameter id="root" value="bean:com.tle.web.favourites.RootFavouritesSection" />
  </extension>
  <extension plugin-id="com.tle.web.sections" point-id="sectionTree" id="skinny-favourites">
    <parameter id="path" value="/access/skinny/favourites.do" />
    <parameter id="root" value="bean:com.tle.web.favourites.RootFavouritesSection" />
  </extension>
  <extension plugin-id="com.tle.web.itemlist" point-id="itemListExtension" id="addRemoveFavouriteItemListViewer">
    <parameter id="bean" value="bean:com.tle.web.favourites.itemlist.FavouritesDisplay" />
    <parameter id="applies" value="standard" />
    <parameter id="applies" value="gallery" />
    <parameter id="applies" value="video" />
  </extension>
  <extension plugin-id="com.tle.web.sections.equella" point-id="menuContributor" id="favouritesMenuContributor">
    <parameter id="menuContributorClass" value="bean:com.tle.web.favourites.menu.FavouritesMenuContributor" />
    <parameter id="enabledFor" value="loggedIn" />
  </extension>
  <extension plugin-id="com.tle.web.portal" point-id="portletRenderer" id="favouritesPortletRenderer">
    <parameter id="id" value="favourites" />
    <parameter id="class" value="bean:com.tle.web.favourites.portal.FavouritesPortletRenderer" />
    <parameter id="nameKey" value="com.equella.core.favourites.portal.name" />
    <parameter id="descriptionKey" value="com.equella.core.favourites.portal.description" />
  </extension>
  <extension plugin-id="com.tle.web.portal" point-id="portletEditor" id="favouritesPortletEditor">
    <parameter id="id" value="favourites" />
    <parameter id="class" value="bean:com.tle.web.favourites.portal.FavouritesPortletEditor" />
  </extension>
  <extension plugin-id="com.tle.core.portal" point-id="portletType" id="favouritesPortlet">
    <parameter id="id" value="favourites" />
    <parameter id="nameKey" value="com.equella.core.favourites.portal.name" />
    <parameter id="descriptionKey" value="com.equella.core.favourites.portal.description" />
    <parameter id="node" value="PORTLET_FAVOURITES" />
  </extension>
  <extension plugin-id="com.tle.web.sections" point-id="section" id="selectionRecent">
    <parameter id="path" value="/access/selection/home.do" />
    <parameter id="class" value="bean:com.tle.web.favourites.portal.FavouritesSegment" />
    <parameter id="parentid" value="SELECTION_HOME_RECENT" />
  </extension>
  <extension plugin-id="com.tle.web.selection" point-id="selectionNavActions" id="skinnyFavouritesNavAction">
    <parameter id="type" value="skinnyfavourites" />
    <parameter id="class" value="bean:com.tle.web.favourites.selection.SkinnyFavouritesNavAction" />
  </extension>
  <extension plugin-id="com.tle.web.selection" point-id="selectable" id="skinnyFavSelectable">
    <parameter id="id" value="skinnyfavourites" />
    <parameter id="selectBean" value="bean:com.tle.web.favourites.selection.SkinnyFavouritesNavAction" />
  </extension>
  <extension plugin-id="com.tle.web.sections" point-id="sectionTree" id="settingsPath">
    <parameter id="path" value="/access/settings/scheduledtasks.do" />
    <parameter id="root" value="bean:/access/settings/scheduledtasks" />
  </extension>
  <extension plugin-id="com.tle.web.sections" point-id="sectionTree" id="tasksDebug">
    <parameter id="path" value="/access/scheduledtasksdebug.do" />
    <parameter id="root" value="bean:/access/scheduledtasksdebug" />
  </extension>
  <extension plugin-id="com.tle.core.security" point-id="privilegeTreeProviders" id="privilegeTreeProvider_2">
    <parameter id="provider" value="bean:com.tle.web.scheduler.ScheduledTasksPrivilegeTreeProvider" />
  </extension>
  <extension plugin-id="com.tle.web.sections" point-id="section" id="autoipsection">
    <parameter id="class" value="bean:com.tle.web.usermanagement.autoip.AutoIpLogonSection" />
    <parameter id="path" value="/logon.do" />
    <parameter id="parentid" value="" />
  </extension>
  <extension plugin-id="com.tle.core.usermanagement" point-id="logonFilter" id="autoip">
    <parameter id="bean" value="bean:com.tle.web.usermanagement.autoip.AutoIpLogonFilter" />
    <parameter id="order" value="400" />
  </extension>
  <extension plugin-id="com.tle.core.hibernate" point-id="domainObjects" id="externalToolsObjects">
    <parameter id="class" value="com.tle.common.externaltools.entity.ExternalTool" />
  </extension>
  <extension plugin-id="com.tle.core.entity" point-id="entityService" id="externalToolsService">
    <parameter id="serviceClass" value="bean:com.tle.core.externaltools.service.ExternalToolsService" />
    <parameter id="order" value="2000" />
  </extension>
  <extension plugin-id="com.tle.core.events" point-id="applicationEventListener" id="listeners_9_2">
    <parameter id="listenerClass" value="com.tle.core.events.listeners.UserChangeListener" />
  </extension>
  <extension plugin-id="com.tle.core.migration" point-id="initialSchema" id="externalToolsInitialSchema">
    <parameter id="class" value="com.tle.common.externaltools.entity.ExternalTool" />
  </extension>
  <extension plugin-id="com.tle.core.migration" point-id="migration" id="createExternalToolsTable">
    <parameter id="id" value="com.tle.core.externaltools.migration.CreateExternalToolsSchema" />
    <parameter id="bean" value="bean:com.tle.core.externaltools.migration.CreateExternalToolsSchema" />
    <parameter id="date" value="2013-06-25" />
  </extension>
  <extension plugin-id="com.tle.web.api.item.equella.serializer" point-id="attachmentSerializer" id="serializer_7">
    <parameter id="type" value="custom/lti" />
    <parameter id="bean" value="bean:com.tle.core.externaltools.serializer.ExternalToolAttachmentSerializer" />
  </extension>
  <extension plugin-id="com.tle.web.api.item.equella.serializer" point-id="attachmentEditor" id="editor_7">
    <parameter id="class" value="com.tle.core.externaltools.serializer.ExternalToolAttachmentEditor" />
    <parameter id="bean" value="bean:com.tle.core.externaltools.serializer.ExternalToolAttachmentEditor" />
  </extension>
  <extension plugin-id="com.tle.web.wizard" point-id="webControl" id="emailselector">
    <parameter id="class" value="bean:com.tle.web.controls.emailselector.EmailSelectorWebControl" />
    <parameter id="type" value="emailselector" />
  </extension>
  <extension plugin-id="com.tle.web.viewurl" point-id="resourceViewer" id="htmlFiveViewer">
    <parameter id="id" value="htmlFiveViewer" />
    <parameter id="nameKey" value="com.equella.core.name" />
    <parameter id="class" value="bean:com.tle.web.viewitem.htmlfiveviewer.HtmlFiveViewer" />
  </extension>
  <extension plugin-id="com.tle.core.migration" point-id="migration" id="htmlFiveMimeTypeAndPlayerMigration">
    <parameter id="id" value="com.tle.web.viewitem.htmlfiveviewer.HtmlFiveMimeTypeAndPlayerMigration" />
    <parameter id="bean" value="bean:com.tle.web.viewitem.htmlfiveviewer.migration.HtmlFiveMimeTypeAndPlayerMigration" />
    <parameter id="date" value="1970-01-01" />
  </extension>
  <extension plugin-id="com.tle.core.institution.convert" point-id="xmlmigration" id="htmlFiveMimeTypeAndPlayerMigrationXml">
    <parameter id="id" value="com.tle.web.viewitem.htmlfiveviewer.migrationHtmlFiveMimeTypeAndPlayerMigrationXml" />
    <parameter id="bean" value="bean:com.tle.web.viewitem.htmlfiveviewer.migration.HtmlFiveMimeTypeAndPlayerMigrationXml" />
  </extension>
  <extension plugin-id="com.tle.web.searching" point-id="videoPreviewRenderer" id="htmlFivePreviewRenderer">
    <parameter id="bean" value="com.tle.web.viewitem.htmlfiveviewer.HtmlFivePreviewRenderer" />
  </extension>
  <extension plugin-id="com.tle.core.usermanagement" point-id="logonFilter" id="canvas_2">
    <parameter id="bean" value="bean:com.tle.web.usermanagement.canvas.CanvasLogonFilter" />
    <parameter id="settingsClass" value="com.tle.beans.usermanagement.canvas.CanvasWrapperSettings" />
    <parameter id="order" value="200" />
  </extension>
  <extension plugin-id="com.tle.web.sections.equella" point-id="loginLink" id="canvasLoginLink">
    <parameter id="id" value="canvasLogin" />
    <parameter id="bean" value="bean:com.tle.web.usermanagement.canvas.CanvasLogonLink" />
    <parameter id="order" value="200" />
  </extension>
  <extension plugin-id="com.tle.web.core" point-id="webServlet" id="canvasOAuthClientServlet">
    <parameter id="bean" value="bean:com.tle.web.usermanagement.canvas.servlet.CanvasOAuthClientServlet" />
    <parameter id="url-pattern" value="/canvassso" />
  </extension>
  <extension plugin-id="com.tle.core.scripting" point-id="scriptObjects" id="discoverabilityObjects">
    <doc caption="Provides discoverability script objects" />
    <parameter id="id" value="discoverabilityObjects" />
    <parameter id="class" value="bean:com.tle.web.discoverability.scripting.DiscoverabilityScriptObjectContributor" />
  </extension>
  <extension plugin-id="com.tle.web.services" point-id="invoker" id="mimetypeService">
    <parameter id="class" value="com.tle.common.mimetypes.RemoteMimetypeService" />
    <parameter id="bean" value="bean:com.tle.core.mimetypes.remote.RemoteMimetype" />
  </extension>
  <extension plugin-id="com.tle.web.remoting.soap" point-id="interceptor" id="userInterceptors">
    <parameter id="inBean" value="bean:com.tle.web.entity.services.soap.interceptor.TokenHeaderInInterceptor" />
    <parameter id="inBean" value="bean:com.tle.web.entity.services.soap.interceptor.LegacyPythonClientInInterceptor" />
    <parameter id="outBean" value="bean:com.tle.web.entity.services.soap.interceptor.TokenHeaderOutInterceptor" />
  </extension>
  <extension plugin-id="com.tle.web.remoting.soap" point-id="endpoint-interface" id="standardSoapInterface51">
    <parameter id="path" value="/SoapService51" />
    <parameter id="path" value="/SoapService50" />
    <parameter id="serviceInterface" value="com.tle.web.entity.services.SoapService50" />
    <parameter id="bean" value="bean:com.tle.web.entity.services.SoapServiceImpl" />
  </extension>
  <extension plugin-id="com.tle.web.remoting.soap" point-id="endpoint-interface" id="standardSoapInterface41">
    <parameter id="path" value="/SoapService41" />
    <parameter id="serviceInterface" value="com.tle.web.entity.services.SoapService41" />
    <parameter id="bean" value="bean:com.tle.web.entity.services.SoapServiceImpl" />
  </extension>
  <extension plugin-id="com.tle.web.remoting.soap" point-id="endpoint" id="soapInterfaceV1">
    <parameter id="path" value="/SoapInterfaceV1" />
    <parameter id="serviceInterface" value="com.tle.core.remoting.SoapInterfaceV1" />
    <parameter id="bean" value="bean:com.tle.web.entity.services.SoapInterfaceV1Impl" />
  </extension>
  <extension plugin-id="com.tle.web.remoting.soap" point-id="endpoint" id="soapInterfaceV2">
    <parameter id="path" value="/SoapInterfaceV2" />
    <parameter id="serviceInterface" value="com.tle.core.remoting.SoapInterfaceV2" />
    <parameter id="bean" value="bean:com.tle.web.entity.services.SoapInterfaceV2Impl" />
  </extension>
  <extension plugin-id="com.tle.web.remoting.soap" point-id="endpoint" id="soapInterfaceTools">
    <parameter id="path" value="/tools.service" />
    <parameter id="serviceNamespace" value="http://soap.remoting.web.tle.com" />
    <parameter id="serviceInterface" value="com.tle.core.remoting.ToolsService" />
    <parameter id="bean" value="bean:com.tle.web.entity.services.ToolsServiceImpl" />
  </extension>
  <extension plugin-id="com.tle.web.remoting.soap" point-id="endpoint" id="soapInterfaceCourse">
    <parameter id="path" value="/calcourses.service" />
    <parameter id="serviceNamespace" value="http://soap.remoting.web.tle.com" />
    <parameter id="serviceInterface" value="com.tle.web.entity.services.SoapCourseService" />
    <parameter id="bean" value="bean:com.tle.web.entity.services.SoapCourseServiceImpl" />
  </extension>
  <extension plugin-id="com.tle.web.services" point-id="invoker" id="loginService">
    <parameter id="class" value="com.tle.core.remoting.RemoteLoginService" />
    <parameter id="bean" value="bean:com.tle.web.remoting.impl.LoginServiceImpl" />
    <parameter id="enableRequestCapturing" value="true" />
  </extension>
  <extension plugin-id="com.tle.web.services" point-id="invoker" id="privilegeInvoker">
    <parameter id="class" value="com.tle.common.security.remoting.RemotePrivilegeTreeService" />
    <parameter id="bean" value="bean:remotePrivilegeTreeService" />
  </extension>
  <extension plugin-id="com.tle.web.services" point-id="invoker" id="aclManagerInvoker">
    <parameter id="class" value="com.tle.common.security.remoting.RemoteTLEAclManager" />
    <parameter id="bean" value="bean:remoteAclService" />
  </extension>
  <extension plugin-id="com.tle.web.services" point-id="invoker" id="schemaInvoker">
    <parameter id="class" value="com.tle.core.remoting.RemoteSchemaService" />
    <parameter id="bean" value="bean:remoteSchemaService" />
  </extension>
  <extension plugin-id="com.tle.web.services" point-id="invoker" id="collectionInvoker">
    <parameter id="class" value="com.tle.core.remoting.RemoteItemDefinitionService" />
    <parameter id="bean" value="bean:remoteItemdefinitionService" />
  </extension>
  <extension plugin-id="com.tle.web.services" point-id="invoker" id="powerSearchInvoker">
    <parameter id="class" value="com.tle.core.remoting.RemotePowerSearchService" />
    <parameter id="bean" value="bean:remotePowerSearchService" />
  </extension>
  <extension plugin-id="com.tle.web.services" point-id="invoker" id="languageInvoker">
    <parameter id="class" value="com.tle.core.remoting.RemoteLanguageService" />
    <parameter id="bean" value="bean:remoteLanguageService" />
  </extension>
  <extension plugin-id="com.tle.web.services" point-id="invoker" id="userInvoker">
    <parameter id="class" value="com.tle.core.remoting.RemoteUserService" />
    <parameter id="bean" value="bean:remoteUserService" />
  </extension>
  <extension plugin-id="com.tle.web.services" point-id="invoker" id="workflowInvoker">
    <parameter id="class" value="com.tle.common.workflow.RemoteWorkflowService" />
    <parameter id="bean" value="bean:remoteWorkflowService" />
  </extension>
  <extension plugin-id="com.tle.web.services" point-id="invoker" id="itemInvoker">
    <parameter id="class" value="com.tle.core.remoting.RemoteItemService" />
    <parameter id="bean" value="bean:remoteItemService" />
  </extension>
  <extension plugin-id="com.tle.web.services" point-id="invoker" id="baseEntityInvoker">
    <parameter id="class" value="com.tle.core.remoting.RemoteBaseEntityService" />
    <parameter id="bean" value="bean:remoteBaseEntityService" />
  </extension>
  <extension plugin-id="com.tle.web.services" point-id="invoker" id="cloudProviderInvoker">
    <parameter id="class" value="com.tle.core.remoting.CloudProviderAdminService" />
    <parameter id="bean" value="bean:com.tle.core.remoting.CloudProviderAdminService" />
  </extension>
  <extension plugin-id="com.tle.web.remoting.rest" point-id="resource" id="collectionResource">
    <parameter id="class" value="com.tle.web.api.collection.interfaces.CollectionResource" />
    <parameter id="class" value="com.tle.web.api.collection.resource.DynaCollectionResource" />
  </extension>
  <extension plugin-id="com.tle.web.sections" point-id="sectionTree" id="searching_12">
    <parameter id="path" value="/access/shortcuturlssettings.do" />
    <parameter id="root" value="bean:/access/shortcuturlssettings" />
  </extension>
  <extension plugin-id="com.tle.core.security" point-id="privilegeTreeProviders" id="shortcutUrlsSettingsPrivilegeTreeProvider">
    <parameter id="provider" value="bean:com.tle.web.shortcuturls.ShortcutUrlsSettingsPrivilegeTreeProvider" />
  </extension>
  <extension plugin-id="com.tle.web.sections" point-id="sectionTree" id="searching_11">
    <parameter id="path" value="/access/liu.do" />
    <parameter id="root" value="bean:/access/liu" />
  </extension>
  <extension plugin-id="com.tle.core.security" point-id="privilegeTreeProviders" id="loggedInUsersPrivilegeTreeProvider">
    <parameter id="provider" value="bean:com.tle.web.loggedinusers.LoggedInUsersPrivilegeTreeProvider" />
  </extension>
  <extension plugin-id="com.tle.web.connectors" point-id="connectorEditor" id="equellaEditor">
    <parameter id="id" value="equella" />
    <parameter id="class" value="bean:com.tle.web.connectors.equella.editor.EquellaConnectorEditor" />
  </extension>
  <extension plugin-id="com.tle.web.remoting.rest" point-id="resource" id="taxonomyResource">
    <parameter id="class" value="com.tle.web.api.taxonomy.interfaces.TaxonomyResource" />
  </extension>
  <extension plugin-id="com.tle.web.viewurl" point-id="resourceViewer" id="flvViewer">
    <parameter id="id" value="flvViewer" />
    <parameter id="nameKey" value="com.equella.core.flv.name" />
    <parameter id="class" value="bean:com.tle.web.viewitem.flvviewer.FLVViewer" />
  </extension>
  <extension plugin-id="com.tle.core.institution.convert" point-id="itemxmlmigration" id="fixActivations">
    <parameter id="id" value="com.tle.core.activation.migration.MigrateActivations" />
    <parameter id="bean" value="bean:com.tle.core.activation.convert.migration.MigrateActivations" />
    <parameter id="date" value="1970-01-08" />
  </extension>
  <extension plugin-id="com.tle.core.item.convert" point-id="itemExtrasConverter" id="activationExtras">
    <parameter id="order" value="1000" />
    <parameter id="class" value="bean:com.tle.core.activation.convert.ActivationsConverter" />
  </extension>
  <extension plugin-id="com.tle.core.institution.convert" point-id="postreadmigration" id="addViewLinkedPortionsACLPostMigrator">
    <parameter id="id" value="com.tle.core.activation.migration.AddViewLinkedPortionsACLPostMigrator" />
    <parameter id="bean" value="bean:com.tle.core.activation.convert.migration.AddViewLinkedPortionsACLPostMigrator" />
    <parameter id="forconverter" value="acls" />
  </extension>
  <extension plugin-id="com.tle.core.migration" point-id="migration" id="addViewLinkedPortionACLMigration">
    <parameter id="id" value="com.tle.core.activation.migration.AddViewLinkedPortionACLMigration" />
    <parameter id="bean" value="bean:com.tle.core.activation.convert.migration.AddViewLinkedPortionACLMigration" />
    <parameter id="date" value="2014-02-02" />
  </extension>
  <extension plugin-id="com.tle.core.migration" point-id="migration" id="addOverrideReasonMigration">
    <parameter id="id" value="com.tle.core.activation.migration.AddOverrideReasonMigration" />
    <parameter id="bean" value="bean:com.tle.core.activation.convert.migration.AddOverrideReasonMigration" />
    <parameter id="date" value="2014-02-10" />
  </extension>
  <extension plugin-id="com.tle.core.migration" point-id="migration" id="reIndexActivationsMigration">
    <parameter id="id" value="com.tle.core.activation.migration.ReIndexActivationsMigration" />
    <parameter id="bean" value="bean:com.tle.core.activation.convert.migration.ReIndexActivationsMigration" />
    <parameter id="date" value="2014-03-03" />
  </extension>
  <extension plugin-id="com.tle.web.sections" point-id="sectionTree" id="mdfSection">
    <parameter id="path" value="/access/manualdatafixes.do" />
    <parameter id="root" value="bean:/access/manualdatafixes" />
  </extension>
  <extension plugin-id="com.tle.core.security" point-id="privilegeTreeProviders" id="mdfPrivilegeTreeProvider">
    <parameter id="provider" value="bean:com.tle.web.manualdatafixes.ManualDataFixesPrivilegeTreeProvider" />
  </extension>
  <extension plugin-id="com.tle.web.spellcheck" point-id="dictionary" id="en_GB">
    <parameter id="code" value="en_GB" />
    <parameter id="language" value="English (UK)" />
    <parameter id="filename" value="en_GB.zip" />
    <parameter id="order" value="1" />
  </extension>
  <extension plugin-id="com.tle.web.spellcheck" point-id="dictionary" id="en_US">
    <parameter id="code" value="en_US" />
    <parameter id="language" value="English (US)" />
    <parameter id="filename" value="en_US.zip" />
    <parameter id="order" value="2" />
  </extension>
  <extension plugin-id="com.tle.web.viewurl" point-id="resourceViewer" id="externalLinkViewer">
    <parameter id="id" value="externalLinkViewer" />
    <parameter id="nameKey" value="com.equella.core.extlink.name" />
    <parameter id="class" value="bean:com.tle.web.viewitem.externallinkviewer.ExternalLinkViewer" />
  </extension>
  <extension plugin-id="com.tle.web.viewurl" point-id="attachmentResource" id="flickrResource">
    <parameter id="type" value="custom/flickr" />
    <parameter id="class" value="bean:com.tle.web.controls.flickr.FlickrResource" />
  </extension>
  <extension plugin-id="com.tle.core.mimetypes" point-id="attachmentResourceMimeType" id="flickrResourceMimeType">
    <parameter id="type" value="custom/flickr" />
    <parameter id="class" value="bean:com.tle.web.controls.flickr.FlickrResource" />
  </extension>
  <extension plugin-id="com.tle.web.api.item.equella.serializer" point-id="attachmentSerializer" id="serializer_6">
    <parameter id="type" value="custom/flickr" />
    <parameter id="bean" value="bean:com.tle.web.controls.flickr.FlickrAttachmentSerializer" />
  </extension>
  <extension plugin-id="com.tle.web.api.item.equella.serializer" point-id="attachmentEditor" id="editor_6">
    <parameter id="class" value="com.tle.web.controls.flickr.FlickrAttachmentEditor" />
    <parameter id="bean" value="bean:com.tle.web.controls.flickr.FlickrAttachmentEditor" />
  </extension>
  <extension plugin-id="com.tle.web.wizard.controls.universal" point-id="universalResourceHandler" id="flickrHandler">
    <parameter id="class" value="bean:com.tle.web.controls.flickr.FlickrHandler" />
    <parameter id="order" value="800" />
  </extension>
  <extension plugin-id="com.tle.web.integration" point-id="integration" id="brightspaceintegration">
    <parameter id="id" value="brightspace" />
    <parameter id="class" value="bean:com.tle.integration.lti.brightspace.BrightspaceIntegration" />
  </extension>
  <extension plugin-id="com.tle.web.sections" point-id="sectionTree" id="signonNav">
    <parameter id="path" value="/brightspace/navbar.do" />
    <parameter id="root" value="bean:/brightspacenavbar" />
  </extension>
  <extension plugin-id="com.tle.web.sections" point-id="sectionTree" id="signonQl">
    <parameter id="path" value="/brightspace/quicklink.do" />
    <parameter id="root" value="bean:/brightspacequicklink" />
  </extension>
  <extension plugin-id="com.tle.web.sections" point-id="sectionTree" id="signonCb">
    <parameter id="path" value="/brightspace/coursebuilder.do" />
    <parameter id="root" value="bean:/brightspacecoursebuilder" />
  </extension>
  <extension plugin-id="com.tle.web.sections" point-id="sectionTree" id="signonIns">
    <parameter id="path" value="/brightspace/insertstuff.do" />
    <parameter id="root" value="bean:/brightspaceinsertstuff" />
  </extension>
  <extension plugin-id="com.tle.web.core" point-id="webServlet" id="brightspaceStructServlet">
    <parameter id="bean" value="bean:com.tle.integration.lti.brightspace.servlet.BrightspaceStructureInitServlet" />
    <parameter id="url-pattern" value="/brightspacestructureinit" />
  </extension>
  <extension plugin-id="com.tle.web.lti" point-id="ltiWrapperExtension" id="brightspaceLtiExt">
    <parameter id="id" value="brightspace" />
    <parameter id="bean" value="bean:com.tle.integration.lti.brightspace.BrightspaceLtiWrapperExtension" />
    <parameter id="order" value="1000" />
  </extension>
  <extension plugin-id="com.tle.web.remoting.rest" point-id="resource" id="scrapBookResource">
    <parameter id="class" value="com.tle.web.mycontent.api.ScrapbookResource" />
  </extension>
  <extension plugin-id="com.tle.web.sections" point-id="sectionTree" id="searching_10">
    <parameter id="path" value="/harvest.do" />
    <parameter id="root" value="bean:com.tle.web.harvestlist.HarvestListSection" />
  </extension>
  <extension plugin-id="com.tle.web.sections" point-id="sectionTree" id="fileUploadTree">
    <parameter id="path" value="/access/tlemceaddon.do" />
    <parameter id="root" value="bean:com.tle.web.htmleditor.tinymce.addon.tle.FileUpload" />
  </extension>
  <extension plugin-id="com.tle.web.selection" point-id="selectable" id="mceFileUploadSelectable">
    <parameter id="id" value="mcefileupload" />
    <parameter id="selectBean" value="bean:com.tle.web.htmleditor.tinymce.addon.tle.selection.FileUploadSelectable" />
  </extension>
  <extension plugin-id="com.tle.web.htmleditor.tinymce" point-id="addons" id="inbuiltAddonProvider">
    <parameter id="id" value="inbuiltAddonProvider" />
    <parameter id="class" value="bean:com.tle.web.htmleditor.tinymce.addon.tle.InbuiltTinyMceAddonProvider" />
  </extension>
  <extension plugin-id="com.tle.web.mimetypes" point-id="editExtension" id="embedtemplates">
    <parameter id="id" value="embedtemplates" />
    <parameter id="class" value="bean:com.tle.web.htmleditor.tinymce.addon.tle.MimeTemplateSection" />
    <parameter id="order" value="5000" />
  </extension>
  <extension plugin-id="com.tle.core.events" point-id="applicationEventListener" id="mimeTemplateChanges">
    <parameter id="listener" value="bean:com.tle.web.htmleditor.tinymce.addon.tle.service.MimeTemplateService" />
    <parameter id="listenerClass" value="com.tle.core.mimetypes.MimeTypesUpdatedListener" />
  </extension>
  <extension plugin-id="com.tle.core.institution.convert" point-id="xmlmigration" id="mimeTemplateXmlMigration">
    <parameter id="id" value="com.tle.web.htmleditor.tinymce.addon.tle.migration.ModifyEmbeddingTemplatesXmlMigration" />
    <parameter id="bean" value="bean:com.tle.web.htmleditor.tinymce.addon.tle.migration.ModifyEmbeddingTemplatesXmlMigration" />
    <!-- <parameter id="date" value="" />  -->
  </extension>
  <extension plugin-id="com.tle.core.migration" point-id="migration" id="mimeTemplateDatabaseMigration">
    <parameter id="id" value="com.tle.web.htmleditor.tinymce.addon.tle.migration.ModifyEmbeddingTemplatesDatabaseMigration" />
    <parameter id="bean" value="bean:com.tle.web.htmleditor.tinymce.addon.tle.migration.ModifyEmbeddingTemplatesDatabaseMigration" />
    <parameter id="date" value="2013-06-04" />
  </extension>
  <extension plugin-id="com.tle.web.workflow" point-id="moderationView" id="summaryView">
    <parameter id="id" value="summary" />
    <parameter id="id" value="progress" />
    <parameter id="bean" value="bean:com.tle.web.viewitem.moderation.ModerationSummaryView" />
  </extension>
  <extension plugin-id="com.tle.core.item" id="calPostSave" point-id="operation">
    <parameter id="type" value="postSave" />
    <parameter id="class" value="bean:com.tle.cal.service.CALCollectOperation" />
  </extension>
  <extension plugin-id="com.tle.web.api.item.equella.serializer" point-id="metadataListener" id="metadataListener">
    <parameter id="bean" value="bean:com.tle.cal.service.CALMetadataCollection" />
  </extension>
  <extension plugin-id="com.tle.core.services.item.relation" point-id="relationListener" id="relationListener">
    <parameter id="type" value="CAL_HOLDING" />
    <parameter id="bean" value="bean:com.tle.cal.service.CALMetadataCollection" />
  </extension>
  <extension plugin-id="com.tle.core.institution.convert" point-id="xmlmigration" id="calPageMigrate">
    <parameter id="id" value="com.tle.cal.migration.CalPageMigration" />
    <parameter id="bean" value="bean:com.tle.cal.migration.CalPageMigration" />
    <parameter id="date" value="1970-01-08" />
  </extension>
  <extension plugin-id="com.tle.core.institution.convert" point-id="xmlmigration" id="calHierarchyMigrate">
    <parameter id="id" value="com.tle.cal.migration.CalHierarchyMigrator" />
    <parameter id="bean" value="bean:com.tle.cal.migration.CalHierarchyMigrator" />
    <parameter id="date" value="1970-01-09" />
  </extension>
  <extension plugin-id="com.tle.core.institution.convert" point-id="itemxmlmigration" id="calXmlConvert">
    <parameter id="id" value="com.tle.cal.migration.CalItemXmlConvert" />
    <parameter id="bean" value="bean:com.tle.cal.migration.CalItemXmlConvert" />
    <parameter id="date" value="1970-01-06" />
  </extension>
  <extension plugin-id="com.tle.core.item" point-id="itemDaoExtension" id="calItemDao">
    <parameter id="class" value="bean:com.tle.cal.dao.CALDao" />
    <parameter id="order" value="100" />
  </extension>
  <extension plugin-id="com.tle.core.institution.convert" point-id="converter" id="calConverter">
    <parameter id="id" value="cal_converter" />
    <parameter id="class" value="bean:com.tle.cal.service.CALConverter" />
    <parameter id="order" value="820" />
  </extension>
  <extension plugin-id="com.tle.core.institution.convert" point-id="postreadmigration" id="calPrivMigrator">
    <parameter id="id" value="com.tle.cal.migration.CalPrivMigrator" />
    <parameter id="bean" value="bean:com.tle.cal.migration.CalPrivMigrator" />
    <parameter id="forconverter" value="acls" />
  </extension>
  <extension plugin-id="com.tle.core.hibernate" point-id="domainObjects" id="objects_2_5">
    <parameter id="class" value="com.tle.beans.cal.CALHolding" />
    <parameter id="class" value="com.tle.beans.cal.CALPortion" />
    <parameter id="class" value="com.tle.beans.cal.CALSection" />
  </extension>
  <extension plugin-id="com.tle.core.migration" point-id="initialSchema" id="schemaObjects_5">
    <parameter id="class" value="com.tle.beans.cal.CALHolding" />
    <parameter id="class" value="com.tle.beans.cal.CALPortion" />
    <parameter id="class" value="com.tle.beans.cal.CALSection" />
    <parameter id="index">
      <parameter id="table" value="cal_holding_ids" />
      <parameter id="name" value="calhi_holding" />
      <parameter id="column" value="cal_holding_id" />
    </parameter>
    <parameter id="index">
      <parameter id="table" value="cal_holding_authors" />
      <parameter id="name" value="calha_holding" />
      <parameter id="column" value="cal_holding_id" />
    </parameter>
    <parameter id="index">
      <parameter id="table" value="cal_portion_topics" />
      <parameter id="name" value="calpt_portion" />
      <parameter id="column" value="cal_portion_id" />
    </parameter>
    <parameter id="index">
      <parameter id="table" value="cal_portion_authors" />
      <parameter id="name" value="calpa_portion" />
      <parameter id="column" value="cal_portion_id" />
    </parameter>
  </extension>
  <extension plugin-id="com.tle.core.migration" point-id="migration" id="addNullConstraints_2">
    <parameter id="id" value="com.tle.cal.migration.CALAddNullConstraints" />
    <parameter id="bean" value="bean:com.tle.cal.migration.CALAddNullConstraints" />
    <parameter id="ifskipped" value="com.tle.core.migration.initial.InitialSchema" />
    <parameter id="date" value="1970-01-01" />
  </extension>
  <extension plugin-id="com.tle.core.activation" point-id="activationImplementation" id="cal">
    <parameter id="type" value="cal" />
    <parameter id="class" value="bean:com.tle.cal.service.CALService" />
  </extension>
  <extension plugin-id="com.tle.core.item" point-id="itemHelpers" id="calHelper">
    <parameter id="bean" value="bean:com.tle.cal.helper.CALHelper" />
    <parameter id="display" value="true" />
    <parameter id="import" value="false" />
  </extension>
  <extension plugin-id="com.tle.core.migration" point-id="migration" id="removeQuartzMigration">
    <parameter id="id" value="com.tle.core.scheduler.impl.RemoveQuartzMigration" />
    <parameter id="bean" value="bean:com.tle.core.scheduler.convert.migration.RemoveQuartzMigration" />
    <parameter id="date" value="1970-01-01" />
  </extension>
  <extension plugin-id="com.tle.core.migration" point-id="migration" id="initialSchema_3">
    <parameter id="id" value="com.tle.core.scheduler.schema.CreateTables" />
    <parameter id="obsoletedby" value="com.tle.core.scheduler.impl.RemoveQuartzMigration" />
    <parameter id="date" value="1970-01-01" />
  </extension>
  <extension plugin-id="com.tle.core.migration" point-id="migration" id="dailyTaskMigration">
    <parameter id="id" value="com.tle.core.scheduler.migration.DailyTaskMigration" />
    <parameter id="obsoletedby" value="com.tle.core.scheduler.impl.RemoveQuartzMigration" />
    <parameter id="date" value="1970-01-01" />
  </extension>
  <extension plugin-id="com.tle.web.sections" point-id="sectionTree" id="searching_9">
    <parameter id="path" value="/access/echoservers.do" />
    <parameter id="root" value="bean:/access/echoservers" />
  </extension>
  <extension plugin-id="com.tle.core.security" point-id="privilegeTreeProviders" id="echoSettingsPrivilegeTreeProvider">
    <parameter id="provider" value="bean:com.tle.web.echo.settings.EchoSettingsPrivilegeTreeProvider" />
  </extension>
  <extension plugin-id="com.tle.core.migration" point-id="migration" id="addEchoMimeTypeMigration">
    <parameter id="id" value="com.tle.web.echo.migration.AddEchoMimeTypeMigration" />
    <parameter id="bean" value="bean:com.tle.web.echo.migration.AddEchoMimeTypeMigration" />
    <parameter id="date" value="1970-01-01" />
  </extension>
  <extension plugin-id="com.tle.core.institution.convert" point-id="xmlmigration" id="addEchoMimeTypeXmlMigration">
    <parameter id="id" value="com.tle.web.echo.migration.AddEchoMimeTypeXmlMigration" />
    <parameter id="bean" value="bean:com.tle.web.echo.migration.AddEchoMimeTypeXmlMigration" />
  </extension>
  <extension plugin-id="com.tle.web.api.item.equella.serializer" point-id="attachmentEditor" id="editor_5">
    <parameter id="class" value="com.tle.web.echo.data.EchoAttachmentEditor" />
    <parameter id="bean" value="bean:com.tle.web.echo.data.EchoAttachmentEditor" />
  </extension>
  <extension plugin-id="com.tle.web.api.item.equella.serializer" point-id="attachmentSerializer" id="serializer_5">
    <parameter id="type" value="custom/echo" />
    <parameter id="bean" value="bean:com.tle.web.echo.data.EchoAttachmentSerializer" />
  </extension>
  <extension plugin-id="com.tle.web.viewurl" point-id="resourceViewer" id="echoCenterViewer">
    <parameter id="id" value="echoCenterViewer" />
    <parameter id="nameKey" value="com.equella.core.viewer.echocenterviewer.name" />
    <parameter id="class" value="bean:com.tle.web.echo.viewer.EchoCenterViewer" />
    <parameter id="order" value="1" />
  </extension>
  <extension plugin-id="com.tle.web.viewurl" point-id="resourceViewer" id="echoPlayerViewer">
    <parameter id="id" value="echoPlayerViewer" />
    <parameter id="nameKey" value="com.equella.core.viewer.echoplayerviewer.name" />
    <parameter id="class" value="bean:com.tle.web.echo.viewer.EchoPlayerViewer" />
    <parameter id="order" value="2" />
  </extension>
  <extension plugin-id="com.tle.web.viewurl" point-id="resourceViewer" id="echoVodcastViewer">
    <parameter id="id" value="echoVodcastViewer" />
    <parameter id="nameKey" value="com.equella.core.viewer.echovodcastviewer.name" />
    <parameter id="class" value="bean:com.tle.web.echo.viewer.EchoVodcastViewer" />
    <parameter id="order" value="3" />
  </extension>
  <extension plugin-id="com.tle.web.viewurl" point-id="resourceViewer" id="echoPodcastViewer">
    <parameter id="id" value="echoPodcastViewer" />
    <parameter id="nameKey" value="com.equella.core.viewer.echopodcastviewer.name" />
    <parameter id="class" value="bean:com.tle.web.echo.viewer.EchoPodcastViewer" />
    <parameter id="order" value="4" />
  </extension>
  <extension plugin-id="com.tle.core.migration" point-id="migration" id="createEchoSchema">
    <parameter id="id" value="com.tle.core.echo.migration.CreateEchoEntities" />
    <parameter id="bean" value="bean:com.tle.core.echo.migration.CreateEchoEntities" />
    <parameter id="date" value="1970-01-01" />
  </extension>
  <extension plugin-id="com.tle.core.migration" point-id="initialSchema" id="echoSchemaObjects">
    <parameter id="class" value="com.tle.core.echo.entity.EchoServer" />
  </extension>
  <extension plugin-id="com.tle.core.hibernate" point-id="domainObjects" id="echoObjects">
    <parameter id="class" value="com.tle.core.echo.entity.EchoServer" />
  </extension>
  <extension plugin-id="com.tle.core.events" point-id="applicationEventListener" id="listeners_8_2">
    <parameter id="listenerClass" value="com.tle.core.events.listeners.UserChangeListener" />
  </extension>
  <extension plugin-id="com.tle.web.sections" point-id="sectionTree" id="searching_8">
    <parameter id="path" value="/access/remotecaching.do" />
    <parameter id="root" value="bean:/access/remotecaching" />
  </extension>
  <extension plugin-id="com.tle.core.security" point-id="privilegeTreeProviders" id="remoteCachingPrivilegeTreeProvider">
    <parameter id="provider" value="bean:com.tle.web.remotecaching.RemoteCachingPrivilegeTreeProvider" />
  </extension>
  <extension plugin-id="com.tle.core.events" point-id="applicationEventListener" id="listeners_7_3">
    <parameter id="listener" value="bean:com.tle.web.remotecaching.service.RemoteCachingWebService" />
    <parameter id="listenerClass" value="com.tle.core.settings.events.listeners.ConfigurationChangeListener" />
  </extension>
  <extension plugin-id="com.tle.web.remoting.rest" point-id="resource" id="SchemaRestService">
    <parameter id="class" value="com.tle.web.api.schema.interfaces.SchemaResource" />
  </extension>
  <extension plugin-id="com.tle.web.sections" point-id="sectionTree" id="searching_7">
    <parameter id="path" value="/access/harvesterskipdrmsettings.do" />
    <parameter id="root" value="bean:/access/harvesterskipdrmsettings" />
  </extension>
  <extension plugin-id="com.tle.core.security" point-id="privilegeTreeProviders" id="harvesterSkipDrmSettingsPrivilegeTreeProvider">
    <parameter id="provider" value="bean:com.tle.web.harvesterskipdrmsettings.HarvesterSkipDrmSettingsPrivilegeTreeProvider" />
  </extension>
  <extension plugin-id="com.tle.web.sections" point-id="sectionTree" id="selectionHome">
    <parameter id="path" value="/access/selection/home.do" />
    <parameter id="root" value="bean:/access/selection/home" />
  </extension>
  <extension plugin-id="com.tle.web.selection" point-id="selectable" id="selectionSelectable">
    <parameter id="id" value="home" />
    <parameter id="selectBean" value="bean:com.tle.web.selection.home.SelectionHomeSelectable" />
  </extension>
  <extension plugin-id="com.tle.web.selection" point-id="selectionNavActions" id="selectHomeNavAction">
    <parameter id="type" value="home" />
    <parameter id="class" value="bean:com.tle.web.selection.home.SelectionHomeSelectable" />
  </extension>
  <extension plugin-id="com.tle.web.remoting.rest" point-id="resource" id="serverResource">
    <parameter id="class" value="com.tle.web.api.server.ServerResource" />
  </extension>
  <extension plugin-id="com.tle.web.sections" point-id="section" id="quickUploadSection">
    <parameter id="path" value="/access/selection/home.do" />
    <parameter id="class" value="bean:com.tle.web.selection.contribute.SelectionHomeContributePortalSection" />
    <parameter id="parentid" value="SELECTION_HOME" />
    <parameter id="layout" value="{column:'left', order: 10}" />
  </extension>
  <extension plugin-id="com.tle.web.wizard" point-id="exceptionHandler" id="copyrightExceptionHandler">
    <parameter id="bean" value="bean:com.tle.web.copyright.section.CopyrightViolationHandler" />
    <parameter id="exceptionClass" value="com.tle.core.copyright.exception.CopyrightViolationException" />
  </extension>
  <extension plugin-id="com.tle.web.sections" point-id="section" id="copyrightException">
    <parameter id="class" value="bean:com.tle.web.copyright.section.CopyrightViolationHandler" />
    <parameter id="path" value="/access/runwizard" />
    <parameter id="parentid" value="WIZARD_NAVIGATION" />
  </extension>
  <extension plugin-id="com.tle.core.institution.convert" point-id="xmlmigration" id="replaceDeleteControls">
    <parameter id="id" value="com.tle.core.wizard.controls.universal.migration.v50.ReplaceDeletedControlsXmlMigration" />
    <parameter id="bean" value="bean:com.tle.core.wizard.controls.universal.migration.v50.ReplaceDeletedControlsXmlMigration" />
    <!-- must come after assembler migration -->
    <parameter id="date" value="1970-02-09" />
  </extension>
  <extension plugin-id="com.tle.core.institution.convert" point-id="itemxmlmigration" id="replaceDeleteControlsItemXml">
    <parameter id="id" value="com.tle.core.wizard.controls.universal.migration.v50.ReplaceDeletedControlsItemXmlMigration" />
    <parameter id="bean" value="bean:com.tle.core.wizard.controls.universal.migration.v50.ReplaceDeletedControlsItemXmlMigration" />
    <parameter id="date" value="1970-01-12" />
  </extension>
  <extension plugin-id="com.tle.core.institution.convert" point-id="itemxmlmigration" id="replaceDeleteControlsItemXmlFixer">
    <parameter id="id" value="com.tle.core.wizard.controls.universal.migration.v52.ReplaceDeletedControlsItemXmlMigrationFixer" />
    <parameter id="bean" value="bean:com.tle.core.wizard.controls.universal.migration.v52.ReplaceDeletedControlsItemXmlMigrationFixer" />
    <parameter id="date" value="1970-01-13" />
  </extension>
  <extension plugin-id="com.tle.core.migration" point-id="migration" id="replaceDeleteControlsDatabase">
    <parameter id="id" value="com.tle.core.wizard.controls.universal.migration.v50.ReplaceDeletedControlsDatabaseMigration" />
    <parameter id="bean" value="bean:com.tle.core.wizard.controls.universal.migration.v50.ReplaceDeletedControlsDatabaseMigration" />
    <parameter id="date" value="1970-01-01" />
  </extension>
  <extension plugin-id="com.tle.core.migration" point-id="migration" id="replaceDeleteControlsItemDatabase">
    <parameter id="id" value="com.tle.core.wizard.controls.universal.migration.v50.ReplaceDeletedControlsItemDatabaseMigration" />
    <parameter id="bean" value="bean:com.tle.core.wizard.controls.universal.migration.v50.ReplaceDeletedControlsItemDatabaseMigration" />
    <parameter id="date" value="1970-01-01" />
  </extension>
  <extension plugin-id="com.tle.core.migration" point-id="migration" id="replaceDeleteControlsItemDatabase2">
    <parameter id="id" value="com.tle.core.wizard.controls.universal.migration.v50.ReplaceDeletedControlsItemDatabaseMigration2" />
    <parameter id="bean" value="bean:com.tle.core.wizard.controls.universal.migration.v50.ReplaceDeletedControlsItemDatabaseMigration" />
    <parameter id="fixes" value="com.tle.core.wizard.controls.universal.migration.v50.ReplaceDeletedControlsItemDatabaseMigration" />
    <parameter id="date" value="1970-01-01" />
  </extension>
  <extension plugin-id="com.tle.core.migration" point-id="migration" id="replaceDeleteControlsItemDatabase3">
    <parameter id="id" value="com.tle.core.wizard.controls.universal.migration.v50.FixIMSHandlerPath" />
    <parameter id="bean" value="bean:com.tle.core.wizard.controls.universal.migration.v50.FixIMSHandlerPath" />
    <parameter id="fixes" value="com.tle.core.wizard.controls.universal.migration.v50.ReplaceDeletedControlsItemDatabaseMigration" />
    <parameter id="depends" value="com.tle.core.wizard.controls.universal.migration.v50.ReplaceDeletedControlsItemDatabaseMigration2" />
    <parameter id="date" value="1970-01-01" />
  </extension>
  <extension plugin-id="com.tle.core.migration" point-id="migration" id="replaceDeleteControlsItemDatabase4">
    <parameter id="id" value="com.tle.core.wizard.controls.universal.migration.v52.FixIMSHandlerPathRepeat" />
    <parameter id="bean" value="bean:com.tle.core.wizard.controls.universal.migration.v52.FixIMSHandlerPathRepeat" />
    <parameter id="depends" value="com.tle.core.wizard.controls.universal.migration.v50.FixIMSHandlerPath" />
    <parameter id="date" value="1970-01-01" />
  </extension>
  <extension plugin-id="com.tle.core.migration" point-id="migration" id="fixZipsDb">
    <parameter id="id" value="com.tle.core.wizard.controls.universal.migration.v60.MigrateZipFiles" />
    <parameter id="bean" value="bean:com.tle.core.wizard.controls.universal.migration.v60.MigrateZipFiles" />
    <parameter id="date" value="2012-06-28" />
  </extension>
  <extension plugin-id="com.tle.core.institution.convert" point-id="postreadmigration" id="fixZipsImport">
    <parameter id="id" value="com.tle.core.wizard.controls.universal.migration.v60.MigrateZipFilesImport" />
    <parameter id="bean" value="bean:com.tle.core.wizard.controls.universal.migration.v60.MigrateZipFilesImport" />
    <parameter id="forconverter" value="items" />
  </extension>
  <extension plugin-id="com.tle.web.remoting.rest" point-id="resource" id="editHierarchyResource">
    <parameter id="class" value="com.tle.web.api.hierarchy.EditHierarchyResource" />
  </extension>
  <extension plugin-id="com.tle.web.remoting.rest" point-id="resource" id="browseHierarchyResource">
    <parameter id="class" value="com.tle.web.api.hierarchy.BrowseHierarchyResource" />
  </extension>
  <extension plugin-id="com.tle.core.connectors" point-id="connectorImplementation" id="canvas">
    <parameter id="type" value="canvas" />
    <parameter id="class" value="bean:com.tle.core.connectors.canvas.service.CanvasConnectorService" />
  </extension>
  <extension plugin-id="com.tle.core.connectors" point-id="connectorType" id="canvasConnector">
    <parameter id="id" value="canvas" />
    <parameter id="nameKey" value="com.equella.core.canvas.connector.name" />
    <parameter id="descriptionKey" value="com.equella.core.canvas.connector.description" />
  </extension>
  <extension plugin-id="com.tle.core.institution.convert" point-id="converter" id="hierarchyConverter">
    <parameter id="id" value="HIERARCHY" />
    <parameter id="class" value="bean:com.tle.core.hierarchy.convert.HierarchyConverter" />
    <parameter id="order" value="1000" />
    <parameter id="selections">
      <parameter id="id" value="HIERARCHY" />
      <parameter id="nameKey" value="institutions.tasks.hierarchy" />
    </parameter>
  </extension>
  <extension plugin-id="com.tle.core.institution.convert" point-id="converter" id="dynaKeyResourcesConverter">
    <parameter id="id" value="DYNAKEYRESOURCES" />
    <parameter id="class" value="bean:com.tle.core.hierarchy.convert.DynamicKeyResourceConverter" />
    <parameter id="order" value="1050" />
    <parameter id="selections">
      <parameter id="id" value="DYNAKEYRESOURCES" />
      <parameter id="nameKey" value="institutions.tasks.dynakeyresources" />
    </parameter>
  </extension>
  <extension plugin-id="com.tle.core.events" point-id="applicationEventListener" id="listeners_6_3">
    <parameter id="listener" value="bean:com.tle.core.hierarchy.HierarchyService" />
    <parameter id="listenerClass" value="com.tle.core.collection.event.listener.ItemDefinitionDeletionListener" />
    <parameter id="listenerClass" value="com.tle.core.item.event.listener.ItemDeletedListener" />
    <parameter id="listenerClass" value="com.tle.core.powersearch.event.listener.PowerSearchDeletionListener" />
    <parameter id="listenerClass" value="com.tle.core.schema.event.listener.SchemaDeletionListener" />
  </extension>
  <extension plugin-id="com.tle.core.migration" point-id="migration" id="virtualTopicsMigration">
    <parameter id="id" value="com.tle.web.hierarchy.migration.VirtualTopicsMigration" />
    <parameter id="bean" value="bean:com.tle.core.hierarchy.migration.VirtualTopicsMigration" />
    <parameter id="date" value="1970-01-01" />
  </extension>
  <extension plugin-id="com.tle.core.migration" point-id="migration" id="addForeignIndexes_2">
    <parameter id="id" value="com.tle.web.hierarchy.migration.ForeignKeyIndexesHT" />
    <parameter id="bean" value="bean:com.tle.core.hierarchy.migration.ForeignKeyIndexesHT" />
    <parameter id="obsoletedby" value="com.tle.web.hierarchy.migration.VirtualTopicsMigration" />
    <parameter id="date" value="1970-01-01" />
  </extension>
  <extension plugin-id="com.tle.core.migration" point-id="migration" id="removeCoursesMigration">
    <parameter id="id" value="com.tle.web.hierarchy.migration.RemoveCoursesMigration" />
    <parameter id="bean" value="bean:com.tle.core.hierarchy.migration.RemoveCoursesMigration" />
    <parameter id="date" value="1970-01-01" />
  </extension>
  <extension plugin-id="com.tle.core.hibernate" point-id="domainObjects" id="keyResourceobjects">
    <parameter id="class" value="com.tle.beans.hierarchy.HierarchyTopic" />
    <parameter id="class" value="com.tle.beans.hierarchy.HierarchyTopic$Attribute" />
    <parameter id="class" value="com.tle.beans.hierarchy.HierarchyTopicDynamicKeyResources" />
  </extension>
  <extension plugin-id="com.tle.core.migration" point-id="initialSchema" id="keyResourceSchemaObjects">
    <parameter id="class" value="com.tle.beans.hierarchy.HierarchyTopicDynamicKeyResources" />
    <parameter id="class" value="com.tle.beans.hierarchy.HierarchyTopic" />
    <parameter id="class" value="com.tle.beans.hierarchy.HierarchyTopic$Attribute" />
    <parameter id="index">
      <parameter id="table" value="hierarchy_topic_inh_schemas" />
      <parameter id="name" value="htis_schema" />
      <parameter id="column" value="entity_id" />
    </parameter>
    <parameter id="index">
      <parameter id="table" value="hierarchy_topic_inh_schemas" />
      <parameter id="name" value="htis_topic" />
      <parameter id="column" value="hierarchy_topic_id" />
    </parameter>
    <parameter id="index">
      <parameter id="table" value="hierarchy_topic_all_parents" />
      <parameter id="name" value="htap_parent" />
      <parameter id="column" value="all_parents_id" />
    </parameter>
    <parameter id="index">
      <parameter id="table" value="hierarchy_topic_inh_idefs" />
      <parameter id="name" value="htii_entity" />
      <parameter id="column" value="entity_id" />
    </parameter>
    <parameter id="index">
      <parameter id="table" value="hierarchy_topic_inh_idefs" />
      <parameter id="name" value="htii_topic" />
      <parameter id="column" value="hierarchy_topic_id" />
    </parameter>
    <parameter id="index">
      <parameter id="table" value="hierarchy_topic_add_idefs" />
      <parameter id="name" value="htai_topic" />
      <parameter id="column" value="hierarchy_topic_id" />
    </parameter>
    <parameter id="index">
      <parameter id="table" value="hierarchy_topic_add_idefs" />
      <parameter id="name" value="htai_entity" />
      <parameter id="column" value="entity_id" />
    </parameter>
    <parameter id="index">
      <parameter id="table" value="hierarchy_topic_key_resources" />
      <parameter id="name" value="htkr_item" />
      <parameter id="column" value="element" />
    </parameter>
    <parameter id="index">
      <parameter id="table" value="hierarchy_topic_key_resources" />
      <parameter id="name" value="htkr_topic" />
      <parameter id="column" value="hierarchy_topic_id" />
    </parameter>
    <parameter id="index">
      <parameter id="table" value="hierarchy_topic_add_schemas" />
      <parameter id="name" value="htas_schema" />
      <parameter id="column" value="entity_id" />
    </parameter>
    <parameter id="index">
      <parameter id="table" value="hierarchy_topic_add_schemas" />
      <parameter id="name" value="htas_topic" />
      <parameter id="column" value="hierarchy_topic_id" />
    </parameter>
    <parameter id="index">
      <parameter id="table" value="hierarchy_topic_attributes" />
      <parameter id="name" value="hta_topic" />
      <parameter id="column" value="hierarchy_topic_id" />
    </parameter>
  </extension>
  <extension plugin-id="com.tle.core.migration" point-id="migration" id="hierarchyDynamicTopicKeyResourcesMigration">
    <parameter id="id" value="com.tle.web.hierarchy.migration.HierarchyTopicDynamicKeyResourcesMigration" />
    <parameter id="bean" value="bean:com.tle.core.hierarchy.migration.HierarchyTopicDynamicKeyResourcesMigration" />
    <parameter id="date" value="1970-01-01" />
  </extension>
  <extension plugin-id="com.tle.core.institution.convert" point-id="postreadmigration" id="hierarchyACLMigrator">
    <parameter id="id" value="com.tle.web.hierarchy.migration.HierarchyACLMigrator" />
    <parameter id="bean" value="bean:com.tle.core.hierarchy.migration.HierarchyACLMigrator" />
    <parameter id="forconverter" value="acls" />
  </extension>
  <extension plugin-id="com.tle.core.migration" point-id="migration" id="hierarchyACLDataMigration">
    <parameter id="id" value="com.tle.web.hierarchy.migration.HierarchyACLDataMigration" />
    <parameter id="bean" value="bean:com.tle.core.hierarchy.migration.HierarchyACLDataMigration" />
    <parameter id="date" value="1970-01-01" />
  </extension>
  <extension plugin-id="com.tle.core.security" point-id="securityTargetHandler" id="hierarchyTargetHandler">
    <parameter id="handlesLabellingFor" value="com.tle.beans.hierarchy.HierarchyTopic" />
    <parameter id="handlesLabellingFor" value="com.tle.beans.hierarchy.HierarchyTreeNode" />
    <parameter id="handlesTransformationOf" value="com.tle.beans.hierarchy.HierarchyPack" />
    <parameter id="handler" value="bean:com.tle.core.hierarchy.impl.HierarchySecurityTargetHandler" />
  </extension>
  <extension plugin-id="com.tle.core.security" point-id="privilegeTreeProviders" id="hierarchyPrivilegeTreeProvider">
    <parameter id="provider" value="bean:com.tle.core.hierarchy.impl.HierarchyPrivilegeTreeProvider" />
  </extension>
  <extension plugin-id="com.tle.core.security" point-id="domainObjectParameter" id="domainParams">
    <parameter id="class" value="com.tle.beans.hierarchy.HierarchyTopic" />
    <parameter id="class" value="com.tle.beans.hierarchy.HierarchyTreeNode" />
    <parameter id="class" value="com.tle.beans.hierarchy.HierarchyPack" />
  </extension>
  <extension plugin-id="com.tle.core.institution.convert" point-id="xmlmigration" id="removeCoursesMigrationXml">
    <parameter id="id" value="com.tle.web.hierarchy.migration.RemoveCoursesMigrationXml" />
    <parameter id="bean" value="bean:com.tle.core.hierarchy.migration.RemoveCoursesMigrationXml" />
    <parameter id="date" value="1970-02-06" />
  </extension>
  <extension plugin-id="com.tle.core.security" point-id="privilegeTreeProviders" id="externalToolsPrivilegeTreeProvider">
    <parameter id="provider" value="bean:com.tle.web.externaltools.privileges.ExternalToolsPrivilegeTreeProvider" />
  </extension>
  <extension plugin-id="com.tle.web.sections" point-id="sectionTree" id="externalToolsSection">
    <parameter id="path" value="/access/externaltools.do" />
    <parameter id="root" value="bean:externalToolsTree" />
  </extension>
  <extension plugin-id="com.tle.web.services" point-id="invoker" id="externalToolsInvoker">
    <parameter id="class" value="com.tle.core.remoting.RemoteExternalToolsService" />
    <parameter id="bean" value="bean:com.tle.core.externaltools.service.ExternalToolsService" />
  </extension>
  <extension plugin-id="com.tle.web.viewurl" point-id="resourceViewer" id="externalToolViewer">
    <parameter id="id" value="externalToolViewer" />
    <parameter id="nameKey" value="com.equella.core.viewer.title" />
    <parameter id="class" value="bean:com.tle.web.externaltools.viewer.ExternalToolViewer" />
  </extension>
  <extension plugin-id="com.tle.web.core" point-id="webServlet" id="resultOutcomeServlet">
    <parameter id="bean" value="bean:com.tle.web.externaltools.servlet.ResultOutcomeServlet" />
    <parameter id="url-pattern" value="/ltilaunch/results_outcome.do" />
  </extension>
  <extension plugin-id="com.tle.web.sections" point-id="sectionTree" id="browseby">
    <parameter id="path" value="/access/browseby.do" />
    <parameter id="root" value="bean:/access/browseby" />
  </extension>
  <extension plugin-id="com.tle.web.sections" point-id="sectionTree" id="customdateformat">
    <parameter id="path" value="/access/dateformatsettings.do" />
    <parameter id="root" value="bean:/access/dateformatsettings" />
  </extension>
  <extension plugin-id="com.tle.core.security" point-id="privilegeTreeProviders" id="dateFormatPrivilegeTreeProvider">
    <parameter id="provider" value="bean:com.tle.web.customdateformat.DateFormatSettingsPrivilegeTreeProvider" />
  </extension>
  <extension plugin-id="com.tle.web.viewurl" point-id="attachmentResource" id="echoResource">
    <parameter id="type" value="custom/echo" />
    <parameter id="class" value="bean:com.tle.web.controls.echo.EchoResource" />
  </extension>
  <extension plugin-id="com.tle.core.mimetypes" point-id="attachmentResourceMimeType" id="echoResourceMimeType">
    <parameter id="type" value="custom/echo" />
    <parameter id="class" value="bean:com.tle.web.controls.echo.EchoResource" />
  </extension>
  <extension plugin-id="com.tle.web.wizard.controls.universal" point-id="universalResourceHandler" id="echoHandler">
    <parameter id="class" value="bean:com.tle.web.controls.echo.EchoHandler" />
    <parameter id="order" value="700" />
  </extension>
  <extension plugin-id="com.tle.web.sections" point-id="sectionTree" id="equellaTree">
    <parameter id="path" value="/access/equella.do" />
    <parameter id="root" value="bean:equellaTree" />
  </extension>
  <extension plugin-id="com.tle.web.fedsearch" point-id="remoteRepoSearch" id="equellaSearch">
    <parameter id="type" value="LEdgeSearchEngine" />
    <parameter id="class" value="bean:com.tle.web.remoterepo.equella.EquellaRepoRemoteRepoSearch" />
  </extension>
  <extension plugin-id="com.tle.web.portal" point-id="portletRenderer" id="htmlPortlet">
    <parameter id="id" value="html" />
    <parameter id="class" value="bean:com.tle.web.portal.standard.renderer.HtmlPortletRenderer" />
    <parameter id="nameKey" value="com.equella.core.type.html.name" />
    <parameter id="descriptionKey" value="com.equella.core.type.html.description" />
  </extension>
  <extension plugin-id="com.tle.web.portal" point-id="portletRenderer" id="rssPortlet">
    <parameter id="id" value="rss" />
    <parameter id="class" value="bean:com.tle.web.portal.standard.renderer.RssPortletRenderer" />
    <parameter id="nameKey" value="com.equella.core.type.rss.name" />
    <parameter id="descriptionKey" value="com.equella.core.type.rss.description" />
  </extension>
  <extension plugin-id="com.tle.web.portal" point-id="portletRenderer" id="iframePortlet">
    <parameter id="id" value="iframe" />
    <parameter id="class" value="bean:com.tle.web.portal.standard.renderer.IframePortletRenderer" />
    <parameter id="nameKey" value="com.equella.core.type.iframe.name" />
    <parameter id="descriptionKey" value="com.equella.core.type.iframe.description" />
  </extension>
  <extension plugin-id="com.tle.web.portal" point-id="portletRenderer" id="freemarkerPortlet">
    <parameter id="id" value="freemarker" />
    <parameter id="class" value="bean:com.tle.web.portal.standard.renderer.FreemarkerPortletRenderer" />
    <parameter id="nameKey" value="com.equella.core.type.freemarker.name" />
    <parameter id="descriptionKey" value="com.equella.core.type.freemarker.description" />
  </extension>
  <extension plugin-id="com.tle.web.portal" point-id="portletRenderer" id="searchPortlet">
    <parameter id="id" value="search" />
    <parameter id="class" value="bean:com.tle.web.portal.standard.renderer.SearchPortletRenderer" />
    <parameter id="nameKey" value="com.equella.core.type.search.name" />
    <parameter id="descriptionKey" value="com.equella.core.type.search.description" />
  </extension>
  <extension plugin-id="com.tle.web.portal" point-id="portletRenderer" id="recentPortlet">
    <parameter id="id" value="recent" />
    <parameter id="class" value="bean:com.tle.web.portal.standard.renderer.RecentContribPortletRenderer" />
    <parameter id="nameKey" value="com.equella.core.type.recent.name" />
    <parameter id="descriptionKey" value="com.equella.core.type.recent.description" />
  </extension>
  <extension plugin-id="com.tle.web.portal" point-id="portletEditor" id="htmlPortletEditor">
    <parameter id="id" value="html" />
    <parameter id="class" value="bean:com.tle.web.portal.standard.editor.HtmlPortletEditorSection" />
  </extension>
  <extension plugin-id="com.tle.web.portal" point-id="portletEditor" id="rssPortletEditor">
    <parameter id="id" value="rss" />
    <parameter id="class" value="bean:com.tle.web.portal.standard.editor.RssPortletEditorSection" />
  </extension>
  <extension plugin-id="com.tle.web.portal" point-id="portletEditor" id="iframePortletEditor">
    <parameter id="id" value="iframe" />
    <parameter id="class" value="bean:com.tle.web.portal.standard.editor.IframePortletEditorSection" />
  </extension>
  <extension plugin-id="com.tle.web.portal" point-id="portletEditor" id="freemarkerPortletEditor">
    <parameter id="id" value="freemarker" />
    <parameter id="class" value="bean:com.tle.web.portal.standard.editor.FreemarkerPortletEditorSection" />
  </extension>
  <extension plugin-id="com.tle.web.portal" point-id="portletEditor" id="searchPortletEditor">
    <parameter id="id" value="search" />
    <parameter id="class" value="bean:com.tle.web.portal.standard.editor.SearchPortletEditorSection" />
  </extension>
  <extension plugin-id="com.tle.web.portal" point-id="portletEditor" id="recentPortletEditor">
    <parameter id="id" value="recent" />
    <parameter id="class" value="bean:com.tle.web.portal.standard.editor.RecentContribPortletEditorSection" />
  </extension>
  <extension plugin-id="com.tle.web.sections.equella" point-id="menuContributor" id="dashboardMenuContributor">
    <parameter id="menuContributorClass" value="bean:com.tle.web.portal.standard.menu.DashboardMenuContributor" />
    <parameter id="enabledFor" value="loggedIn" />
    <parameter id="enabledFor" value="guest" />
  </extension>
  <extension plugin-id="com.tle.web.sections" point-id="section" id="searchSelectionPortal">
    <parameter id="path" value="/access/selection/home.do" />
    <parameter id="class" value="bean:com.tle.web.portal.standard.searchSelectionPortal" />
    <parameter id="parentid" value="SELECTION_HOME" />
    <parameter id="layout" value="{column:'left', order: 1}" />
  </extension>
  <extension plugin-id="com.tle.web.sections" point-id="section" id="freemarkerPortletEditorTabs">
    <parameter id="path" value="/home.do" />
    <parameter id="class" value="bean:freemarkerPortletEditorTabs" />
    <parameter id="parentid" value="freemarkerEditor" />
  </extension>
  <extension plugin-id="com.tle.web.sections" point-id="section" id="freemarkerPortletEditorTabsAdmis">
    <parameter id="path" value="/access/portaladmin.do" />
    <parameter id="class" value="bean:freemarkerPortletEditorTabs" />
    <parameter id="parentid" value="freemarkerEditor" />
  </extension>
  <extension plugin-id="com.tle.core.scheduler" point-id="scheduledTask" id="removeAuditLogs">
    <parameter id="id" value="Remove Old Audit Logs" />
    <parameter id="bean" value="bean:com.tle.core.scheduler.standard.task.RemoveOldAuditLogs" />
    <parameter id="frequency" value="weekly" />
    <parameter id="scope" value="institution" />
  </extension>
  <extension plugin-id="com.tle.core.scheduler" point-id="scheduledTask" id="checkDeletedUsers">
    <parameter id="id" value="Check for Deleted Users" />
    <parameter id="bean" value="bean:com.tle.core.scheduler.standard.task.CheckDeletedUsersTask" />
    <parameter id="frequency" value="weekly" />
    <parameter id="scope" value="institution" />
  </extension>
  <extension plugin-id="com.tle.core.scheduler" point-id="scheduledTask" id="removeStaging">
    <parameter id="id" value="Remove-Staging-Areas" />
    <parameter id="bean" value="bean:com.tle.core.scheduler.standard.task.RemoveStagingAreas" />
    <parameter id="frequency" value="daily" />
    <parameter id="scope" value="server" />
  </extension>
  <extension plugin-id="com.tle.core.scheduler" point-id="scheduledTask" id="removeExpiredSecurity">
    <parameter id="id" value="Remove Expired Security" />
    <parameter id="bean" value="bean:com.tle.core.scheduler.standard.task.RemoveExpiredSecurity" />
    <parameter id="frequency" value="daily" />
    <parameter id="scope" value="server" />
  </extension>
  <extension plugin-id="com.tle.web.workflow" point-id="bulkExtension" id="bulkApproveOp">
    <parameter id="bean" value="bean:com.tle.web.bulk.workflowtask.dialog.BulkWorkflowApproveTaskOperation" />
  </extension>
  <extension plugin-id="com.tle.web.workflow" point-id="bulkExtension" id="bulkRejectOp">
    <parameter id="bean" value="bean:com.tle.web.bulk.workflowtask.dialog.BulkWorkflowRejectTaskOperation" />
  </extension>
  <extension plugin-id="com.tle.web.workflow" point-id="bulkExtension" id="bulkReassignOp">
    <parameter id="bean" value="bean:com.tle.web.bulk.workflowtask.dialog.BulkWorkflowReassignTaskOperation" />
  </extension>
  <extension plugin-id="com.tle.web.sections" point-id="sectionTree" id="searching_6">
    <parameter id="path" value="/access/loginsettings.do" />
    <parameter id="root" value="bean:/access/loginsettings" />
  </extension>
  <extension plugin-id="com.tle.core.security" point-id="privilegeTreeProviders" id="loginSettingsPrivilegeTreeProvider">
    <parameter id="provider" value="bean:com.tle.web.login.LoginSettingsPrivilegeTreeProvider" />
  </extension>
  <extension plugin-id="com.tle.core.security" point-id="privilegeTreeProviders" id="loginNoticeEditorPrivilegeTreeProvider">
    <parameter id="provider" value="bean:com.tle.web.loginnotice.LoginNoticeEditorPrivilegeTreeProvider" />
  </extension>
  <extension plugin-id="com.tle.core.security" point-id="privilegeTreeProviders" id="lti13PlatformsSettingsPrivilegeTreeProvider">
    <parameter id="provider" value="bean:com.tle.web.lti13.platforms.security.LTI13PlatformsSettingsPrivilegeTreeProvider" />
  </extension>
  <extension plugin-id="com.tle.core.security" point-id="privilegeTreeProviders" id="userScriptsPrivilegeTreeProvider">
    <parameter id="provider" value="bean:com.tle.web.userscripts.privileges.UserScriptsPrivilegeTreeProvider" />
  </extension>
  <extension plugin-id="com.tle.web.sections" point-id="sectionTree" id="userScriptsSection">
    <parameter id="path" value="/access/userscripts.do" />
    <parameter id="root" value="bean:userScriptsTree" />
  </extension>
  <extension plugin-id="com.tle.core.workflow" point-id="workflowNodesSave" id="wns">
    <parameter id="bean" value="bean:com.tle.core.workflow.standard.service.WorkflowStandardService" />
  </extension>
  <extension plugin-id="com.tle.core.events" point-id="applicationEventListener" id="listeners_5_3">
    <parameter id="listener" value="bean:com.tle.core.workflow.standard.service.WorkflowStandardService" />
    <parameter id="listenerClass" value="com.tle.core.events.listeners.GroupChangedListener" />
    <parameter id="listenerClass" value="com.tle.core.events.listeners.UserChangeListener" />
    <parameter id="listenerClass" value="com.tle.core.item.event.listener.ItemDeletedListener" />
  </extension>
  <extension plugin-id="com.tle.web.connectors" point-id="connectorEditor" id="canvasEditor">
    <parameter id="id" value="canvas" />
    <parameter id="class" value="bean:com.tle.web.connectors.canvas.editor.CanvasConnectorEditor" />
  </extension>
  <extension plugin-id="com.tle.web.sections" point-id="sectionTree" id="searching_5">
    <parameter id="path" value="/access/language.do" />
    <parameter id="root" value="bean:/access/language" />
  </extension>
  <extension plugin-id="com.tle.core.security" point-id="privilegeTreeProviders" id="languageSettingsPrivilegeTreeProvider">
    <parameter id="provider" value="bean:com.tle.web.language.LanguageSettingsPrivilegeTreeProvider" />
  </extension>
  <extension plugin-id="com.tle.web.services" point-id="invoker" id="encryptionInvoker">
    <parameter id="class" value="com.tle.common.encryption.RemoteEncryptionService" />
    <parameter id="bean" value="bean:remoteEncryptionService" />
  </extension>
  <extension plugin-id="com.tle.web.wizard" point-id="webControl" id="treenav">
    <parameter id="class" value="bean:com.tle.web.wizard.standard.controls.TreeNavWebControl" />
    <parameter id="type" value="treenav" />
  </extension>
  <extension plugin-id="com.tle.web.remoting.rest" point-id="resource" id="restResources_2">
    <parameter id="class" value="com.tle.web.api.provisioning.UserActionResource" />
    <parameter id="class" value="com.tle.web.api.provisioning.GroupActionResource" />
  </extension>
  <extension plugin-id="com.tle.web.sections" point-id="sectionTree" id="searching_4">
    <parameter id="path" value="/access/oaiidentifiersettings.do" />
    <parameter id="root" value="bean:/access/oaiidentifiersettings" />
  </extension>
  <extension plugin-id="com.tle.core.security" point-id="privilegeTreeProviders" id="oaiIdentifierSettingsPrivilegeTreeProvider">
    <parameter id="provider" value="bean:com.tle.web.oaiidentifier.OaiIdentifierSettingsPrivilegeTreeProvider" />
  </extension>
  <extension plugin-id="com.tle.web.viewurl" point-id="attachmentResource" id="youtubeResource">
    <parameter id="type" value="custom/youtube" />
    <parameter id="class" value="bean:com.tle.web.controls.youtube.YoutubeResource" />
  </extension>
  <extension plugin-id="com.tle.core.mimetypes" point-id="attachmentResourceMimeType" id="youtubeResourceMimeType">
    <parameter id="type" value="custom/youtube" />
    <parameter id="class" value="bean:com.tle.web.controls.youtube.YoutubeResource" />
  </extension>
  <extension plugin-id="com.tle.core.workflow.video" point-id="supportedVideoMimeType" id="youtubeVideoResource">
    <parameter id="bean" value="bean:com.tle.web.controls.youtube.YoutubeResource" />
  </extension>
  <extension plugin-id="com.tle.web.api.item.equella.serializer" point-id="attachmentSerializer" id="serializer_4">
    <parameter id="type" value="custom/youtube" />
    <parameter id="bean" value="bean:com.tle.web.controls.youtube.YoutubeAttachmentSerializer" />
  </extension>
  <extension plugin-id="com.tle.web.api.item.equella.serializer" point-id="attachmentEditor" id="editor_4">
    <parameter id="class" value="com.tle.web.controls.youtube.YoutubeAttachmentEditor" />
    <parameter id="bean" value="bean:com.tle.web.controls.youtube.YoutubeAttachmentEditor" />
  </extension>
  <extension plugin-id="com.tle.web.wizard.controls.universal" point-id="universalResourceHandler" id="youTubeHandler">
    <parameter id="class" value="bean:com.tle.web.controls.youtube.YoutubeHandler" />
    <parameter id="order" value="600" />
  </extension>
  <extension plugin-id="com.tle.web.searching" point-id="videoPreviewRenderer" id="youtubePreviewRenderer">
    <parameter id="bean" value="bean:com.tle.web.controls.youtube.YoutubePreviewRenderer" />
  </extension>
  <extension plugin-id="com.tle.core.migration" point-id="migration" id="Migration">
    <parameter id="id" value="com.tle.core.mimetypes.migration.UpdateOlderYoutubeAttachmentMigration" />
    <parameter id="bean" value="bean:com.tle.web.controls.youtube.migration.UpdateOlderYoutubeAttachmentMigration" />
    <parameter id="date" value="1970-01-01" />
  </extension>
  <extension plugin-id="com.tle.core.institution.convert" point-id="postreadmigration" id="fixYoutubeAttachmentsImport">
    <parameter id="id" value="com.tle.core.mimetypes.migration.UpdateOlderYoutubeAttachmentsXmlMigration" />
    <parameter id="bean" value="bean:com.tle.web.controls.youtube.migration.UpdateOlderYoutubeAttachmentsXmlMigration" />
    <parameter id="forconverter" value="items" />
  </extension>
  <extension plugin-id="com.tle.core.migration" point-id="migration" id="RemoveNavigationGroupsAndLinksOnMigration">
    <parameter id="id" value="com.tle.core.legacy.migration.RemoveNavigationGroupsAndLinks" />
    <parameter id="bean" value="bean:com.tle.core.legacy.migration.RemoveNavigationGroupsAndLinks" />
    <parameter id="date" value="1970-01-01" />
  </extension>
  <extension plugin-id="com.tle.core.institution.convert" point-id="xmlmigration" id="RemoveNavigationGroupsAndLinksOnImport">
    <parameter id="id" value="com.tle.core.legacy.migration.v50.RemoveNavigationGroupsAndLinksXml" />
    <parameter id="bean" value="bean:com.tle.core.legacy.migration.v50.RemoveNavigationGroupsAndLinksXml" />
    <parameter id="date" value="1970-02-01" />
  </extension>
  <extension plugin-id="com.tle.core.migration" point-id="migration" id="RemoveCourseOnMigration">
    <parameter id="id" value="com.tle.core.legacy.migration.RemoveCourseMigration" />
    <parameter id="bean" value="bean:com.tle.core.legacy.migration.RemoveCourseMigration" />
    <parameter id="date" value="1970-01-01" />
  </extension>
  <extension plugin-id="com.tle.core.institution.convert" point-id="xmlmigration" id="RemoveCourseMirgrationXml">
    <parameter id="id" value="com.tle.core.legacy.migration.v50.RemoveCourseMigrationXml" />
    <parameter id="bean" value="bean:com.tle.core.legacy.migration.v50.RemoveCourseMigrationXml" />
    <parameter id="date" value="1970-02-10" />
  </extension>
  <extension plugin-id="com.tle.core.migration" point-id="migration" id="addCommentsSectionToItemSummarySections">
    <parameter id="id" value="com.tle.core.legacy.migration.AddCommentsSectionToItemSummarySections" />
    <parameter id="bean" value="bean:com.tle.core.legacy.migration.AddCommentsSectionToItemSummarySections" />
    <parameter id="obsoletedby" value="com.tle.core.migration.initial.DisplayTemplateMigration" />
    <parameter id="date" value="1970-01-01" />
  </extension>
  <extension plugin-id="com.tle.core.institution.convert" point-id="xmlmigration" id="addCommentsSectionToItemSummarySectionsXml">
    <parameter id="id" value="com.tle.core.legacy.migration.v50.AddCommentsSectionToItemSummarySectionsXml" />
    <parameter id="bean" value="bean:com.tle.core.legacy.migration.v50.AddCommentsSectionToItemSummarySectionsXml" />
    <parameter id="date" value="1970-02-03" />
  </extension>
  <extension plugin-id="com.tle.core.migration" point-id="migration" id="convertXsltTemplateFileToString">
    <parameter id="id" value="com.tle.core.legacy.migration.ConvertXsltTemplateFileToString" />
    <parameter id="bean" value="bean:com.tle.core.legacy.migration.ConvertXsltTemplateFileToString" />
    <parameter id="depends" value="com.tle.core.system.migration.InstitutionIdMigration" />
    <parameter id="date" value="1970-01-01" />
  </extension>
  <extension plugin-id="com.tle.core.institution.convert" point-id="xmlmigration" id="convertXsltTemplateFileToStringXml">
    <parameter id="id" value="com.tle.core.legacy.migration.v50.ConvertXsltTemplateFileToStringXml" />
    <parameter id="bean" value="bean:com.tle.core.legacy.migration.v50.ConvertXsltTemplateFileToStringXml" />
    <parameter id="date" value="1970-02-04" />
  </extension>
  <extension plugin-id="com.tle.core.institution.convert" point-id="xmlmigration" id="removePopupFixViewerXml">
    <parameter id="id" value="com.tle.core.legacy.migration.v50.RemovePopupFixViewerAndConvertPrettyViewerXml" />
    <parameter id="bean" value="bean:com.tle.core.legacy.migration.v50.RemovePopupFixViewerAndConvertPrettyViewerXml" />
    <parameter id="date" value="1970-02-11" />
  </extension>
  <extension plugin-id="com.tle.core.migration" point-id="migration" id="removePopupFixViewerDatabase">
    <parameter id="id" value="com.tle.web.viewitem.movpopupfixviewer.migration.v50.RemovePopupFixViewerDatabaseMigration" />
    <parameter id="bean" value="bean:com.tle.core.legacy.migration.RemovePopupFixViewerDatabaseMigration" />
    <parameter id="date" value="1970-01-01" />
  </extension>
  <extension plugin-id="com.tle.core.migration" point-id="migration" id="migratePrettyToFancy">
    <parameter id="id" value="com.tle.web.galleryviewer.migration.v50.PrettyPhotoToFancyBoxDatabaseMigration" />
    <parameter id="bean" value="bean:com.tle.core.legacy.migration.v50.PrettyPhotoToFancyBoxDatabaseMigration" />
    <parameter id="depends" value="com.tle.core.legacy.migration.AddViewerToAttachment" />
    <parameter id="date" value="1970-01-01" />
  </extension>
  <extension plugin-id="com.tle.core.migration" point-id="migration" id="removeFilters">
    <parameter id="id" value="com.tle.core.legacy.migration.RemoveFilters" />
    <parameter id="bean" value="bean:com.tle.core.legacy.migration.RemoveFilters" />
    <parameter id="date" value="1970-01-01" />
  </extension>
  <extension plugin-id="com.tle.core.migration" point-id="migration" id="addAlwaysLatestToBookmark">
    <parameter id="id" value="com.tle.core.legacy.migration.AddAlwaysLatestToBookmark" />
    <parameter id="bean" value="bean:com.tle.core.legacy.migration.AddAlwaysLatestToBookmark" />
    <parameter id="date" value="1970-01-01" />
  </extension>
  <extension plugin-id="com.tle.core.migration" point-id="migration" id="removeHierarchyColumnsMigration">
    <parameter id="id" value="com.tle.core.legacy.migration.RemoveHierarchyColumnsMigration" />
    <parameter id="bean" value="bean:com.tle.core.legacy.migration.RemoveHierarchyColumnsMigration" />
    <parameter id="date" value="1970-01-01" />
  </extension>
  <extension plugin-id="com.tle.core.migration" point-id="migration" id="removeExistingThumbnails">
    <parameter id="id" value="com.tle.core.legacy.migration.RemoveExistingThumbnails" />
    <parameter id="bean" value="bean:com.tle.core.legacy.migration.RemoveExistingThumbnails" />
    <parameter id="date" value="1970-01-01" />
  </extension>
  <extension plugin-id="com.tle.core.institution.convert" point-id="itemxmlmigration" id="removeExistingThumbnailsXml">
    <parameter id="id" value="com.tle.core.legacy.migration.v50.RemoveExistingThumbnailsXml" />
    <parameter id="bean" value="bean:com.tle.core.legacy.migration.v50.RemoveExistingThumbnailsXml" />
  </extension>
  <extension plugin-id="com.tle.core.institution.convert" point-id="xmlmigration" id="removeAssemblerAndActivityWizardPart1">
    <parameter id="id" value="com.tle.core.legacy.migration.v50.RemoveAssemblerAndActivityWizardEntitiesFix" />
    <parameter id="bean" value="bean:com.tle.core.legacy.migration.v50.RemoveAssemblerAndActivityWizardEntitiesFix" />
    <parameter id="date" value="1970-02-02" />
  </extension>
  <extension plugin-id="com.tle.core.institution.convert" point-id="itemxmlmigration" id="removeAssemblerAndActivityWizardPart2">
    <parameter id="id" value="com.tle.core.legacy.migration.v50.RemoveAssemblerAndActivityWizardItemsFix" />
    <parameter id="bean" value="bean:com.tle.core.legacy.migration.v50.RemoveAssemblerAndActivityWizardItemsFix" />
    <parameter id="date" value="1970-01-10" />
  </extension>
  <extension plugin-id="com.tle.core.migration" point-id="migration" id="killAssemblerMigration">
    <parameter id="id" value="com.tle.core.migration.initial.RemoveAssemblerAndActivityWizard" />
    <parameter id="bean" value="bean:com.tle.core.legacy.migration.RemoveAssemblerAndActivityWizard" />
    <parameter id="depends" value="com.tle.core.institution.migration.v41.AttachmentMigration" />
    <parameter id="depends" value="com.tle.core.institution.migration.v41.ItemNavigationIndexMigration" />
    <parameter id="date" value="1970-01-01" />
  </extension>
  <extension plugin-id="com.tle.core.migration" point-id="migration" id="addViewerToAttachment">
    <parameter id="id" value="com.tle.core.legacy.migration.AddViewerToAttachment" />
    <parameter id="bean" value="bean:com.tle.core.legacy.migration.AddViewerToAttachment" />
    <parameter id="date" value="1970-01-01" />
  </extension>
  <extension plugin-id="com.tle.core.migration" point-id="migration" id="removeObsoleteCollectionSettings">
    <parameter id="id" value="com.tle.core.legacy.migration.RemoveObsoleteCollectionSettings" />
    <parameter id="bean" value="bean:com.tle.core.legacy.migration.RemoveObsoleteCollectionSettings" />
    <parameter id="date" value="1970-01-01" />
  </extension>
  <extension plugin-id="com.tle.core.institution.convert" point-id="xmlmigration" id="removeObsoleteCollectionSettingsXml">
    <parameter id="id" value="com.tle.core.legacy.migration.v50.RemoveObsoleteCollectionSettingsXml" />
    <parameter id="bean" value="bean:com.tle.core.legacy.migration.v50.RemoveObsoleteCollectionSettingsXml" />
    <parameter id="date" value="1970-02-08" />
  </extension>
  <extension plugin-id="com.tle.core.institution.convert" point-id="xmlmigration" id="RemoveHierarchyColumnsXml">
    <parameter id="id" value="com.tle.core.legacy.migration.v50.RemoveHierarchyColumnsXml" />
    <parameter id="bean" value="bean:com.tle.core.legacy.migration.v50.RemoveHierarchyColumnsXml" />
    <parameter id="date" value="1970-02-05" />
  </extension>
  <extension plugin-id="com.tle.core.migration" point-id="migration" id="addNullConstraints">
    <parameter id="id" value="com.tle.core.migration.initial.AddNullConstraints" />
    <parameter id="bean" value="bean:com.tle.core.legacy.initial.AddNullConstraints" />
    <parameter id="depends" value="com.tle.core.institution.migration.v41.MakeLocaleFieldNotNullable" />
    <parameter id="depends" value="com.tle.core.institution.migration.v41.ItemXmlTwoWayMigration" />
    <parameter id="depends" value="com.tle.core.institution.migration.v41.CourseInfoMigration" />
    <parameter id="depends" value="com.tle.core.institution.migration.v41.AttachmentMigration" />
    <parameter id="depends" value="com.tle.core.migration.initial.DisplayTemplateMigration" />
    <parameter id="depends" value="com.tle.core.workflow.migrate.CreateWorkflowTables" />
    <parameter id="date" value="1970-01-01" />
  </extension>
  <extension plugin-id="com.tle.core.migration" point-id="migration" id="auditLogData4Migration">
    <parameter id="id" value="com.tle.core.migration.initial.AuditLogData4Migration" />
    <parameter id="bean" value="bean:com.tle.core.legacy.initial.AuditLogData4Migration" />
    <parameter id="date" value="1970-01-01" />
  </extension>
  <extension plugin-id="com.tle.core.migration" point-id="migration" id="NewViewCountTables">
    <parameter id="id" value="NewViewCountTables" />
    <parameter id="bean" value="bean:com.tle.core.institution.migration.v66.NewViewCountTables" />
    <parameter id="date" value="2018-06-26" />
  </extension>
  <extension plugin-id="com.tle.core.migration" point-id="migration" id="NewAuditLogColumn">
    <parameter id="id" value="NewAuditLogColumn" />
    <parameter id="bean" value="bean:com.tle.core.institution.migration.v66.NewAuditLogColumn" />
    <parameter id="date" value="2018-06-01" />
  </extension>
  <extension plugin-id="com.tle.core.migration" point-id="migration" id="NewEntityTable">
    <parameter id="id" value="NewEntityTable" />
    <parameter id="bean" value="bean:com.tle.core.institution.migration.v20191.NewEntityTable" />
    <parameter id="date" value="2019-02-05" />
  </extension>
  <extension plugin-id="com.tle.core.migration" point-id="migration" id="addIndexes">
    <parameter id="id" value="com.tle.core.migration.initial.EnsureForeignKeyIndexes" />
    <parameter id="bean" value="bean:com.tle.core.legacy.initial.EnsureForeignKeyIndexes" />
    <parameter id="depends" value="com.tle.core.migration.initial.AddNullConstraints" />
    <parameter id="depends" value="com.tle.core.workflow.migrate.CreateWorkflowTables" />
    <parameter id="date" value="2013-03-21" />
  </extension>
  <extension plugin-id="com.tle.core.migration" point-id="migration" id="addIndexes2">
    <parameter id="id" value="com.tle.core.migration.initial.EnsureForeignKeyIndexes2" />
    <parameter id="bean" value="bean:com.tle.core.legacy.initial.EnsureForeignKeyIndexes2" />
    <parameter id="depends" value="com.tle.core.migration.initial.EnsureForeignKeyIndexes" />
    <parameter id="date" value="2013-03-21" />
  </extension>
  <extension plugin-id="com.tle.core.migration" point-id="migration" id="addIndexes3">
    <parameter id="id" value="com.tle.core.migration.initial.EnsureForeignKeyIndexes3" />
    <parameter id="bean" value="bean:com.tle.core.legacy.initial.EnsureForeignKeyIndexes3" />
    <parameter id="depends" value="com.tle.core.migration.initial.EnsureForeignKeyIndexes2" />
    <parameter id="date" value="2013-03-21" />
  </extension>
  <extension plugin-id="com.tle.web.viewurl" point-id="attachmentResource" id="itunesuResource">
    <parameter id="type" value="custom/itunesu" />
    <parameter id="class" value="bean:com.tle.web.controls.itunesu.ITunesUResource" />
  </extension>
  <extension plugin-id="com.tle.core.mimetypes" point-id="attachmentResourceMimeType" id="itunesuResourceMimeType">
    <parameter id="type" value="custom/itunesu" />
    <parameter id="class" value="bean:com.tle.web.controls.itunesu.ITunesUResource" />
  </extension>
  <extension plugin-id="com.tle.web.wizard.controls.universal" point-id="universalResourceHandler" id="iTunesUHandler">
    <parameter id="class" value="bean:com.tle.web.controls.itunesu.ITunesUHandler" />
    <parameter id="order" value="700" />
  </extension>
  <extension plugin-id="com.tle.web.api.item.equella.serializer" point-id="attachmentSerializer" id="serializer_3">
    <parameter id="type" value="custom/itunesu" />
    <parameter id="bean" value="bean:com.tle.web.controls.itunesu.ITunesUAttachmentSerializer" />
  </extension>
  <extension plugin-id="com.tle.web.api.item.equella.serializer" point-id="attachmentEditor" id="editor_3">
    <parameter id="class" value="com.tle.web.controls.itunesu.ITunesUAttachmentEditor" />
    <parameter id="bean" value="bean:com.tle.web.controls.itunesu.ITunesUAttachmentEditor" />
  </extension>
  <extension plugin-id="com.tle.web.sections" point-id="sectionTree" id="htmleditorSection">
    <parameter id="path" value="/access/editoradmin.do" />
    <parameter id="root" value="bean:htmleditorTree" />
  </extension>
  <extension plugin-id="com.tle.core.security" point-id="privilegeTreeProviders" id="htmleditorSettingsPrivilegeTreeProvider">
    <parameter id="provider" value="bean:com.tle.web.htmleditor.settings.HtmlEditorSettingsPrivilegeTreeProvider" />
  </extension>
  <extension plugin-id="com.tle.core.security" point-id="privilegeTreeProviders" id="cloudProviderSettingPrivilegeTreeProvider">
    <parameter id="provider" value="bean:com.tle.web.cloudprovider.CloudProviderSettingPrivilegeTreeProvider" />
  </extension>
  <extension plugin-id="com.tle.web.viewitem.summary" point-id="minorAction" id="move">
    <parameter id="id" value="move" />
    <parameter id="class" value="bean:com.tle.web.cloneormove.section.MoveItemSection" />
    <parameter id="order" value="8400" />
  </extension>
  <extension plugin-id="com.tle.web.viewitem.summary" point-id="minorAction" id="clone">
    <parameter id="id" value="clone" />
    <parameter id="class" value="bean:com.tle.web.cloneormove.section.CloneItemSection" />
    <parameter id="order" value="8600" />
  </extension>
  <extension plugin-id="com.tle.web.itemadmin" point-id="bulkExtension" id="bulkOp_4">
    <parameter id="bean" value="bean:com.tle.web.cloneormove.CloneOrMoveBulkOperation" />
  </extension>
  <extension plugin-id="com.tle.web.sections" point-id="sectionTree" id="merlotTree">
    <parameter id="path" value="/access/merlot.do" />
    <parameter id="root" value="bean:merlotTree" />
  </extension>
  <extension plugin-id="com.tle.web.fedsearch" point-id="remoteRepoSearch" id="merlotSearch">
    <parameter id="type" value="MerlotSearchEngine" />
    <parameter id="class" value="bean:com.tle.web.remoterepo.merlot.MerlotRemoteRepoSearch" />
  </extension>
  <extension plugin-id="com.tle.core.connectors" point-id="connectorImplementation" id="brightspace">
    <parameter id="type" value="brightspace" />
    <parameter id="class" value="bean:com.tle.core.connectors.brightspace.service.BrightspaceConnectorService" />
  </extension>
  <extension plugin-id="com.tle.core.connectors" point-id="connectorType" id="brightspaceConnector">
    <parameter id="id" value="brightspace" />
    <parameter id="nameKey" value="com.equella.core.bspace.connector.name" />
    <parameter id="descriptionKey" value="com.equella.core.bspace.connector.description" />
  </extension>
  <extension plugin-id="com.tle.web.core" point-id="webServlet" id="mapping">
    <parameter id="bean" value="bean:com.tle.web.scripting.advanced.proxy.HttpProxyServlet" />
    <parameter id="url-pattern" value="/p/geturl" />
  </extension>
  <extension plugin-id="com.tle.web.viewurl" point-id="resourceViewer" id="fancyBox">
    <parameter id="id" value="fancy" />
    <parameter id="nameKey" value="com.equella.core.fancyviewer.title" />
    <parameter id="class" value="bean:com.tle.web.galleryviewer.FancyBoxViewer" />
  </extension>
  <extension plugin-id="com.tle.core.workflow.thumbnail" point-id="thumbnailGenerator" id="pdfThumbnailGenerator">
    <parameter id="mimetype" value="application/pdf" />
    <parameter id="generator" value="bean:com.tle.pdf.thumbnail.PdfThumbnailGenerator" />
  </extension>
  <extension plugin-id="com.tle.web.remoting.rest" point-id="resource" id="InstitutionRestService">
    <parameter id="class" value="com.tle.web.api.institution.interfaces.InstitutionResource" />
  </extension>
  <extension plugin-id="com.tle.web.remoting.rest" point-id="resource" id="other">
    <parameter id="class" value="com.tle.web.api.institution.EquellaRoleResource" />
  </extension>
  <extension id="userdetails" plugin-id="com.tle.web.sections" point-id="sectionTree">
    <parameter id="path" value="/access/user.do" />
    <parameter id="root" value="bean:/access/user" />
  </extension>
  <extension plugin-id="com.tle.web.itemadmin" point-id="bulkExtension" id="bulkOp_3">
    <parameter id="bean" value="bean:com.tle.web.bulk.metadata.BulkEditMetadataOperation" />
  </extension>
  <extension plugin-id="com.tle.core.events" point-id="applicationEventListener" id="listeners_4_3">
    <parameter id="listener" value="bean:com.tle.core.filesystem.staging.users.StagingCleanupService" />
    <parameter id="listenerClass" value="com.tle.core.events.listeners.UserSessionLogoutListener" />
  </extension>
  <extension plugin-id="com.tle.web.remoting.rest" point-id="resource" id="taskRestService">
    <parameter id="class" value="com.tle.web.api.workflow.EquellaTaskResource" />
    <parameter id="class" value="com.tle.web.api.item.tasks.interfaces.ItemTaskResource" />
    <parameter id="class" value="com.tle.web.api.workflow.interfaces.WorkflowResource" />
  </extension>
  <extension plugin-id="com.tle.core.workflow.thumbnail" point-id="thumbnailGenerator" id="videoThumbnailGenerator">
    <parameter id="mimetype" value="video/" />
    <parameter id="generator" value="bean:com.tle.video.thumbnail.VideoThumbnailGenerator" />
  </extension>
  <extension plugin-id="com.tle.web.sections" point-id="sectionTree" id="customisations">
    <parameter id="path" value="/access/themesettings.do" />
    <parameter id="root" value="bean:/access/themesettings" />
  </extension>
  <extension plugin-id="com.tle.core.security" point-id="privilegeTreeProviders" id="themePrivilegeTreeProvider">
    <parameter id="provider" value="bean:com.tle.web.customisation.ThemePrivilegeTreeProvider" />
  </extension>
  <extension plugin-id="com.tle.web.itemadmin" point-id="bulkExtension" id="bulkOp_2">
    <parameter id="bean" value="bean:com.tle.web.bulk.executescript.BulkExecuteScriptOperation" />
  </extension>
  <extension plugin-id="com.tle.web.remoting.soap" point-id="endpoint-interface" id="usermanagementMethods">
    <parameter id="path" value="/SoapService50" />
    <parameter id="serviceInterface" value="com.tle.core.usermanagement.soap.TLEUserManagementSoapInterface" />
    <parameter id="bean" value="bean:com.tle.core.usermanagement.soap.TLEUserManagementSoapService" />
  </extension>
  <extension plugin-id="com.tle.web.remoting.soap" point-id="endpoint-interface" id="usermanagement51Methods">
    <parameter id="path" value="/SoapService51" />
    <parameter id="serviceInterface" value="com.tle.core.usermanagement.soap.TLEUserManagementSoapInterface51" />
    <parameter id="bean" value="bean:com.tle.core.usermanagement.soap.TLEUserManagementSoapService" />
  </extension>
  <extension plugin-id="com.tle.core.metadata" point-id="metadataHandlers" id="defaultHandler">
    <parameter id="bean" value="bean:com.tle.core.metadata.exiftool.handler.ExifTool" />
    <parameter id="order" value="100" />
  </extension>
  <extension plugin-id="com.tle.web.sections" point-id="sectionTree" id="customLinksTree">
    <parameter id="path" value="/access/customlinks.do" />
    <parameter id="root" value="bean:customLinksTree" />
  </extension>
  <extension plugin-id="com.tle.web.sections.equella" point-id="menuContributor" id="customLinksMenuContributor">
    <parameter id="menuContributorClass" value="bean:com.tle.web.customlinks.menu.CustomLinksMenuContributor" />
    <parameter id="enabledFor" value="loggedIn" />
    <parameter id="enabledFor" value="guest" />
  </extension>
  <extension plugin-id="com.tle.web.viewurl" point-id="attachmentResource" id="resourceResource">
    <parameter id="type" value="custom/resource" />
    <parameter id="class" value="bean:com.tle.web.controls.resource.viewer.ResourceAttachmentResource" />
  </extension>
  <extension plugin-id="com.tle.core.mimetypes" point-id="attachmentResourceMimeType" id="resourceResourceMimeType">
    <parameter id="type" value="custom/resource" />
    <parameter id="class" value="bean:com.tle.web.controls.resource.viewer.ResourceAttachmentResource" />
  </extension>
  <extension plugin-id="com.tle.web.api.item.equella.serializer" point-id="attachmentSerializer" id="serializer_2_2">
    <parameter id="type" value="custom/resource" />
    <parameter id="bean" value="bean:com.tle.web.controls.resource.ResourceAttachmentSerializer" />
  </extension>
  <extension plugin-id="com.tle.web.api.item.equella.serializer" point-id="attachmentEditor" id="editor_2_2">
    <parameter id="class" value="com.tle.web.controls.resource.ResourceAttachmentEditor" />
    <parameter id="bean" value="bean:com.tle.web.controls.resource.ResourceAttachmentEditor" />
  </extension>
  <extension plugin-id="com.tle.web.wizard.controls.universal" point-id="universalResourceHandler" id="resourceHandler">
    <parameter id="class" value="bean:com.tle.web.controls.resource.ResourceHandler" />
    <parameter id="order" value="200" />
  </extension>
  <extension plugin-id="com.tle.web.integration" point-id="integration" id="integration">
    <parameter id="id" value="bb" />
    <parameter id="class" value="bean:com.tle.integration.blackboard.BlackboardIntegration" />
  </extension>
  <extension plugin-id="com.tle.web.core" point-id="webServlet" id="bbIconServlet">
    <parameter id="bean" value="bean:com.tle.integration.blackboard.BlackboardIconServlet" />
    <parameter id="url-pattern" value="/icons/*" />
  </extension>
  <extension plugin-id="com.tle.core.connectors" point-id="connectorImplementation" id="moodle">
    <parameter id="type" value="moodle" />
    <parameter id="class" value="bean:com.tle.core.connectors.moodle.service.MoodleConnectorService" />
  </extension>
  <extension plugin-id="com.tle.core.connectors" point-id="connectorType" id="moodleConnector">
    <parameter id="id" value="moodle" />
    <parameter id="nameKey" value="com.equella.core.moodle.connector.name" />
    <parameter id="descriptionKey" value="com.equella.core.moodle.connector.description" />
  </extension>
  <extension plugin-id="com.tle.web.mimetypes" point-id="editExtension" id="freetextExtracters">
    <parameter id="id" value="freetextExtracters" />
    <parameter id="class" value="bean:com.tle.web.freetext.extracter.standard.MimeFreetextEditSection" />
    <parameter id="order" value="4000" />
  </extension>
  <extension plugin-id="com.tle.web.wizard" point-id="webControl" id="advancedscript">
    <parameter id="class" value="bean:com.tle.web.controls.advancedscript.AdvancedScriptWebControl" />
    <parameter id="type" value="advancedscript" />
  </extension>
  <extension plugin-id="com.tle.web.wizard" point-id="scriptObjects" id="advancedScriptControlObjects">
    <parameter id="id" value="advancedScriptControlObjects" />
    <parameter id="class" value="bean:com.tle.web.controls.advancedscript.scripting.AdvancedScriptControlObjectContributor" />
  </extension>
  <extension plugin-id="com.tle.web.remoting.rest" point-id="resource" id="activationResource">
    <parameter id="class" value="com.tle.web.api.activation.ActivationResource" />
    <parameter id="class" value="com.tle.web.api.activation.CourseResource" />
  </extension>
  <extension plugin-id="com.tle.web.connectors" point-id="connectorEditor" id="brightspaceEditor">
    <parameter id="id" value="brightspace" />
    <parameter id="class" value="bean:com.tle.web.connectors.brightspace.editor.BrightspaceConnectorEditor" />
  </extension>
  <extension plugin-id="com.tle.web.core" point-id="webServlet" id="brightspaceOAuthServlet">
    <parameter id="bean" value="bean:com.tle.web.connectors.brightspace.servlet.BrightspaceOauthSignonServlet" />
    <parameter id="url-pattern" value="/brightspaceauth" />
  </extension>
  <extension plugin-id="com.tle.web.sections" point-id="sectionTree" id="diagosticsuser">
    <parameter id="path" value="/access/diagnostics.do" />
    <parameter id="root" value="bean:/access/diagnostics" />
  </extension>
  <extension plugin-id="com.tle.core.security" point-id="privilegeTreeProviders" id="diagnosticsSettingsPrivilegeTreeProvider">
    <parameter id="provider" value="bean:com.tle.web.diagnostics.security.DiagnosticsSettingsPrivilegeTreeProvider" />
  </extension>
  <extension plugin-id="com.tle.web.sections" point-id="sectionTree" id="searching_3">
    <parameter id="path" value="/access/coursedefaultssettings.do" />
    <parameter id="root" value="bean:/access/coursedefaultssettings" />
  </extension>
  <extension plugin-id="com.tle.core.security" point-id="privilegeTreeProviders" id="courseDefaultsSettingsPrivilegeTreeProvider">
    <parameter id="provider" value="bean:com.tle.web.coursedefaults.CourseDefaultsSettingsPrivilegeTreeProvider" />
  </extension>
  <extension plugin-id="com.tle.web.viewurl" point-id="attachmentResource" id="GoogleBookSearchResource">
    <parameter id="type" value="custom/googlebook" />
    <parameter id="class" value="bean:com.tle.web.controls.googlebook.GoogleBookSearchResource" />
  </extension>
  <extension plugin-id="com.tle.core.mimetypes" point-id="attachmentResourceMimeType" id="GoogleBookSearchResourceMimeType">
    <parameter id="type" value="custom/googlebook" />
    <parameter id="class" value="bean:com.tle.web.controls.googlebook.GoogleBookSearchResource" />
  </extension>
  <extension plugin-id="com.tle.web.api.item.equella.serializer" point-id="attachmentSerializer" id="serializer_2">
    <parameter id="type" value="custom/googlebook" />
    <parameter id="bean" value="bean:com.tle.web.controls.googlebook.GoogleBookAttachmentSerializer" />
  </extension>
  <extension plugin-id="com.tle.web.api.item.equella.serializer" point-id="attachmentEditor" id="editor_2">
    <parameter id="class" value="com.tle.web.controls.googlebook.GoogleBookAttachmentEditor" />
    <parameter id="bean" value="bean:com.tle.web.controls.googlebook.GoogleBookAttachmentEditor" />
  </extension>
  <extension plugin-id="com.tle.web.wizard.controls.universal" point-id="universalResourceHandler" id="googleBookHandler">
    <parameter id="class" value="bean:com.tle.web.controls.googlebook.GoogleBookHandler" />
    <parameter id="order" value="500" />
  </extension>
  <extension plugin-id="com.tle.web.services" point-id="invoker" id="filesystemInvoker">
    <parameter id="class" value="com.tle.common.filesystem.remoting.RemoteFileSystemService" />
    <parameter id="bean" value="bean:remoteFileSystemService" />
  </extension>
  <extension plugin-id="com.tle.web.remoting.rest" point-id="resource" id="restResources">
    <parameter id="class" value="com.tle.web.api.usermanagement.EquellaGroupResource" />
    <parameter id="class" value="com.tle.web.api.usermanagement.EquellaUserResource" />
  </extension>
  <extension plugin-id="com.tle.web.remoting.rest" point-id="resource" id="searchMyResource">
    <parameter id="class" value="com.tle.web.myresources.api.search.SearchMyResource" />
  </extension>
  <extension plugin-id="com.tle.web.viewurl" point-id="attachmentResource" id="qtiTestResource">
    <parameter id="type" value="custom/qtitest" />
    <parameter id="class" value="bean:com.tle.web.qti.QtiTestResource" />
  </extension>
  <extension plugin-id="com.tle.core.mimetypes" point-id="attachmentResourceMimeType" id="qtiTestResourceMimeType">
    <parameter id="type" value="custom/qtitest" />
    <parameter id="class" value="bean:com.tle.web.qti.QtiTestResource" />
  </extension>
  <extension plugin-id="com.tle.core.migration" point-id="migration" id="addQTIMimeTypeMigration">
    <parameter id="id" value="com.tle.web.qti.migration.AddQTIMimeTypeMigration" />
    <parameter id="bean" value="bean:com.tle.web.qti.migration.AddQTIMimeTypeMigration" />
    <parameter id="date" value="1970-01-01" />
  </extension>
  <extension plugin-id="com.tle.core.institution.convert" point-id="xmlmigration" id="addQTIMimeTypeXmlMigration">
    <parameter id="id" value="com.tle.web.qti.migration.AddQTIMimeTypeXmlMigration" />
    <parameter id="bean" value="bean:com.tle.web.qti.migration.AddQTIMimeTypeXmlMigration" />
  </extension>
  <extension plugin-id="com.tle.web.wizard.controls.universal" point-id="packageAttachmentHandler" id="qtitestHandler">
    <parameter id="class" value="bean:com.tle.web.qti.packagehandler.QtiPackageAttachmentHandlerNew" />
    <parameter id="type" value="QTITEST" />
  </extension>
  <extension plugin-id="com.tle.web.viewurl" point-id="resourceViewer" id="qtiPlayViewer">
    <parameter id="id" value="qtiTestViewer" />
    <parameter id="nameKey" value="com.equella.core.viewer.name" />
    <parameter id="class" value="bean:com.tle.web.qti.viewer.QtiPlayViewer" />
  </extension>
  <extension plugin-id="com.tle.web.sections" point-id="sectionTree" id="searching_2_2">
    <parameter id="path" value="/access/contentrestrictions.do" />
    <parameter id="root" value="bean:/access/contentrestrictions" />
  </extension>
  <extension plugin-id="com.tle.core.security" point-id="privilegeTreeProviders" id="contentRestrictionsPrivilegeTreeProvider">
    <parameter id="provider" value="bean:com.tle.web.contentrestrictions.ContentRestrictionsPrivilegeTreeProvider" />
  </extension>
  <extension plugin-id="com.tle.web.remoting.rest" point-id="resource" id="OAuthRestService">
    <parameter id="class" value="com.tle.web.api.oauth.interfaces.OAuthResource" />
  </extension>
  <extension plugin-id="com.tle.web.viewitem" point-id="contentFilter" id="filestoreFilter">
    <parameter id="bean" value="bean:com.tle.cla.web.CLAFilestoreFilter" />
  </extension>
  <extension plugin-id="com.tle.web.viewurl" point-id="resourceViewerFilter" id="calViewerFilter_2">
    <parameter id="id" value="claFilter" />
    <parameter id="class" value="bean:com.tle.cla.web.CLAResourceViewerFilter" />
  </extension>
  <extension plugin-id="com.tle.web.viewitem.summary" point-id="attachmentViewFilter" id="claAttachmentViewFilter">
    <parameter id="class" value="bean:com.tle.cla.web.CLAAttachmentViewFilter" />
  </extension>
  <extension plugin-id="com.tle.web.selection" point-id="selectableAttachment" id="selectableCLAAttachment">
    <parameter id="class" value="bean:com.tle.cla.web.selection.SelectableCLAAttachment" />
  </extension>
  <extension plugin-id="com.tle.core.events" point-id="applicationEventListener" id="listeners_3_4">
    <parameter id="listenerClass" value="com.tle.core.institution.events.listeners.InstitutionListener" />
  </extension>
  <extension plugin-id="com.tle.web.sections" point-id="sectionTree" id="insts">
    <parameter id="path" value="/institutions.do" />
    <parameter id="root" value="bean:/institutions" />
  </extension>
  <extension plugin-id="com.tle.web.sections.equella" point-id="menuContributor" id="threadDumpMenuContributor">
    <parameter id="menuContributorClass" value="bean:com.tle.web.institution.InstitutionMenuContributor" />
    <parameter id="enabledFor" value="serverAdmin" />
  </extension>
  <extension plugin-id="com.tle.web.core" point-id="webFilter" id="institutionFilter">
    <parameter id="bean" value="bean:com.tle.web.institution.InstitutionFilter" />
    <parameter id="url-pattern" value="/*" />
    <parameter id="order" value="300" />
  </extension>
  <extension plugin-id="com.tle.web.sections" point-id="sectionTree" id="hierarchy">
    <parameter id="path" value="/hierarchy.do" />
    <parameter id="root" value="bean:/hierarchy" />
  </extension>
  <extension plugin-id="com.tle.web.sections" point-id="sectionTree" id="skinny-hierarchy">
    <parameter id="path" value="/access/skinny/hierarchy.do" />
    <parameter id="root" value="bean:/access/skinny/hierarchy" />
  </extension>
  <extension plugin-id="com.tle.web.services" point-id="invoker" id="dynaRemote_2">
    <parameter id="class" value="com.tle.common.hierarchy.RemoteHierarchyService" />
    <parameter id="bean" value="bean:com.tle.core.hierarchy.HierarchyService" />
  </extension>
  <extension plugin-id="com.tle.web.sections.equella" point-id="menuContributor" id="hierarchyMenuContributor">
    <parameter id="menuContributorClass" value="bean:com.tle.web.hierarchy.HierarchyMenuContributor" />
    <parameter id="enabledFor" value="loggedIn" />
    <parameter id="enabledFor" value="guest" />
  </extension>
  <extension plugin-id="com.tle.core.migration" point-id="migration" id="savedSearchToFavouriteSearchMigration">
    <parameter id="id" value="com.tle.web.hierarchy.migration.SavedSearchToFavouriteSearchMigration" />
    <parameter id="bean" value="bean:com.tle.web.hierarchy.migration.SavedSearchToFavouriteSearchMigration" />
    <parameter id="date" value="1970-01-01" />
  </extension>
  <extension plugin-id="com.tle.web.portal" point-id="portletEditor" id="browsePortletEditor">
    <parameter id="id" value="browse" />
    <parameter id="class" value="bean:com.tle.web.hierarchy.portlet.editor.BrowsePortletEditorSection" />
  </extension>
  <extension plugin-id="com.tle.web.portal" point-id="portletRenderer" id="browsePortlet">
    <parameter id="id" value="browse" />
    <parameter id="class" value="bean:com.tle.web.hierarchy.portlet.renderer.BrowsePortletRenderer" />
    <parameter id="nameKey" value="com.equella.core.portlet.browse.name" />
    <parameter id="descriptionKey" value="com.equella.core.portlet.browse.description" />
  </extension>
  <extension plugin-id="com.tle.web.sections" point-id="section" id="browseSelectionPortal">
    <parameter id="path" value="/access/selection/home.do" />
    <parameter id="class" value="bean:com.tle.web.hierarchy.portlet.browseSelectionPortal" />
    <parameter id="parentid" value="SELECTION_HOME" />
    <parameter id="layout" value="{column:'left', order: 20}" />
  </extension>
  <extension plugin-id="com.tle.web.selection" point-id="selectionNavActions" id="browseNavAction">
    <parameter id="type" value="browse" />
    <parameter id="class" value="bean:com.tle.web.hierarchy.selection.BrowseSelectable" />
  </extension>
  <extension plugin-id="com.tle.web.selection" point-id="selectionNavActions" id="skinnyBrowseNavAction">
    <parameter id="type" value="skinnybrowse" />
    <parameter id="class" value="bean:com.tle.web.hierarchy.selection.SkinnyBrowseSelectable" />
  </extension>
  <extension plugin-id="com.tle.core.institution.convert" point-id="xmlmigration" id="savedSearchToFavouriteSearchXml">
    <parameter id="id" value="com.tle.web.hierarchy.migration.SavedSearchToFavouriteSearchXml" />
    <parameter id="bean" value="bean:com.tle.web.hierarchy.migration.SavedSearchToFavouriteSearchXml" />
    <parameter id="date" value="1970-02-07" />
  </extension>
  <extension plugin-id="com.tle.web.viewitem.summary" point-id="minorAction" id="addToHierarchy">
    <parameter id="id" value="addToHierarchy" />
    <parameter id="class" value="bean:com.tle.web.hierarchy.addkey.KeyResourceActionSection" />
    <parameter id="order" value="500" />
  </extension>
  <extension plugin-id="com.tle.web.core" point-id="webServlet" id="legacySearchServlet">
    <parameter id="bean" value="bean:com.tle.web.hierarchy.legacy.SearchDoServlet" />
    <parameter id="url-pattern" value="/access/search.do" />
  </extension>
  <extension plugin-id="com.tle.web.core" point-id="webServlet" id="legacyRSSServlet">
    <parameter id="bean" value="bean:com.tle.web.hierarchy.legacy.LegacyRSSServlet" />
    <parameter id="url-pattern" value="/rss/search/" />
  </extension>
  <extension plugin-id="com.tle.web.remoting.soap" point-id="endpoint-interface" id="hierarchyMethods">
    <parameter id="path" value="/SoapService51" />
    <parameter id="serviceInterface" value="com.tle.web.hierarchy.soap.HierarchySoapInterface" />
    <parameter id="bean" value="bean:com.tle.web.hierarchy.soap.HierarchySoapService" />
  </extension>
  <extension plugin-id="com.tle.web.itemlist" point-id="itemListExtension" id="addToHierarchyLink">
    <parameter id="bean" value="bean:com.tle.web.hierarchy.itemlist.AddToHierarchyLink" />
    <parameter id="applies" value="standard" />
    <parameter id="not-applies" value="hierarchy" />
    <parameter id="applies" value="gallery" />
    <parameter id="applies" value="video" />
  </extension>
  <extension plugin-id="com.tle.web.itemlist" point-id="itemListExtension" id="addOrDeleteKeyResourceLink">
    <parameter id="bean" value="bean:com.tle.web.hierarchy.itemlist.AddOrDeleteKeyResourceLink" />
    <parameter id="applies" value="hierarchy" />
  </extension>
  <extension plugin-id="com.tle.web.selection" point-id="selectable" id="browseSelectable">
    <parameter id="id" value="browse" />
    <parameter id="selectBean" value="bean:com.tle.web.hierarchy.selection.BrowseSelectable" />
  </extension>
  <extension plugin-id="com.tle.web.selection" point-id="selectable" id="skinnyBrowseSelectable">
    <parameter id="id" value="skinnybrowse" />
    <parameter id="selectBean" value="bean:com.tle.web.hierarchy.selection.SkinnyBrowseSelectable" />
  </extension>
  <extension plugin-id="com.tle.web.viewurl" point-id="attachmentResource" id="scormResource">
    <parameter id="type" value="custom/scorm" />
    <parameter id="class" value="bean:com.tle.web.scorm.ScormResource" />
  </extension>
  <extension plugin-id="com.tle.core.mimetypes" point-id="attachmentResourceMimeType" id="scormResourceMimeType">
    <parameter id="type" value="custom/scorm" />
    <parameter id="class" value="bean:com.tle.web.scorm.ScormResource" />
  </extension>
  <extension plugin-id="com.tle.web.viewurl" point-id="attachmentResource" id="scormAttachmentResource">
    <parameter id="type" value="custom/scormres" />
    <parameter id="class" value="bean:com.tle.web.scorm.ScormChildResource" />
  </extension>
  <extension plugin-id="com.tle.core.institution.convert" point-id="xmlmigration" id="addScormMime">
    <parameter id="id" value="com.tle.web.scorm.migration.AddScormMimeTypeXmlMigration" />
    <parameter id="bean" value="bean:com.tle.web.scorm.migration.AddScormMimeTypeXmlMigration" />
  </extension>
  <extension plugin-id="com.tle.core.institution.convert" point-id="itemxmlmigration" id="convertIMSToScormXml">
    <parameter id="id" value="com.tle.web.scorm.migration.ConvertIMSToScormXmlMigration" />
    <parameter id="bean" value="bean:com.tle.web.scorm.migration.ConvertIMSToScormXmlMigration" />
  </extension>
  <extension plugin-id="com.tle.core.migration" point-id="migration" id="addScormMimeDatabase">
    <parameter id="id" value="com.tle.web.scorm.migration.AddScormMimeTypeDatabaseMigration" />
    <parameter id="bean" value="bean:com.tle.web.scorm.migration.AddScormMimeTypeDatabaseMigration" />
    <parameter id="date" value="1970-01-01" />
  </extension>
  <extension plugin-id="com.tle.core.migration" point-id="migration" id="convertIMSToScormDatabase">
    <parameter id="id" value="com.tle.web.scorm.migration.ConvertIMSToScormDatabaseMigration" />
    <parameter id="bean" value="bean:com.tle.web.scorm.migration.ConvertIMSToScormDatabaseMigration" />
    <parameter id="date" value="1970-01-01" />
  </extension>
  <extension plugin-id="com.tle.core.migration" point-id="migration" id="convertIMSToScormDatabase2">
    <parameter id="id" value="com.tle.web.scorm.migration.ConvertIMSToScormDatabaseMigration2" />
    <parameter id="bean" value="bean:com.tle.web.scorm.migration.ConvertIMSToScormDatabaseMigration" />
    <parameter id="fixes" value="com.tle.web.scorm.migration.ConvertIMSToScormDatabaseMigration" />
    <parameter id="date" value="1970-01-01" />
  </extension>
  <extension plugin-id="com.tle.web.integration" point-id="integrationSession" id="scormResultsExt">
    <parameter id="class" value="bean:com.tle.web.scorm.ScormResultsExtension" />
    <parameter id="type" value="generic" />
  </extension>
  <extension plugin-id="com.tle.web.viewitem.treeviewer" point-id="modifyNavigation" id="scormNavigation">
    <parameter id="class" value="bean:com.tle.web.scorm.ScormNavigationExtension" />
  </extension>
  <extension plugin-id="com.tle.web.viewitem.treeviewer" point-id="downloadLink" id="scormDownloadLink">
    <parameter id="id" value="equella/scorm-package" />
    <parameter id="class" value="com.tle.web.scorm.DownloadScormPackageLink" />
  </extension>
  <extension plugin-id="com.tle.web.core" point-id="webServlet" id="mobileServlet">
    <parameter id="url-pattern" value="/mobile" />
    <parameter id="bean" value="bean:com.tle.web.mobile.MobileResourcesServlet" />
  </extension>
  <extension plugin-id="com.tle.core.institution.convert" point-id="postreadmigration" id="integrationPrivPostMigration">
    <parameter id="id" value="com.tle.core.institution.migration.v64.IntegrationSessionPrivPostMigration" />
    <parameter id="bean" value="bean:com.tle.integration.standard.migration.v64.IntegrationSessionPrivPostMigration" />
    <parameter id="forconverter" value="acls" />
  </extension>
  <extension plugin-id="com.tle.core.migration" point-id="migration" id="integrationPrivMigration">
    <parameter id="id" value="com.tle.core.institution.migration.v64.IntegrationSessionPrivMigration" />
    <parameter id="bean" value="bean:com.tle.integration.standard.migration.v64.IntegrationSessionPrivMigration" />
    <parameter id="date" value="2017-02-07" />
  </extension>
  <extension plugin-id="com.tle.web.itemlist" point-id="itemListExtension" id="commentsItemListViewer">
    <parameter id="bean" value="bean:com.tle.web.itemlist.standard.ItemListCommentsDisplaySection" />
    <parameter id="applies" value="standard" />
  </extension>
  <extension plugin-id="com.tle.web.itemlist" point-id="itemListExtension" id="attachmentsItemListViewer">
    <parameter id="bean" value="bean:com.tle.web.itemlist.standard.ItemListAttachmentDisplaySection" />
    <parameter id="applies" value="standard" />
  </extension>
  <extension plugin-id="com.tle.core.events" point-id="applicationEventListener" id="listeners_2_5">
    <parameter id="listenerClass" value="com.tle.core.collection.event.listener.ItemDefinitionDeletionListener" />
  </extension>
  <extension plugin-id="com.tle.core.settings.convert" point-id="configurationConverterExtension" id="activeCacheConfigConverter">
    <parameter id="bean" value="bean:com.tle.core.activecache.ActiveCacheConfigurationConverterExtension" />
  </extension>
  <extension plugin-id="com.tle.web.core" point-id="webServlet" id="ltiAutoconfigServlet">
    <parameter id="bean" value="bean:com.tle.integration.lti.canvasextension.CanvasConfigurationServlet" />
    <parameter id="url-pattern" value="/lti/autoconfig" />
  </extension>
  <extension plugin-id="com.tle.web.integration" point-id="integration" id="canvasintegration">
    <parameter id="id" value="canvas" />
    <parameter id="class" value="bean:com.tle.integration.lti.canvasextension.CanvasIntegration" />
  </extension>
  <extension plugin-id="com.tle.web.integration" point-id="integration" id="genericltiintegration">
    <parameter id="id" value="lti" />
    <parameter id="class" value="bean:com.tle.integration.lti.generic.GenericLtiIntegration" />
  </extension>
  <extension plugin-id="com.tle.web.sections" point-id="sectionTree" id="signon_2">
    <parameter id="path" value="/canvassignon.do" />
    <parameter id="root" value="bean:/canvassignon" />
  </extension>
  <extension plugin-id="com.tle.web.sections" point-id="sectionTree" id="contentItemPlacementsReturn">
    <parameter id="path" value="/canvascipreturn.do" />
    <parameter id="root" value="bean:/canvascipreturn" />
  </extension>
  <extension plugin-id="com.tle.web.sections" point-id="sectionTree" id="signon_lti">
    <parameter id="path" value="/ltisignon.do" />
    <parameter id="root" value="bean:/ltisignon" />
  </extension>
  <extension plugin-id="com.tle.web.sections" point-id="sectionTree" id="contentItemPlacementsReturnLti">
    <parameter id="path" value="/lticipreturn.do" />
    <parameter id="root" value="bean:/lticipreturn" />
  </extension>
  <extension plugin-id="com.tle.web.lti" point-id="ltiWrapperExtension" id="canvasLtiExt">
    <parameter id="id" value="canvas" />
    <parameter id="bean" value="bean:com.tle.integration.lti.canvasextension.CanvasLtiWrapperExtension" />
    <parameter id="order" value="1000" />
  </extension>
  <extension plugin-id="com.tle.web.lti" point-id="ltiWrapperExtension" id="genericLtiExt">
    <parameter id="id" value="genlti" />
    <parameter id="bean" value="bean:com.tle.integration.lti.generic.GenericLtiWrapperExtension" />
    <parameter id="order" value="9000" />
  </extension>
  <extension plugin-id="com.tle.web.connectors" point-id="connectorEditor" id="moodleEditor">
    <parameter id="id" value="moodle" />
    <parameter id="class" value="bean:com.tle.web.connectors.moodle.editor.MoodleConnectorEditor" />
  </extension>
  <extension plugin-id="com.tle.web.viewurl" point-id="resourceViewer" id="livNavTreeViewer">
    <parameter id="id" value="livNavTreeViewer" />
    <parameter id="nameKey" value="com.equella.core.livviewer.title" />
    <parameter id="linkKey" value="com.equella.core.button.title" />
    <parameter id="class" value="bean:com.tle.web.viewitem.largeimageviewer.LargeImageViewer" />
  </extension>
  <extension plugin-id="com.tle.web.sections" point-id="section" id="tileAfterContributionSection">
    <parameter id="class" value="bean:com.tle.web.viewitem.largeimageviewer.TileAfterContributionSection" />
    <parameter id="path" value="/access/runwizard" />
    <parameter id="parentid" value="WIZARD_NAVIGATION" />
  </extension>
  <extension plugin-id="com.tle.core.hibernate" point-id="domainObjects" id="objects_9">
    <parameter id="class" value="com.tle.common.customlinks.entity.CustomLink" />
  </extension>
  <extension plugin-id="com.tle.core.migration" point-id="initialSchema" id="customLinksSchemaObjects">
    <parameter id="class" value="com.tle.common.customlinks.entity.CustomLink" />
  </extension>
  <extension plugin-id="com.tle.core.migration" point-id="migration" id="createCustomLinksSchema">
    <parameter id="id" value="com.tle.core.customlinks.migration.v50.CreateCustomLinksEntities" />
    <parameter id="bean" value="bean:com.tle.core.customlinks.migration.v50.CreateCustomLinksEntities" />
    <parameter id="date" value="1970-01-01" />
  </extension>
  <extension plugin-id="com.tle.core.migration" point-id="migration" id="increaseUrlColumn">
    <parameter id="id" value="com.tle.core.customlinks.migration.IncreaseCustomLinkUrlMigration" />
    <parameter id="bean" value="bean:com.tle.core.customlinks.migration.IncreaseCustomLinkUrlMigration" />
    <parameter id="date" value="2012-12-03" />
    <parameter id="obsoletedby" value="com.tle.core.customlinks.migration.v50.CreateCustomLinksEntities" />
  </extension>
  <extension plugin-id="com.tle.core.entity" point-id="entityService" id="customLinkService">
    <parameter id="serviceClass" value="bean:com.tle.core.customlinks.service.CustomLinkService" />
    <parameter id="order" value="450" />
  </extension>
  <extension plugin-id="com.tle.core.security" point-id="privilegeTreeProviders" id="customLinkPrivilegeTreeProvider">
    <parameter id="provider" value="bean:com.tle.core.customlinks.service.CustomLinkPrivilegeTreeProvider" />
  </extension>
  <extension plugin-id="com.tle.core.events" point-id="applicationEventListener" id="listeners_7">
    <parameter id="listenerClass" value="com.tle.core.events.listeners.UserChangeListener" />
  </extension>
  <extension plugin-id="com.tle.core.mimetypes" point-id="textExtracter" id="htmlExtracter">
    <parameter id="id" value="htmlExtracter" />
    <parameter id="class" value="bean:com.tle.core.freetext.extracter.standard.HtmlExtracter" />
    <parameter id="order" value="100" />
    <parameter id="mimeType" value="text/html" />
  </extension>
  <extension plugin-id="com.tle.core.mimetypes" point-id="textExtracter" id="plainTextExtracter">
    <parameter id="id" value="plainTextExtracter" />
    <parameter id="class" value="bean:com.tle.core.freetext.extracter.standard.PlainTextExtracter" />
    <parameter id="order" value="100" />
    <parameter id="mimeType" value="text/plain" />
  </extension>
  <extension plugin-id="com.tle.core.mimetypes" point-id="textExtracter" id="pdfExtracter">
    <parameter id="id" value="pdfExtracter" />
    <parameter id="class" value="bean:com.tle.core.freetext.extracter.standard.PdfExtracter" />
    <parameter id="order" value="100" />
    <parameter id="mimeType" value="application/pdf" />
  </extension>
  <extension plugin-id="com.tle.core.mimetypes" point-id="textExtracter" id="wordExtracter">
    <parameter id="id" value="wordExtracter" />
    <parameter id="class" value="bean:com.tle.core.freetext.extracter.standard.MsWordExtracter" />
    <parameter id="order" value="200" />
    <parameter id="mimeType" value="application/msword" />
    <parameter id="mimeType" value="application/vnd.ms-word.*" />
  </extension>
  <extension plugin-id="com.tle.core.mimetypes" point-id="textExtracter" id="excelExtracter">
    <parameter id="id" value="excelExtracter" />
    <parameter id="class" value="bean:com.tle.core.freetext.extracter.standard.MsExcelExtracter" />
    <parameter id="order" value="200" />
    <parameter id="mimeType" value="application/vnd.ms-excel*" />
  </extension>
  <extension plugin-id="com.tle.core.mimetypes" point-id="textExtracter" id="office2007DocxExtracter">
    <parameter id="id" value="docxExtracter" />
    <parameter id="class" value="bean:com.tle.core.freetext.extracter.standard.Office2007DocxExtracter" />
    <parameter id="order" value="200" />
    <parameter id="mimeType" value="application/vnd.openxmlformats-officedocument.wordprocessingml.*" />
  </extension>
  <extension plugin-id="com.tle.core.mimetypes" point-id="textExtracter" id="office2007XlsxExtracter">
    <parameter id="id" value="xlsxExtracter" />
    <parameter id="class" value="bean:com.tle.core.freetext.extracter.standard.Office2007XlsxExtracter" />
    <parameter id="order" value="200" />
    <parameter id="mimeType" value="application/vnd.openxmlformats-officedocument.spreadsheetml.sheet" />
  </extension>
  <extension plugin-id="com.tle.core.mimetypes" point-id="textExtracter" id="office2007PptxExtracter">
    <parameter id="id" value="pptxExtracter" />
    <parameter id="class" value="bean:com.tle.core.freetext.extracter.standard.Office2007PptxExtracter" />
    <parameter id="order" value="200" />
    <parameter id="mimeType" value="application/vnd.openxmlformats-officedocument.presentationml.*" />
  </extension>
  <extension plugin-id="com.tle.web.sections" point-id="sectionTree" id="googleWizTree">
    <parameter id="path" value="/access/googleAnalyticsPage.do" />
    <parameter id="root" value="bean:/access/googleAnalyticsPage.do" />
  </extension>
  <extension plugin-id="com.tle.web.sections" point-id="section" id="scriptSection">
    <parameter id="path" value="$TEMPLATE$" />
    <parameter id="parentid" value="ROOT_TEMPLATE_ID" />
    <parameter id="class" value="bean:com.tle.web.google.analytics.ScriptSection" />
  </extension>
  <extension plugin-id="com.tle.core.security" point-id="privilegeTreeProviders" id="googleAnalyticsPrivilegeTreeProvider">
    <parameter id="provider" value="bean:com.tle.web.google.analytics.GoogleAnalyticsPrivilegeTreeProvider" />
  </extension>
  <extension plugin-id="com.tle.web.sections" point-id="sectionTree" id="ltiConsumersSection">
    <parameter id="path" value="/access/lticonsumers.do" />
    <parameter id="root" value="bean:ltiConsumersTree" />
  </extension>
  <extension plugin-id="com.tle.web.remoting.rest" point-id="resource" id="LtiConsumerRestService">
    <parameter id="class" value="com.tle.web.lti.consumers.api.interfaces.LtiConsumerResource" />
  </extension>
  <extension plugin-id="com.tle.web.core" point-id="userStateHook" id="ltiConsumerUserStateHook">
    <parameter id="bean" value="bean:com.tle.web.lti.consumers.filter.LtiConsumerUserStateHook" />
    <parameter id="order" value="600" />
  </extension>
  <extension plugin-id="com.tle.core.security" point-id="privilegeTreeProviders" id="ltiConsumersPrivilegeTreeProvider">
    <parameter id="provider" value="bean:com.tle.web.lti.consumers.security.LtiConsumersPrivilegeTreeProvider" />
  </extension>
  <extension plugin-id="com.tle.web.sections" point-id="sectionTree" id="searching_2">
    <parameter id="path" value="/access/mailsettings.do" />
    <parameter id="root" value="bean:/access/mailsettings" />
  </extension>
  <extension plugin-id="com.tle.core.security" point-id="privilegeTreeProviders" id="mailSettingsPrivilegeTreeProvider">
    <parameter id="provider" value="bean:com.tle.web.mail.MailSettingsPrivilegeTreeProvider" />
  </extension>
  <extension plugin-id="com.tle.web.viewitem" point-id="contentFilter" id="calFilestoreFilter">
    <parameter id="bean" value="bean:com.tle.cal.web.CALFilestoreFilter" />
  </extension>
  <extension plugin-id="com.tle.web.itemlist" point-id="itemListExtension" id="citationListExtension">
    <parameter id="bean" value="bean:com.tle.cal.web.itemlist.CALListExtension" />
    <parameter id="applies" value="standard" />
    <parameter id="applies" value="activation" />
    <parameter id="order" value="2000" />
  </extension>
  <extension plugin-id="com.tle.web.viewurl" point-id="resourceViewerFilter" id="calViewerFilter">
    <parameter id="id" value="calFilter" />
    <parameter id="class" value="bean:com.tle.cal.web.CALResourceViewerFilter" />
  </extension>
  <extension plugin-id="com.tle.web.viewitem.summary" point-id="summaryTabExtension" id="citationSummarySection">
    <parameter id="id" value="citationSummarySection" />
    <parameter id="class" value="bean:com.tle.cal.web.viewitem.summary.CitationSummarySection" />
  </extension>
  <extension plugin-id="com.tle.web.activation" point-id="resultsModifier" id="calActivationResultModifier">
    <parameter id="id" value="calActivationResultModifier" />
    <parameter id="bean" value="bean:com.tle.cal.web.CALActivationResultModifier" />
  </extension>
  <extension plugin-id="com.tle.web.selection" point-id="selectableAttachment" id="selectableCALAttachment">
    <parameter id="class" value="bean:com.tle.cal.web.selection.SelectableCALAttachment" />
  </extension>
  <extension plugin-id="com.tle.web.viewitem.summary" point-id="attachmentViewFilter" id="calAttachmentViewFilter">
    <parameter id="class" value="bean:com.tle.cal.web.CALAttachmentViewFilter" />
  </extension>
  <extension plugin-id="com.tle.web.remoting.soap" point-id="endpoint" id="activationEndpoint">
    <parameter id="path" value="/calactivation.service" />
    <parameter id="serviceInterface" value="com.tle.web.activation.soap.SoapActivationService" />
    <parameter id="bean" value="bean:com.tle.web.activation.soap.SoapActivationService" />
    <parameter id="serviceNamespace" value="http://service.web.cal.tle.com" />
  </extension>
  <extension plugin-id="com.tle.web.services" point-id="invoker" id="serviceMapping_2">
    <parameter id="class" value="com.tle.common.remotesqlquerying.RemoteRemoteSqlQueryingService" />
    <parameter id="bean" value="bean:com.tle.common.remotesqlquerying.RemoteRemoteSqlQueryingService" />
  </extension>
  <extension plugin-id="com.tle.web.itemadmin" point-id="bulkExtension" id="bulkOp">
    <parameter id="bean" value="bean:com.tle.web.bulk.workflow.dialog.BulkWorkflowRemoveOperation" />
  </extension>
  <extension plugin-id="com.tle.web.itemadmin" point-id="bulkExtension" id="bulkTaskMoveOp">
    <parameter id="bean" value="bean:com.tle.web.bulk.workflow.dialog.BulkWorkflowTaskMoveOperation" />
  </extension>
  <extension plugin-id="com.tle.web.selection" point-id="selectable" id="contributeSelectable">
    <parameter id="id" value="contribute" />
    <parameter id="selectBean" value="bean:com.tle.web.contribute.ContributeSelectable" />
  </extension>
  <extension plugin-id="com.tle.web.selection" point-id="selectionNavActions" id="contributeNavAction">
    <parameter id="type" value="contribute" />
    <parameter id="class" value="bean:com.tle.web.contribute.ContributeSelectable" />
  </extension>
  <extension plugin-id="com.tle.web.sections" point-id="sectionTree" id="contributeAction">
    <parameter id="path" value="/access/contribute.do" />
    <parameter id="root" value="bean:/access/contribute" />
  </extension>
  <extension plugin-id="com.tle.web.sections.equella" point-id="menuContributor" id="contributeMenuContributor">
    <parameter id="menuContributorClass" value="bean:com.tle.web.contribute.ContributeMenuContributor" />
    <parameter id="enabledFor" value="loggedIn" />
  </extension>
  <extension plugin-id="com.tle.web.sections.equella" point-id="breadcrumb" id="contribute_2">
    <parameter id="type" value="contribute" />
    <parameter id="class" value="bean:com.tle.web.contribute.navigation.ContributeBreadcrumbProvider" />
  </extension>
  <extension plugin-id="com.tle.ims" point-id="imsAttachmentExporter" id="qtiAttachmentExporter">
    <parameter id="id" value="qtiAttachmentExporter" />
    <parameter id="class" value="bean:com.tle.qti.QTIAttachmentExporter" />
  </extension>
  <extension plugin-id="com.tle.web.viewurl" point-id="resourceViewer" id="qti">
    <parameter id="id" value="qti" />
    <parameter id="nameKey" value="com.equella.core.qtiv1.viewer.title" />
    <parameter id="class" value="bean:com.tle.qti.QTIViewer" />
  </extension>
  <extension plugin-id="com.tle.web.sections.equella" point-id="breadcrumb" id="searchCollection">
    <parameter id="type" value="searchCollection" />
    <parameter id="class" value="bean:com.tle.web.searching.navigation.SearchCollectionBreadcrumbProvider" />
  </extension>
  <extension plugin-id="com.tle.web.sections" point-id="sectionTree" id="searching">
    <parameter id="path" value="/searching.do" />
    <parameter id="root" value="bean:/searching" />
  </extension>
  <extension plugin-id="com.tle.web.sections" point-id="sectionTree" id="selectoradd-searching">
    <parameter id="path" value="/selectoradd/searching.do" />
    <parameter id="root" value="bean:/selectoradd/search" />
  </extension>
  <extension plugin-id="com.tle.web.sections" point-id="sectionTree" id="advanced-searching">
    <parameter id="path" value="/advanced/searching.do" />
    <parameter id="root" value="bean:/advanced/search" />
  </extension>
  <extension plugin-id="com.tle.web.sections" point-id="sectionTree" id="skinny-searching">
    <parameter id="path" value="/access/skinny/searching.do" />
    <parameter id="root" value="bean:/access/skinny/search" />
  </extension>
  <extension plugin-id="com.tle.web.sections" point-id="sectionTree" id="course-searching">
    <parameter id="path" value="/access/course/searching.do" />
    <parameter id="root" value="bean:/access/course/search" />
  </extension>
  <extension plugin-id="com.tle.web.sections.equella" point-id="menuContributor" id="searchMenuContributor">
    <parameter id="menuContributorClass" value="object:com.tle.web.searching.SearchMenuContributor" />
    <parameter id="enabledFor" value="loggedIn" />
    <parameter id="enabledFor" value="guest" />
  </extension>
  <extension plugin-id="com.tle.web.selection" point-id="selectable" id="searchSelectable">
    <parameter id="id" value="search" />
    <parameter id="selectBean" value="bean:com.tle.web.searching.selection.SearchSelectable" />
  </extension>
  <extension plugin-id="com.tle.web.selection" point-id="selectionNavActions" id="searchNavAction">
    <parameter id="type" value="search" />
    <parameter id="class" value="bean:com.tle.web.searching.selection.SearchSelectable" />
  </extension>
  <extension plugin-id="com.tle.web.selection" point-id="selectable" id="skinnySearchSelectable">
    <parameter id="id" value="skinnysearch" />
    <parameter id="selectBean" value="bean:com.tle.web.searching.selection.SkinnySearchSelectable" />
  </extension>
  <extension plugin-id="com.tle.web.selection" point-id="selectionNavActions" id="skinnySearchNavAction">
    <parameter id="type" value="skinnysearch" />
    <parameter id="class" value="bean:com.tle.web.searching.selection.SkinnySearchSelectable" />
  </extension>
  <extension plugin-id="com.tle.web.selection" point-id="selectable" id="courseSearchSelectable">
    <parameter id="id" value="coursesearch" />
    <parameter id="selectBean" value="bean:com.tle.web.searching.selection.CourseSearchSelectable" />
  </extension>
  <extension plugin-id="com.tle.web.selection" point-id="selectionNavActions" id="courseSearchNavAction">
    <parameter id="type" value="coursesearch" />
    <parameter id="class" value="bean:com.tle.web.searching.selection.CourseSearchSelectable" />
  </extension>
  <extension plugin-id="com.tle.web.searching" point-id="searchTab" id="standardResultsTab">
    <parameter id="bean" value="bean:com.tle.web.searching.StandardResultsTab" />
    <parameter id="order" value="100" />
  </extension>
  <extension plugin-id="com.tle.web.itemlist" point-id="itemListExtension" id="commentCountGalleryDisplay">
    <parameter id="bean" value="bean:com.tle.web.searching.itemlist.CommentCountGalleryDisplay" />
    <parameter id="applies" value="gallery" />
    <parameter id="applies" value="video" />
  </extension>
  <extension plugin-id="com.tle.web.itemlist" point-id="itemListExtension" id="galleryThumbnailAndPreviewDisplay">
    <parameter id="bean" value="bean:com.tle.web.searching.itemlist.GalleryThumbnailAndPreviewDisplay" />
    <parameter id="applies" value="gallery" />
  </extension>
  <extension plugin-id="com.tle.web.itemlist" point-id="itemListExtension" id="videoItemListDisplay">
    <parameter id="bean" value="bean:com.tle.web.searching.itemlist.VideoItemListDisplay" />
    <parameter id="applies" value="video" />
  </extension>
  <extension plugin-id="com.tle.web.itemlist" point-id="itemListExtension" id="imageCount">
    <parameter id="bean" value="bean:com.tle.web.searching.itemlist.ItemListImageCountDisplaySection" />
    <parameter id="applies" value="gallery" />
  </extension>
  <extension plugin-id="com.tle.web.itemlist" point-id="itemListExtension" id="videoCount">
    <parameter id="bean" value="bean:com.tle.web.searching.itemlist.ItemListVideoCountDisplaySection" />
    <parameter id="applies" value="video" />
  </extension>
  <extension plugin-id="com.tle.web.wizard" point-id="webControl" id="htmleditmce">
    <parameter id="class" value="bean:com.tle.web.controls.htmleditor.HtmlEditMceWebControl" />
    <parameter id="type" value="htmleditor" />
  </extension>
  <extension plugin-id="com.tle.web.sections" point-id="sectionTree" id="runwizTree">
    <parameter id="path" value="/access/mypagesedit.do" />
    <parameter id="root" value="bean:/access/mypagesedit" />
  </extension>
  <extension plugin-id="com.tle.web.viewurl" point-id="attachmentResource" id="mypagesResource">
    <parameter id="class" value="bean:com.tle.mypages.web.attachments.MyPagesSummariser" />
    <parameter id="type" value="html" />
  </extension>
  <extension plugin-id="com.tle.core.mimetypes" point-id="attachmentResourceMimeType" id="mypagesResourceMimeType">
    <parameter id="class" value="bean:com.tle.mypages.web.attachments.MyPagesSummariser" />
    <parameter id="type" value="html" />
  </extension>
  <extension plugin-id="com.tle.mycontent" point-id="contentHandler" id="mypagescontent">
    <parameter id="id" value="mypages" />
    <parameter id="nameKey" value="com.equella.core.handler" />
    <parameter id="contributeBean" value="bean:com.tle.mypages.web.MyPagesContentHandler" />
    <parameter id="summariserBean" value="bean:com.tle.mypages.web.render.MyPagesResultRenderer" />
    <parameter id="selectionRendererBean" value="bean:com.tle.mypages.web.render.MyPagesSelectionExtension" />
    <parameter id="order" value="3000" />
  </extension>
  <extension plugin-id="com.tle.core.item" point-id="itemHelpers" id="myPagesItemHelper">
    <parameter id="bean" value="bean:com.tle.mypages.conversion.MyPagesHelper" />
    <parameter id="display" value="true" />
    <parameter id="import" value="true" />
  </extension>
  <extension plugin-id="com.tle.web.ims" point-id="imsFileExporter" id="mypagesImsFileExporter">
    <parameter id="id" value="mypagesImsFileExporter" />
    <parameter id="class" value="bean:com.tle.mypages.ims.MyPagesIMSExporter" />
  </extension>
  <extension plugin-id="com.tle.ims" point-id="imsAttachmentExporter" id="mypagesImsAttachmentExporter">
    <parameter id="id" value="mypagesImsAttachmentExporter" />
    <parameter id="class" value="bean:com.tle.mypages.ims.MyPagesIMSExporter" />
  </extension>
  <extension plugin-id="com.tle.mets" point-id="exporterimporter" id="mypagesmetsexporter">
    <parameter id="id" value="mypagesmetsexporter" />
    <parameter id="bean" value="bean:com.tle.mypages.mets.MyPagesMetsAttachmentImporterExporter" />
  </extension>
  <extension plugin-id="com.tle.web.api.item.equella.serializer" point-id="attachmentSerializer" id="htmlAttachmentSerializer">
    <parameter id="type" value="html" />
    <parameter id="bean" value="bean:com.tle.mypages.serializer.HtmlAttachmentSerializer" />
  </extension>
  <extension plugin-id="com.tle.web.api.item.equella.serializer" point-id="attachmentEditor" id="htmlPageEditor">
    <parameter id="class" value="com.tle.mypages.serializer.HtmlPageAttachmentEditor" />
    <parameter id="bean" value="bean:com.tle.mypages.serializer.HtmlPageAttachmentEditorImpl" />
  </extension>
  <extension plugin-id="com.tle.core.item.standard" point-id="cloneFileProcessor" id="htmlCloneFileProcessor">
    <parameter id="id" value="htmlCloneFileProcessor" />
    <parameter id="bean" value="bean:com.tle.mypages.serializer.ChangedItemIdHtmlMunger" />
  </extension>
  <extension plugin-id="com.tle.core.events" point-id="applicationEventListener" id="listeners_7_2">
    <parameter id="listener" value="bean:com.tle.core.workflow.thumbnail.service.ThumbnailSupervisor" />
    <parameter id="listenerClass" value="com.tle.core.hibernate.event.SchemaListener" />
  </extension>
  <extension plugin-id="com.tle.core.events" point-id="applicationEventListener" id="itemdeletionlisteners_2">
    <parameter id="listener" value="bean:com.tle.core.workflow.thumbnail.service.ThumbnailService" />
    <parameter id="listenerClass" value="com.tle.core.item.event.listener.ItemDeletedListener" />
  </extension>
  <extension plugin-id="com.tle.core.zookeeper" point-id="appServerExtension" id="thumbnailTaskStarter">
    <parameter id="bean" value="bean:com.tle.core.workflow.thumbnail.service.ThumbnailSupervisor" />
    <parameter id="order" value="3000" />
  </extension>
  <extension plugin-id="com.tle.core.item" point-id="operation" id="thumbnailOperation">
    <parameter id="type" value="postSave" />
    <parameter id="class" value="bean:com.tle.core.workflow.thumbnail.CreateThumbnailOperation" />
  </extension>
  <extension plugin-id="com.tle.core.item" point-id="operation" id="cancelThumbnailOperation">
    <parameter id="type" value="preCancel" />
    <parameter id="class" value="bean:com.tle.core.workflow.thumbnail.CancelThumbnailOperation" />
  </extension>
  <extension plugin-id="com.tle.core.workflow.thumbnail" point-id="thumbnailGenerator" id="imageThumbnailGenerator">
    <parameter id="mimetype" value="image/" />
    <parameter id="generator" value="bean:com.tle.core.workflow.thumbnail.ImageThumbnailGenerator" />
  </extension>
  <extension plugin-id="com.tle.core.hibernate" point-id="domainObjects" id="thumbnailObjects">
    <parameter id="class" value="com.tle.core.workflow.thumbnail.entity.ThumbnailRequest" />
  </extension>
  <extension plugin-id="com.tle.core.migration" point-id="initialSchema" id="thumbnailSchemaObjects">
    <parameter id="class" value="com.tle.core.workflow.thumbnail.entity.ThumbnailRequest" />
  </extension>
  <extension plugin-id="com.tle.core.migration" point-id="migration" id="createThumbnailRequestSchema">
    <parameter id="id" value="com.tle.core.workflow.thumbnail.migration.CreateThumbnailRequestSchema" />
    <parameter id="bean" value="bean:com.tle.core.workflow.thumbnail.migration.CreateThumbnailRequestSchema" />
    <parameter id="date" value="2015-02-19" />
  </extension>
  <extension plugin-id="com.tle.core.freetext" point-id="indexingExtension" id="imageIndexer">
    <parameter id="class" value="bean:com.tle.core.workflow.thumbnail.ThumbnailIndexer" />
  </extension>
  <extension plugin-id="com.tle.core.jackson" point-id="mapperExtension" id="defaultConfig">
    <parameter id="mapper" value="rest" />
    <parameter id="bean" value="bean:com.tle.web.remoting.resteasy.RestEasyServlet" />
  </extension>
  <extension plugin-id="com.tle.web.core" point-id="webFilter" id="jsonpFilter">
    <parameter id="url-pattern" value="/api/*" />
    <parameter id="bean" value="com.tle.web.remoting.resteasy.JsonpFilter" />
    <parameter id="order" value="900" />
  </extension>
  <extension plugin-id="com.tle.web.core" point-id="webServlet" id="restServlet">
    <parameter id="url-pattern" value="/api/*" />
    <parameter id="bean" value="bean:com.tle.web.remoting.resteasy.RestEasyServlet" />
    <parameter id="init-param">
      <parameter id="name" value="resteasy.servlet.mapping.prefix" />
      <parameter id="value" value="/api" />
    </parameter>
    <parameter id="init-param">
      <parameter id="name" value="javax.ws.rs.Application" />
      <parameter id="value" value="com.tle.web.remoting.resteasy.RestEasyApplication" />
    </parameter>
    <parameter id="init-param">
      <parameter id="name" value="swagger.api.format.string" />
      <parameter id="value" value="" />
    </parameter>
    <parameter id="init-param">
      <parameter id="name" value="swagger.use.path.based.config" />
      <parameter id="value" value="true" />
    </parameter>
  </extension>
  <extension plugin-id="com.tle.web.sections" point-id="sectionTree" id="docsSection">
    <parameter id="path" value="/apidocs.do" />
    <parameter id="root" value="bean:/docsSection" />
  </extension>
  <extension plugin-id="com.tle.web.remoting.rest" point-id="resource" id="docsResource">
    <parameter id="class" value="com.tle.web.remoting.rest.docs.DocsResource" />
    <parameter id="class" value="com.tle.web.remoting.rest.docs.ApiListingResource" />
  </extension>
  <extension plugin-id="com.tle.web.core" point-id="webServlet" id="ltiProviderServlet">
    <parameter id="bean" value="bean:com.tle.web.lti.servlet.LtiProviderServlet" />
    <parameter id="url-pattern" value="/lti/toolprovider" />
  </extension>
  <extension plugin-id="com.tle.core.migration" point-id="migration" id="addLtiMimeTypeMigration">
    <parameter id="id" value="com.tle.web.lti.migration.AddLtiMimeTypeMigration" />
    <parameter id="bean" value="bean:com.tle.web.lti.migration.AddLtiMimeTypeMigration" />
    <parameter id="date" value="2013-11-01" />
  </extension>
  <extension plugin-id="com.tle.core.institution.convert" point-id="xmlmigration" id="addLtiMimeTypeXmlMigration">
    <parameter id="id" value="com.tle.web.lti.migration.AddLtiMimeTypeXmlMigration" />
    <parameter id="bean" value="bean:com.tle.web.lti.migration.AddLtiMimeTypeXmlMigration" />
  </extension>
  <extension plugin-id="com.tle.core.usermanagement" point-id="userManager" id="lti">
    <parameter id="class" value="bean:com.tle.web.lti.usermanagement.LtiWrapper" />
    <parameter id="settingsClass" value="com.tle.web.lti.usermanagement.LtiWrapperSettings" />
    <parameter id="order" value="1900" />
  </extension>
  <extension plugin-id="com.tle.web.lti" point-id="ltiWrapperExtension" id="lisLtiExt">
    <parameter id="id" value="lis" />
    <parameter id="bean" value="bean:com.tle.web.lti.usermanagement.LisLtiWrapperExtension" />
    <parameter id="order" value="10000" />
  </extension>
  <extension plugin-id="com.tle.web.sections.equella" point-id="htmlStyleClass" id="ltiStyleClass">
    <parameter id="class" value="bean:com.tle.web.lti.LtiStyleClass" />
  </extension>
  <extension plugin-id="com.tle.core.item" point-id="operation" id="videoPreviewOperation">
    <parameter id="type" value="postSave" />
    <parameter id="class" value="bean:com.tle.core.workflow.video.CreateVideoPreviewOperation" />
  </extension>
  <extension plugin-id="com.tle.core.freetext" point-id="indexingExtension" id="videoIndexer">
    <parameter id="class" value="bean:com.tle.core.workflow.video.VideoIndexer" />
  </extension>
  <extension plugin-id="com.tle.core.hibernate" point-id="domainObjects" id="ltiConsumerObjects">
    <parameter id="class" value="com.tle.common.lti.consumers.entity.LtiConsumer" />
    <parameter id="class" value="com.tle.common.lti.consumers.entity.LtiConsumerCustomRole" />
  </extension>
  <extension plugin-id="com.tle.core.events" point-id="applicationEventListener" id="listeners_2_2_2_2_2_2_2">
    <parameter id="listenerClass" value="com.tle.core.events.listeners.UserChangeListener" />
  </extension>
  <extension plugin-id="com.tle.core.entity" point-id="entityService" id="ltiConsumerService">
    <parameter id="serviceClass" value="bean:com.tle.core.lti.consumers.service.LtiConsumerService" />
    <parameter id="order" value="2200" />
  </extension>
  <extension plugin-id="com.tle.core.migration" point-id="initialSchema" id="ltiConsumerInitialSchema">
    <parameter id="class" value="com.tle.common.lti.consumers.entity.LtiConsumer" />
    <parameter id="class" value="com.tle.common.lti.consumers.entity.LtiConsumerCustomRole" />
  </extension>
  <extension plugin-id="com.tle.core.migration" point-id="migration" id="createLtiConsumerTable">
    <parameter id="id" value="com.tle.core.lti.consumers.migration.CreateLtiConsumersSchema" />
    <parameter id="bean" value="bean:com.tle.core.lti.consumers.migration.CreateLtiConsumersSchema" />
    <parameter id="date" value="2014-11-20" />
  </extension>
  <extension plugin-id="com.tle.core.migration" point-id="migration" id="convertOauthClientsMigration">
    <parameter id="id" value="com.tle.core.lti.consumers.migration.ConvertOauthClientsMigration" />
    <parameter id="bean" value="bean:com.tle.core.lti.consumers.migration.ConvertOauthClientsMigration" />
    <parameter id="date" value="2014-11-26" />
    <parameter id="depends" value="com.tle.core.lti.consumers.migration.CreateLtiConsumersSchema" />
  </extension>
  <extension plugin-id="com.tle.core.institution.convert" point-id="xmlmigration" id="convertOauthClientsXML">
    <parameter id="id" value="com.tle.core.lti.consumers.migration.ConvertOauthClientsXMLMigration" />
    <parameter id="bean" value="bean:com.tle.core.lti.consumers.migration.ConvertOauthClientsXMLMigration" />
  </extension>
  <extension plugin-id="com.tle.core.institution.convert" point-id="xmlmigration" id="ltiConsumerSecurityXmlMigration">
    <parameter id="id" value="com.tle.core.lti.consumers.migration.LtiConsumerSecurityXmlMigration" />
    <parameter id="bean" value="bean:com.tle.core.lti.consumers.migration.LtiConsumerSecurityXmlMigration" />
    <parameter id="date" value="2015-12-09" />
  </extension>
  <extension plugin-id="com.tle.core.institution.convert" point-id="postreadmigration" id="convertOauthACLsPostMigrator">
    <parameter id="id" value="com.tle.core.lti.consumers.migration.ConvertOauthACLsPostMigrator" />
    <parameter id="bean" value="bean:com.tle.core.lti.consumers.migration.ConvertOauthACLsPostMigrator" />
    <parameter id="forconverter" value="acls" />
  </extension>
  <extension plugin-id="com.tle.core.hibernate" point-id="domainObjects" id="objects_2_2_4">
    <parameter id="class" value="com.tle.common.qti.entity.QtiAssessmentTest" />
    <parameter id="class" value="com.tle.common.qti.entity.QtiAssessmentItem" />
    <parameter id="class" value="com.tle.common.qti.entity.QtiAssessmentItemRef" />
    <parameter id="class" value="com.tle.common.qti.entity.QtiAssessmentResult" />
    <parameter id="class" value="com.tle.common.qti.entity.QtiItemResult" />
    <parameter id="class" value="com.tle.common.qti.entity.QtiItemVariable" />
    <parameter id="class" value="com.tle.common.qti.entity.QtiAbstractResult" />
  </extension>
  <extension plugin-id="com.tle.core.migration" point-id="initialSchema" id="schemaObjects_2_2_2">
    <parameter id="class" value="com.tle.common.qti.entity.QtiAssessmentTest" />
    <parameter id="class" value="com.tle.common.qti.entity.QtiAssessmentItem" />
    <parameter id="class" value="com.tle.common.qti.entity.QtiAssessmentItemRef" />
    <parameter id="class" value="com.tle.common.qti.entity.QtiAssessmentResult" />
    <parameter id="class" value="com.tle.common.qti.entity.QtiItemResult" />
    <parameter id="class" value="com.tle.common.qti.entity.QtiItemVariable" />
    <parameter id="class" value="com.tle.common.qti.entity.QtiAbstractResult" />
    <parameter id="index">
      <parameter id="table" value="qti_item_variable_value" />
      <parameter id="name" value="itemValVarIdx" />
      <parameter id="column" value="qti_item_variable_id" />
    </parameter>
  </extension>
  <extension plugin-id="com.tle.core.migration" point-id="migration" id="createQtiTestSchema">
    <parameter id="id" value="com.tle.core.qti.migration.CreateQtiTestSchema" />
    <parameter id="bean" value="bean:com.tle.core.qti.migration.CreateQtiTestSchema" />
    <parameter id="date" value="2013-07-31" />
  </extension>
  <extension plugin-id="com.tle.core.migration" point-id="migration" id="createQtiResultSchema">
    <parameter id="id" value="com.tle.core.qti.migration.CreateQtiResultSchema" />
    <parameter id="bean" value="bean:com.tle.core.qti.migration.CreateQtiResultSchema" />
    <parameter id="date" value="2013-09-20" />
  </extension>
  <extension plugin-id="com.tle.core.migration" point-id="migration" id="addItemVarValIndex">
    <parameter id="id" value="com.tle.core.qti.migration.AddItemVariableValueIndex" />
    <parameter id="bean" value="bean:com.tle.core.qti.migration.AddItemVariableValueIndex" />
    <parameter id="date" value="2013-12-03" />
    <parameter id="obsoletedby" value="com.tle.core.qti.migration.CreateQtiResultSchema" />
  </extension>
  <extension plugin-id="com.tle.core.institution.convert" point-id="converter" id="qtiConverter">
    <parameter id="id" value="QTI" />
    <parameter id="class" value="bean:com.tle.core.qti.converter.QtiImportExportConverter" />
    <parameter id="order" value="3000" />
    <parameter id="selections">
      <parameter id="id" value="QTI" />
      <parameter id="nameKey" value="com.tle.core.qti.converter.qtitest.name" />
    </parameter>
  </extension>
  <extension plugin-id="com.tle.core.events" point-id="applicationEventListener" id="itemdeletionlisteners">
    <parameter id="listener" value="bean:com.tle.core.qti.service.QtiAssessmentTestService" />
    <parameter id="listenerClass" value="com.tle.core.item.event.listener.ItemDeletedListener" />
  </extension>
  <extension plugin-id="com.tle.core.item" id="qtiPostSave" point-id="operation">
    <parameter id="type" value="postSave" />
    <parameter id="class" value="bean:com.tle.core.qti.item.operation.CreateTestEntitiesOperation" />
  </extension>
  <extension plugin-id="com.tle.web.api.item.equella.serializer" point-id="attachmentListener" id="qtiAttachmentListender">
    <parameter id="bean" value="bean:com.tle.core.qti.item.operation.QtiAttachmentListener" />
  </extension>
  <extension plugin-id="com.tle.web.api.item.equella.serializer" point-id="attachmentSerializer" id="serializer">
    <parameter id="type" value="custom/qtitest" />
    <parameter id="bean" value="bean:com.tle.core.qti.serializer.QtiAttachmentSerializer" />
  </extension>
  <extension plugin-id="com.tle.web.api.item.equella.serializer" point-id="attachmentEditor" id="editor">
    <parameter id="class" value="com.tle.core.qti.serializer.QtiAttachmentEditor" />
    <parameter id="bean" value="bean:com.tle.core.qti.serializer.QtiAttachmentEditor" />
  </extension>
  <extension plugin-id="com.tle.web.sections" point-id="sectionTree" id="googleapi">
    <parameter id="path" value="/access/googleapisettings.do" />
    <parameter id="root" value="bean:/access/googleapisettings" />
  </extension>
  <extension plugin-id="com.tle.core.security" point-id="privilegeTreeProviders" id="googleApiSettingsPrivilegeTreeProvider">
    <parameter id="provider" value="bean:com.tle.web.google.api.privileges.GoogleApiSettingsPrivilegeTreeProvider" />
  </extension>
  <extension plugin-id="com.tle.core.hibernate" point-id="domainObjects" id="htmleditorObjects">
    <parameter id="class" value="com.tle.common.htmleditor.beans.HtmlEditorPlugin" />
  </extension>
  <extension plugin-id="com.tle.core.migration" point-id="initialSchema" id="htmleditorSchemaObjects">
    <parameter id="class" value="com.tle.common.htmleditor.beans.HtmlEditorPlugin" />
  </extension>
  <extension plugin-id="com.tle.core.migration" point-id="migration" id="createHtmlEditorSchema">
    <parameter id="id" value="com.tle.core.htmleditor.migration.v61.CreateHtmlEditorPluginSchema" />
    <parameter id="bean" value="bean:com.tle.core.htmleditor.migration.v61.CreateHtmlEditorPluginSchema" />
    <parameter id="date" value="2013-01-01" />
  </extension>
  <extension plugin-id="com.tle.core.migration" point-id="migration" id="addExtraColumn">
    <parameter id="id" value="com.tle.core.htmleditor.migration.v61.AddExtraColumnMigration" />
    <parameter id="bean" value="bean:com.tle.core.htmleditor.migration.v61.AddExtraColumnMigration" />
    <parameter id="obsoletedby" value="com.tle.core.htmleditor.migration.v61.CreateHtmlEditorPluginSchema" />
    <parameter id="date" value="2013-02-05" />
  </extension>
  <extension plugin-id="com.tle.core.migration" point-id="migration" id="defaultToolbar">
    <parameter id="id" value="com.tle.core.htmleditor.migration.v61.EnsureDefaultToolbarMigration" />
    <parameter id="bean" value="bean:com.tle.core.htmleditor.migration.v61.EnsureDefaultToolbarMigration" />
    <parameter id="date" value="2013-02-19" />
    <parameter id="depends" value="com.tle.core.htmleditor.migration.v61.CreateHtmlEditorPluginSchema" />
  </extension>
  <extension plugin-id="com.tle.core.institution.convert" point-id="postreadmigration" id="defaultToolbarXml">
    <parameter id="id" value="com.tle.core.htmleditor.migration.v61.xml.EnsureDefaultToolbarXmlMigration" />
    <parameter id="bean" value="bean:com.tle.core.htmleditor.migration.v61.xml.EnsureDefaultToolbarXmlMigration" />
    <parameter id="forconverter" value="configuration" />
  </extension>
  <extension plugin-id="com.tle.core.entity" point-id="entityService" id="htmleditorService">
    <parameter id="serviceClass" value="bean:com.tle.core.htmleditor.service.HtmlEditorPluginService" />
    <parameter id="order" value="500" />
  </extension>
  <extension plugin-id="com.tle.core.security" point-id="privilegeTreeProviders" id="htmleditorPrivilegeTreeProvider">
    <parameter id="provider" value="bean:com.tle.core.htmleditor.service.HtmlEditorPluginPrivilegeTreeProvider" />
  </extension>
  <extension plugin-id="com.tle.core.events" point-id="applicationEventListener" id="listeners_2_2_2_2_2_3">
    <parameter id="listenerClass" value="com.tle.core.events.listeners.UserChangeListener" />
  </extension>
  <extension plugin-id="com.tle.core.scripting" point-id="scriptObjects" id="standardObjects_2">
    <doc caption="Provides common script objects" />
    <parameter id="id" value="standardObjects" />
    <parameter id="class" value="bean:com.tle.web.scripting.contributors.StandardScriptObjectContributor" />
  </extension>
  <extension plugin-id="com.tle.core.hibernate" point-id="domainObjects" id="oauthObjects">
    <parameter id="class" value="com.tle.common.oauth.beans.OAuthClient" />
    <parameter id="class" value="com.tle.common.oauth.beans.OAuthToken" />
  </extension>
  <extension plugin-id="com.tle.core.migration" point-id="initialSchema" id="oauthSchemaObjects">
    <parameter id="class" value="com.tle.common.oauth.beans.OAuthClient" />
    <parameter id="class" value="com.tle.common.oauth.beans.OAuthToken" />
    <parameter id="index">
      <parameter id="table" value="oauth_client_permissions" />
      <parameter id="name" value="oac_permissions" />
      <parameter id="column" value="oauth_client_id" />
    </parameter>
    <parameter id="index">
      <parameter id="table" value="oauth_token_permissions" />
      <parameter id="name" value="oat_permissions" />
      <parameter id="column" value="oauth_token_id" />
    </parameter>
  </extension>
  <extension plugin-id="com.tle.core.migration" point-id="migration" id="createOAuthSchema">
    <parameter id="id" value="com.tle.core.oauth.migration.v52.CreateOAuthEntities" />
    <parameter id="bean" value="bean:com.tle.core.oauth.migration.v52.CreateOAuthEntities" />
    <parameter id="date" value="1970-01-01" />
  </extension>
  <extension plugin-id="com.tle.core.migration" point-id="migration" id="removeExpressionFromOAuthClient">
    <parameter id="id" value="com.tle.core.oauth.migration.v52.RemoveExpressionFromOAuthClientMigration" />
    <parameter id="bean" value="bean:com.tle.core.oauth.migration.v52.RemoveExpressionFromOAuthClientMigration" />
    <parameter id="obsoletedby" value="com.tle.core.oauth.migration.v52.CreateOAuthEntities" />
    <parameter id="date" value="1970-01-01" />
  </extension>
  <extension plugin-id="com.tle.core.migration" point-id="migration" id="addForeignIndexes">
    <parameter id="id" value="com.tle.core.oauth.migration.AddForeignIndexesOAuth" />
    <parameter id="bean" value="bean:com.tle.core.oauth.migration.AddForeignIndexesOAuth" />
    <parameter id="depends" value="com.tle.core.oauth.migration.v52.CreateOAuthEntities" />
    <parameter id="date" value="1970-01-01" />
  </extension>
  <extension plugin-id="com.tle.core.migration" point-id="migration" id="addOAuthTokenUniqueConstraintMigration">
    <parameter id="id" value="com.tle.core.oauth.migration.v61.AddOAuthTokenUniqueConstraintMigration" />
    <parameter id="bean" value="bean:com.tle.core.oauth.migration.v61.AddOAuthTokenUniqueConstraintMigration" />
    <parameter id="obsoletedby" value="com.tle.core.oauth.migration.v52.CreateOAuthEntities" />
    <parameter id="date" value="1970-01-01" />
  </extension>
  <extension plugin-id="com.tle.core.entity" point-id="entityService" id="oauthService">
    <parameter id="serviceClass" value="bean:com.tle.core.oauth.service.OAuthService" />
    <parameter id="order" value="500" />
  </extension>
  <extension plugin-id="com.tle.web.services" point-id="invoker" id="oauthServiceMapping">
    <parameter id="class" value="com.tle.common.oauth.service.RemoteOAuthService" />
    <parameter id="bean" value="bean:com.tle.core.oauth.service.OAuthService" />
  </extension>
  <extension plugin-id="com.tle.core.security" point-id="privilegeTreeProviders" id="oauthPrivilegeTreeProvider">
    <parameter id="provider" value="bean:com.tle.core.oauth.service.OAuthPrivilegeTreeProvider" />
  </extension>
  <extension plugin-id="com.tle.core.institution.convert" point-id="converter" id="oauthTokenConverter">
    <parameter id="id" value="oauthtoken" />
    <parameter id="class" value="bean:com.tle.core.oauth.convert.OAuthTokenConverter" />
    <parameter id="order" value="1100" />
  </extension>
  <extension plugin-id="com.tle.core.institution.convert" point-id="xmlmigration" id="oauthSecurityXmlMigration">
    <parameter id="id" value="com.tle.core.oauth.migration.OAuthSecurityXmlMigration" />
    <parameter id="bean" value="bean:com.tle.core.oauth.migration.OAuthSecurityXmlMigration" />
    <parameter id="date" value="2015-12-09" />
  </extension>
  <extension plugin-id="com.tle.core.events" point-id="applicationEventListener" id="listeners_2_2_2_2_3">
    <parameter id="listenerClass" value="com.tle.core.events.listeners.UserChangeListener" />
  </extension>
  <extension plugin-id="com.tle.core.institution.convert" point-id="converter" id="aclConverter">
    <parameter id="id" value="ACLS" />
    <parameter id="class" value="bean:com.tle.core.security.convert.AclConverter" />
    <parameter id="order" value="1200" />
    <parameter id="selections">
      <parameter id="id" value="ACLS" />
      <parameter id="nameKey" value="institutions.tasks.acls" />
    </parameter>
  </extension>
  <extension plugin-id="com.tle.core.migration" point-id="migration" id="secureEmailMigration">
    <parameter id="id" value="com.tle.core.institution.migration.v65.SecurityMigration" />
    <parameter id="bean" value="bean:com.tle.core.security.convert.migration.v65.SecurityMigration" />
    <parameter id="date" value="2015-11-03" />
  </extension>
  <extension plugin-id="com.tle.core.institution.convert" point-id="xmlmigration" id="securityXmlMigration">
    <parameter id="id" value="com.tle.core.institution.migration.v65.SecurityXmlMigration" />
    <parameter id="bean" value="bean:com.tle.core.security.convert.migration.v65.SecurityXmlMigration" />
    <parameter id="date" value="2015-11-03" />
  </extension>
  <extension plugin-id="com.tle.core.migration" point-id="migration" id="increaseColumnForEncryptionMigration">
    <parameter id="id" value="com.tle.core.institution.migration.v65.IncreaseColumnForEncryptionMigration" />
    <parameter id="bean" value="bean:com.tle.core.security.convert.migration.v65.IncreaseColumnForEncryptionMigration" />
    <parameter id="date" value="2015-11-03" />
  </extension>
  <extension plugin-id="com.tle.core.migration" point-id="migration" id="systemSecurityMigration">
    <parameter id="id" value="com.tle.core.institution.migration.v65.SystemSecurityMigration" />
    <parameter id="bean" value="bean:com.tle.core.security.convert.migration.v65.SystemSecurityMigration" />
    <parameter id="system" value="true" />
    <parameter id="date" value="2015-11-03" />
  </extension>
  <extension plugin-id="com.tle.core.migration" point-id="migration" id="NewPagesACLsMigration">
    <parameter id="id" value="com.tle.core.institution.migration.v64.NewPagesACLsMigration" />
    <parameter id="bean" value="bean:com.tle.core.security.convert.migration.v64.NewPagesACLsMigration" />
    <parameter id="date" value="2015-06-15" />
  </extension>
  <extension plugin-id="com.tle.core.institution.convert" point-id="postreadmigration" id="newPagesACLsPostMigration">
    <parameter id="id" value="com.tle.core.institution.migration.v64.NewPagesACLsPostMigration" />
    <parameter id="bean" value="bean:com.tle.core.security.convert.migration.v64.NewPagesACLsPostMigration" />
    <parameter id="forconverter" value="acls" />
  </extension>
  <extension plugin-id="com.tle.core.migration" point-id="migration" id="fixAccessExpressionMigration">
    <parameter id="id" value="com.tle.core.institution.migration.v64.FixAccessExpressionsMigration" />
    <parameter id="bean" value="bean:com.tle.core.security.convert.migration.v64.FixAccessExpressionsMigration" />
    <parameter id="date" value="2015-12-23" />
  </extension>
  <extension plugin-id="com.tle.core.migration" point-id="migration" id="mergeOneClickSubmitAndVersionSelectionMigrator">
    <parameter id="id" value="com.tle.core.institution.migration.v52.MergeOneClickSubmitAndVersionSelectionDatabaseMigration" />
    <parameter id="bean" value="bean:com.tle.core.security.convert.migration.v52.MergeOneClickSubmitAndVersionSelectionDatabaseMigration" />
    <parameter id="date" value="1970-01-01" />
  </extension>
  <extension plugin-id="com.tle.core.institution.convert" point-id="postreadmigration" id="mergeOneClickSubmitAndVersionSelectionXmlMigrator">
    <parameter id="id" value="com.tle.core.institution.migration.v52.MergeOneClickSubmitAndVersionSelectionAclXmlMigrator" />
    <parameter id="bean" value="bean:com.tle.core.security.convert.migration.v52.MergeOneClickSubmitAndVersionSelectionAclXmlMigrator" />
    <parameter id="forconverter" value="acls" />
  </extension>
  <extension plugin-id="com.tle.core.migration" point-id="migration" id="removeUnusedSystemSettingsPrivilegesMigrator">
    <parameter id="id" value="com.tle.core.institution.migration.v52.RemoveUnusedSystemSettingsPrivilegesDatabaseMigration" />
    <parameter id="bean" value="bean:com.tle.core.security.convert.migration.v52.RemoveUnusedSystemSettingsPrivilegesDatabaseMigration" />
    <parameter id="date" value="1970-01-01" />
  </extension>
  <extension plugin-id="com.tle.core.institution.convert" point-id="postreadmigration" id="removeUnusedSystemSettingsPrivilegesXmlMigrator">
    <parameter id="id" value="com.tle.core.institution.migration.v52.RemoveUnusedSystemSettingsPrivilegesAclXmlMigrator" />
    <parameter id="bean" value="bean:com.tle.core.security.convert.migration.v52.RemoveUnusedSystemSettingsPrivilegesAclXmlMigrator" />
    <parameter id="forconverter" value="acls" />
  </extension>
  <extension plugin-id="com.tle.core.institution.convert" point-id="postreadmigration" id="editHierarchyPriv">
    <parameter id="id" value="com.tle.core.institution.migration.v40.EditHierarchyPrivilegeMigrator" />
    <parameter id="bean" value="bean:com.tle.core.security.convert.migration.v40.EditHierarchyPrivilegeMigrator" />
    <parameter id="forconverter" value="acls" />
  </extension>
  <extension plugin-id="com.tle.core.institution.convert" point-id="postreadmigration" id="removeEmailTemplatePriv">
    <parameter id="id" value="com.tle.core.institution.migration.v32.RemoveEmailTemplatePrivMigrator" />
    <parameter id="bean" value="bean:com.tle.core.security.convert.migration.v32.RemoveEmailTemplatePrivMigrator" />
    <parameter id="forconverter" value="acls" />
  </extension>
  <extension plugin-id="com.tle.core.institution.convert" point-id="postreadmigration" id="aclPriorityChange">
    <parameter id="id" value="com.tle.core.institution.migration.AclPriorityChange" />
    <parameter id="bean" value="bean:com.tle.core.security.convert.migration.AclPriorityChange" />
    <parameter id="forconverter" value="acls" />
  </extension>
  <extension plugin-id="com.tle.core.hibernate" point-id="domainObjects" id="objects_4_3">
    <parameter id="class" value="com.tle.beans.entity.DynaCollection" />
  </extension>
  <extension plugin-id="com.tle.core.migration" point-id="initialSchema" id="schemaObjects_4_2">
    <parameter id="class" value="com.tle.beans.entity.DynaCollection" />
    <parameter id="index">
      <parameter id="table" value="dyna_collection_item_defs" />
      <parameter id="name" value="dcid_entity" />
      <parameter id="column" value="entity_id" />
    </parameter>
    <parameter id="index">
      <parameter id="table" value="dyna_collection_item_defs" />
      <parameter id="name" value="dcid_dyna" />
      <parameter id="column" value="dyna_collection_id" />
    </parameter>
    <parameter id="index">
      <parameter id="table" value="dyna_collection_schemas" />
      <parameter id="name" value="dcs_dyna" />
      <parameter id="column" value="dyna_collection_id" />
    </parameter>
    <parameter id="index">
      <parameter id="table" value="dyna_collection_schemas" />
      <parameter id="name" value="dcs_entity" />
      <parameter id="column" value="entity_id" />
    </parameter>
    <parameter id="index">
      <parameter id="table" value="dyna_collection_usage_ids" />
      <parameter id="name" value="dcui_dyna" />
      <parameter id="column" value="dyna_collection_id" />
    </parameter>
  </extension>
  <extension plugin-id="com.tle.web.services" point-id="invoker" id="dynaRemote">
    <parameter id="class" value="com.tle.common.dynacollection.RemoteDynaCollectionService" />
    <parameter id="bean" value="bean:com.tle.core.dynacollection.DynaCollectionService" />
  </extension>
  <extension plugin-id="com.tle.core.entity" point-id="entityService" id="dynaCollectionService">
    <parameter id="serviceClass" value="bean:com.tle.core.dynacollection.DynaCollectionService" />
    <parameter id="order" value="450" />
  </extension>
  <extension plugin-id="com.tle.core.events" point-id="applicationEventListener" id="listeners_2_2_2_3">
    <parameter id="listener" value="bean:com.tle.core.dynacollection.DynaCollectionService" />
    <parameter id="listenerClass" value="com.tle.core.collection.event.listener.ItemDefinitionDeletionListener" />
    <parameter id="listenerClass" value="com.tle.core.schema.event.listener.SchemaDeletionListener" />
    <parameter id="listenerClass" value="com.tle.core.events.listeners.UserChangeListener" />
  </extension>
  <extension plugin-id="com.tle.core.security" point-id="privilegeTreeProviders" id="dynaCollectionPrivilegeTreeProvider">
    <parameter id="provider" value="bean:com.tle.core.dynacollection.impl.DynaCollectionPrivilegeTreeProvider" />
  </extension>
  <extension plugin-id="com.tle.core.institution.convert" point-id="converter" id="converter_2">
    <parameter id="id" value="item_relations" />
    <parameter id="class" value="bean:com.tle.core.services.item.relation.RelationConverter" />
    <parameter id="order" value="810" />
  </extension>
  <extension plugin-id="com.tle.core.item" point-id="itemDaoExtension" id="relationItemDao">
    <parameter id="class" value="bean:com.tle.core.services.item.relation.RelationDao" />
    <parameter id="order" value="100" />
  </extension>
  <extension plugin-id="com.tle.core.item" point-id="operation" id="cloneRelationOperation">
    <parameter id="type" value="postClone" />
    <parameter id="class" value="bean:com.tle.core.services.item.relation.CloneRelationOperation" />
  </extension>
  <extension plugin-id="com.tle.core.item" point-id="itemHelpers" id="itemHelper">
    <parameter id="bean" value="bean:com.tle.core.services.item.relation.RelationHelper" />
    <parameter id="display" value="true" />
    <parameter id="import" value="true" />
  </extension>
  <extension plugin-id="com.tle.web.sections" point-id="sectionFilter" id="selectionFilter">
    <parameter id="id" value="selection" />
    <parameter id="class" value="bean:com.tle.web.selection.SelectionService" />
    <parameter id="order" value="100" />
  </extension>
  <extension plugin-id="com.tle.web.sections" point-id="pluginErrorHandler" id="selectionErrorHandler">
    <parameter id="class" value="bean:com.tle.web.selection.SelectionErrorHandler" />
  </extension>
  <extension plugin-id="com.tle.web.sections" point-id="exceptionHandler" id="rootSelectionExceptionHandler">
    <parameter id="class" value="bean:com.tle.web.selection.section.RootSelectionExceptionHandler" />
    <parameter id="exceptionClass" value="com.tle.web.selection.section.RootSelectionException" />
    <parameter id="order" value="800" />
  </extension>
  <extension plugin-id="com.tle.web.sections" point-id="exceptionHandler" id="selectionExceptionHandler">
    <parameter id="class" value="bean:com.tle.web.selection.SelectionExceptionHandler" />
    <parameter id="order" value="1000" />
  </extension>
  <extension plugin-id="com.tle.web.sections" point-id="sectionTree" id="selectionCheckout">
    <parameter id="path" value="/access/selection/checkout.do" />
    <parameter id="root" value="bean:/access/selection/checkout" />
  </extension>
  <extension plugin-id="com.tle.web.api.item.equella.serializer" point-id="serializer" id="basic">
    <parameter id="bean" value="bean:com.tle.core.item.serializer.impl.BasicItemSerializerProvider" />
  </extension>
  <extension plugin-id="com.tle.web.api.item.equella.serializer" point-id="serializer" id="attachment">
    <parameter id="bean" value="bean:com.tle.core.item.serializer.impl.AttachmentSerializerProvider" />
  </extension>
  <extension plugin-id="com.tle.web.api.item.equella.serializer" point-id="serializer" id="detail">
    <parameter id="bean" value="bean:com.tle.core.item.serializer.impl.DetailsItemSerializerProvider" />
  </extension>
  <extension plugin-id="com.tle.web.api.item.equella.serializer" point-id="serializer" id="navigation">
    <parameter id="bean" value="bean:com.tle.core.item.serializer.impl.NavigationNodeSerializerProvider" />
  </extension>
  <extension plugin-id="com.tle.web.api.item.equella.serializer" point-id="serializer" id="searchSerializer">
    <parameter id="bean" value="bean:com.tle.core.item.serializer.impl.SearchDetailsSerializer" />
  </extension>
  <extension plugin-id="com.tle.web.api.item.equella.serializer" point-id="serializer" id="drm">
    <parameter id="bean" value="bean:com.tle.core.item.serializer.impl.DrmSerializerProvider" />
  </extension>
  <extension plugin-id="com.tle.web.api.item.equella.serializer" point-id="deserializer" id="standardDeserializer">
    <parameter id="bean" value="bean:com.tle.core.item.serializer.impl.StandardDeserializerEditor" />
  </extension>
  <extension plugin-id="com.tle.web.api.item.equella.serializer" point-id="attachmentSerializer" id="stdAttachments">
    <parameter id="type" value="file" />
    <parameter id="type" value="link" />
    <parameter id="type" value="ims" />
    <parameter id="type" value="imsres" />
    <parameter id="type" value="zip" />
    <parameter id="type" value="custom/scorm" />
    <parameter id="type" value="custom/scormres" />
    <parameter id="bean" value="bean:com.tle.core.item.serializer.impl.StandardAttachmentSerializer" />
  </extension>
  <extension plugin-id="com.tle.web.api.item.equella.serializer" point-id="attachmentEditor" id="fileEditor">
    <parameter id="class" value="com.tle.core.item.edit.attachment.FileAttachmentEditor" />
    <parameter id="bean" value="bean:com.tle.core.item.edit.impl.FileAttachmentEditorImpl" />
  </extension>
  <extension plugin-id="com.tle.web.api.item.equella.serializer" point-id="attachmentEditor" id="urlEditor">
    <parameter id="class" value="com.tle.core.item.edit.attachment.UrlAttachmentEditor" />
    <parameter id="bean" value="bean:com.tle.core.item.edit.impl.UrlAttachmentEditorImpl" />
  </extension>
  <extension plugin-id="com.tle.web.api.item.equella.serializer" point-id="attachmentEditor" id="pkgresEditor">
    <parameter id="class" value="com.tle.core.item.edit.attachment.PackageResourceAttachmentEditor" />
    <parameter id="bean" value="bean:com.tle.core.item.edit.impl.PackageResourceAttachmentEditorImpl" />
  </extension>
  <extension plugin-id="com.tle.web.api.item.equella.serializer" point-id="attachmentEditor" id="packageEditor">
    <parameter id="class" value="com.tle.core.item.edit.attachment.PackageAttachmentEditor" />
    <parameter id="bean" value="bean:com.tle.core.item.edit.impl.PackageAttachmentEditorImpl" />
  </extension>
  <extension plugin-id="com.tle.web.api.item.equella.serializer" point-id="attachmentEditor" id="zipEditor">
    <parameter id="class" value="com.tle.core.item.edit.attachment.ZipAttachmentEditor" />
    <parameter id="bean" value="bean:com.tle.core.item.edit.impl.ZipAttachmentEditorImpl" />
  </extension>
  <extension plugin-id="com.tle.web.api.item.equella.serializer" point-id="attachmentEditor" id="scormEditor">
    <parameter id="class" value="com.tle.core.item.edit.attachment.ScormAttachmentEditor" />
    <parameter id="bean" value="bean:com.tle.core.item.edit.impl.ScormAttachmentEditorImpl" />
  </extension>
  <extension plugin-id="com.tle.web.api.item.equella.serializer" point-id="attachmentEditor" id="scormResourceEditor">
    <parameter id="class" value="com.tle.core.item.edit.attachment.ScormResourceAttachmentEditor" />
    <parameter id="bean" value="bean:com.tle.core.item.edit.impl.ScormResourceAttachmentEditorImpl" />
  </extension>
  <extension plugin-id="com.tle.core.jackson" point-id="mapperExtension" id="attachmentMapperExtension">
    <parameter id="mapper" value="rest" />
    <parameter id="bean" value="bean:com.tle.core.item.serializer.impl.AttachmentSerializerProvider" />
  </extension>
  <extension plugin-id="com.tle.web.api.item.equella.serializer" point-id="attachmentListener" id="standardAttachmentListender">
    <parameter id="bean" value="bean:com.tle.core.item.serializer.StandardAttachmentListener" />
  </extension>
  <extension plugin-id="com.tle.core.hibernate" point-id="domainObjects" id="portletObjects">
    <parameter id="class" value="com.tle.common.portal.entity.Portlet" />
    <parameter id="class" value="com.tle.common.portal.entity.PortletPreference" />
    <parameter id="class" value="com.tle.common.portal.entity.impl.PortletRecentContrib" />
  </extension>
  <extension plugin-id="com.tle.core.migration" point-id="initialSchema" id="portletSchemaObjects">
    <parameter id="class" value="com.tle.common.portal.entity.Portlet" />
    <parameter id="class" value="com.tle.common.portal.entity.PortletPreference" />
    <parameter id="class" value="com.tle.common.portal.entity.impl.PortletRecentContrib" />
    <parameter id="index">
      <parameter id="table" value="portlet_recent_contrib_collect" />
      <parameter id="name" value="portrc_contrib" />
      <parameter id="column" value="portlet_recent_contrib_id" />
    </parameter>
    <parameter id="index">
      <parameter id="table" value="portlet_recent_contrib_collect" />
      <parameter id="name" value="portrc_collect" />
      <parameter id="column" value="collections_id" />
    </parameter>
  </extension>
  <extension plugin-id="com.tle.core.migration" point-id="migration" id="createPortletSchema">
    <parameter id="id" value="com.tle.core.portal.migration.v50.CreatePortletEntities" />
    <parameter id="bean" value="bean:com.tle.core.portal.migration.v50.CreatePortletEntities" />
    <parameter id="date" value="1970-01-01" />
  </extension>
  <extension plugin-id="com.tle.core.migration" point-id="migration" id="createDefaultPortletAcls">
    <parameter id="id" value="com.tle.core.portal.migration.v50.PortletAclDatabaseMigration" />
    <parameter id="bean" value="bean:com.tle.core.portal.migration.v50.PortletAclDatabaseMigration" />
    <parameter id="depends" value="com.tle.core.portal.migration.v50.CreatePortletEntities" />
    <parameter id="date" value="1970-01-01" />
  </extension>
  <extension plugin-id="com.tle.core.migration" point-id="migration" id="denyGuestPortlets">
    <parameter id="id" value="com.tle.core.portal.migration.v64.DenyGuestPortletCreationMigration" />
    <parameter id="bean" value="bean:com.tle.core.portal.migration.v64.DenyGuestPortletCreationMigration" />
    <parameter id="depends" value="com.tle.core.portal.migration.v50.CreatePortletEntities" />
    <parameter id="date" value="2015-08-05" />
  </extension>
  <extension plugin-id="com.tle.core.institution.convert" point-id="postreadmigration" id="portletACLMigrator">
    <parameter id="id" value="com.tle.core.portal.migration.v50.forimport.PortletAclXmlMigration" />
    <parameter id="bean" value="bean:com.tle.core.portal.migration.v50.forimport.PortletAclXmlMigration" />
    <parameter id="forconverter" value="acls" />
  </extension>
  <extension plugin-id="com.tle.core.institution.convert" point-id="postreadmigration" id="denyGuestPortletsXml">
    <parameter id="id" value="com.tle.core.portal.migration.v64.forimport.DenyGuestPorletCreationXmlMigration" />
    <parameter id="bean" value="bean:com.tle.core.portal.migration.v64.forimport.DenyGuestPorletCreationXmlMigration" />
    <parameter id="forconverter" value="acls" />
  </extension>
  <extension plugin-id="com.tle.core.entity" point-id="entityService" id="portalService">
    <parameter id="serviceClass" value="bean:com.tle.core.portal.service.PortletService" />
    <parameter id="order" value="500" />
  </extension>
  <extension plugin-id="com.tle.web.services" point-id="invoker" id="portletServiceMapping">
    <parameter id="class" value="com.tle.common.portal.service.RemotePortletService" />
    <parameter id="bean" value="bean:com.tle.core.portal.service.PortletService" />
  </extension>
  <extension plugin-id="com.tle.core.portal" point-id="portletType" id="html">
    <parameter id="id" value="html" />
    <parameter id="nameKey" value="com.equella.core.type.html.name" />
    <parameter id="descriptionKey" value="com.equella.core.type.html.description" />
    <parameter id="node" value="PORTLET_HTML" />
  </extension>
  <extension plugin-id="com.tle.core.portal" point-id="portletType" id="rss">
    <parameter id="id" value="rss" />
    <parameter id="nameKey" value="com.equella.core.type.rss.name" />
    <parameter id="descriptionKey" value="com.equella.core.type.rss.description" />
    <parameter id="node" value="PORTLET_RSS" />
  </extension>
  <extension plugin-id="com.tle.core.portal" point-id="portletType" id="iframe">
    <parameter id="id" value="iframe" />
    <parameter id="nameKey" value="com.equella.core.type.iframe.name" />
    <parameter id="descriptionKey" value="com.equella.core.type.iframe.description" />
    <parameter id="node" value="PORTLET_IFRAME" />
  </extension>
  <extension plugin-id="com.tle.core.portal" point-id="portletType" id="freemarker">
    <parameter id="id" value="freemarker" />
    <parameter id="nameKey" value="com.equella.core.type.freemarker.name" />
    <parameter id="descriptionKey" value="com.equella.core.type.freemarker.description" />
    <parameter id="node" value="PORTLET_FREEMARKER" />
  </extension>
  <extension plugin-id="com.tle.core.portal" point-id="portletType" id="search_2">
    <parameter id="id" value="search" />
    <parameter id="nameKey" value="com.equella.core.type.search.name" />
    <parameter id="descriptionKey" value="com.equella.core.type.search.description" />
    <parameter id="node" value="PORTLET_SEARCH" />
  </extension>
  <extension plugin-id="com.tle.core.portal" point-id="portletSchema" id="portletMigration">
    <parameter id="table" value="portlet_recent_contrib" />
    <parameter id="table" value="portlet_recent_contrib_collect" />
    <parameter id="domainClass" value="com.tle.common.portal.entity.impl.PortletRecentContrib" />
    <parameter id="domainClass" value="com.tle.beans.entity.itemdef.ItemDefinition" />
    <parameter id="domainClass" value="com.tle.beans.entity.itemdef.ItemdefBlobs" />
    <parameter id="domainClass" value="com.tle.beans.entity.Schema" />
    <parameter id="domainClass" value="com.tle.beans.entity.schema.Citation" />
    <parameter id="domainClass" value="com.tle.common.workflow.Workflow" />
    <parameter id="domainClass" value="com.tle.common.workflow.node.WorkflowNode" />
  </extension>
  <extension plugin-id="com.tle.core.portal" point-id="portletType" id="recent">
    <parameter id="id" value="recent" />
    <parameter id="nameKey" value="com.equella.core.type.recent.name" />
    <parameter id="descriptionKey" value="com.equella.core.type.recent.description" />
    <parameter id="node" value="PORTLET_RECENT" />
    <parameter id="serviceClass" value="bean:com.tle.core.portal.service.ext.RecentContribPortletService" />
  </extension>
  <extension plugin-id="com.tle.core.portal" point-id="portletType" id="browse">
    <parameter id="id" value="browse" />
    <parameter id="nameKey" value="com.equella.core.type.browse.name" />
    <parameter id="descriptionKey" value="com.equella.core.type.browse.description" />
    <parameter id="node" value="PORTLET_BROWSE" />
  </extension>
  <extension plugin-id="com.tle.core.security" point-id="securityTargetHandler" id="portalTypeTargeHandler">
    <parameter id="handlesLabellingFor" value="com.tle.common.portal.PortletTypeTarget" />
    <parameter id="handlesLabellingFor" value="com.tle.common.portal.entity.Portlet" />
    <parameter id="handler" value="bean:com.tle.core.portal.service.PortletTypeTargetSecurityHandler" />
  </extension>
  <extension plugin-id="com.tle.core.security" point-id="privilegeTreeProviders" id="privilegeTreeProvider">
    <parameter id="provider" value="bean:com.tle.core.portal.service.PortletPrivilegeTreeProvider" />
  </extension>
  <extension plugin-id="com.tle.core.events" point-id="applicationEventListener" id="listeners_6_2">
    <parameter id="listenerClass" value="com.tle.core.events.listeners.UserChangeListener" />
  </extension>
  <extension plugin-id="com.tle.mycontent" point-id="contentHandler" id="myresource">
    <parameter id="id" value="myresource" />
    <parameter id="nameKey" value="com.equella.core.handlerName" />
    <parameter id="contributeBean" value="bean:com.tle.web.myresource.MyResourceHandler" />
    <parameter id="summariserBean" value="bean:com.tle.web.myresource.MyResourceItemRenderer" />
    <parameter id="order" value="1000" />
  </extension>
  <extension plugin-id="com.tle.core.institution.convert" point-id="itemxmlmigration" id="myResourceConverter">
    <parameter id="id" value="com.tle.web.myresource.converter.MyResourceConverter" />
    <parameter id="bean" value="bean:com.tle.web.myresource.converter.MyResourceConverter" />
    <parameter id="date" value="1970-01-07" />
  </extension>
  <extension plugin-id="com.tle.core.institution.convert" point-id="xmlmigration" id="myResourceSchemaMigrator">
    <parameter id="id" value="com.tle.web.myresource.converter.MyResourceSchemaMigrator" />
    <parameter id="bean" value="bean:com.tle.web.myresource.converter.MyResourceSchemaMigrator" />
    <parameter id="date" value="1970-01-13" />
  </extension>
  <extension plugin-id="com.tle.core.institution.convert" point-id="postreadmigration" id="myResourceACLMigrator">
    <parameter id="id" value="com.tle.web.myresource.converter.MyResourceACLMigrator" />
    <parameter id="bean" value="bean:com.tle.web.myresource.converter.MyResourceACLMigrator" />
    <parameter id="forconverter" value="acls" />
  </extension>
  <extension plugin-id="com.tle.web.services" point-id="invoker" id="serviceMapping">
    <parameter id="class" value="com.tle.web.myresource.bulkupload.common.ServerBackend" />
    <parameter id="bean" value="bean:com.tle.web.myresource.bulkupload.server.ServerBackendImpl" />
  </extension>
  <extension plugin-id="com.tle.web.services" point-id="invoker" id="inPlaceEditServiceMapping">
    <parameter id="url" value="/myresource.inplaceedit.service" />
    <parameter id="class" value="com.tle.common.inplaceeditor.InPlaceEditorServerBackend" />
    <parameter id="bean" value="bean:com.tle.web.myresource.inplaceedit.server.ScrapbookInPlaceEditorServerBackend" />
  </extension>
  <extension plugin-id="com.tle.web.wizard" point-id="webControl" id="editbox">
    <parameter id="class" value="bean:com.tle.web.wizard.standard.controls.EditBox" />
    <parameter id="type" value="editbox" />
  </extension>
  <extension plugin-id="com.tle.web.wizard" point-id="webControl" id="hidden">
    <parameter id="class" value="bean:com.tle.web.wizard.standard.controls.SimpleWebControl" />
    <parameter id="type" value="hidden" />
  </extension>
  <extension plugin-id="com.tle.web.wizard" point-id="webControl" id="calendar">
    <parameter id="class" value="bean:com.tle.web.wizard.standard.controls.Calendar" />
    <parameter id="type" value="calendar" />
  </extension>
  <extension plugin-id="com.tle.web.wizard" point-id="webControl" id="checkboxes">
    <parameter id="class" value="bean:com.tle.web.wizard.standard.controls.CheckBoxGroup" />
    <parameter id="type" value="checkboxgroup" />
  </extension>
  <extension plugin-id="com.tle.web.wizard" point-id="webControl" id="radios">
    <parameter id="class" value="bean:com.tle.web.wizard.standard.controls.CheckBoxGroup" />
    <parameter id="type" value="radiogroup" />
  </extension>
  <extension plugin-id="com.tle.web.wizard" point-id="webControl" id="button">
    <parameter id="class" value="bean:com.tle.web.wizard.standard.controls.Button" />
    <parameter id="type" value="button" />
  </extension>
  <extension plugin-id="com.tle.web.wizard" point-id="webControl" id="listbox">
    <parameter id="class" value="bean:com.tle.web.wizard.standard.controls.ListBox" />
    <parameter id="type" value="listbox" />
  </extension>
  <extension plugin-id="com.tle.web.wizard" point-id="webControl" id="multieditbox">
    <parameter id="class" value="bean:com.tle.web.wizard.standard.controls.MultiEditBoxWebControl" />
    <parameter id="type" value="multieditbox" />
  </extension>
  <extension plugin-id="com.tle.web.wizard" point-id="webControl" id="shufflebox">
    <parameter id="class" value="bean:com.tle.web.wizard.standard.controls.ShuffleBoxWebControl" />
    <parameter id="type" value="shufflebox" />
  </extension>
  <extension plugin-id="com.tle.web.wizard" point-id="webControl" id="statichtml">
    <parameter id="class" value="bean:com.tle.web.wizard.standard.controls.StaticHTML" />
    <parameter id="type" value="html" />
  </extension>
  <extension plugin-id="com.tle.web.wizard" point-id="webControl" id="group">
    <parameter id="class" value="bean:com.tle.web.wizard.standard.controls.GroupCtrl" />
    <parameter id="type" value="group" />
  </extension>
  <extension plugin-id="com.tle.web.wizard" point-id="webControl" id="repeater">
    <parameter id="class" value="bean:com.tle.web.wizard.standard.controls.Repeater" />
    <parameter id="type" value="repeater" />
  </extension>
  <extension plugin-id="com.tle.web.wizard" point-id="webControl" id="shufflelist">
    <parameter id="class" value="bean:com.tle.web.wizard.standard.controls.ShuffleList" />
    <parameter id="type" value="shufflelist" />
  </extension>
  <extension plugin-id="com.tle.web.wizard" point-id="webControl" id="multi">
    <parameter id="class" value="bean:com.tle.web.wizard.standard.controls.MultiWebControl" />
    <parameter id="type" value="multi" />
  </extension>
  <extension plugin-id="com.tle.web.viewurl" point-id="attachmentResource" id="fileResource">
    <parameter id="class" value="bean:com.tle.web.viewitem.attachments.FileSummariser" />
    <parameter id="type" value="file" />
  </extension>
  <extension plugin-id="com.tle.web.viewurl" point-id="attachmentResource" id="zipResource">
    <parameter id="class" value="bean:com.tle.web.viewitem.attachments.FileSummariser" />
    <parameter id="type" value="zip" />
  </extension>
  <extension plugin-id="com.tle.web.viewurl" point-id="attachmentTree" id="zipTree">
    <parameter id="bean" value="bean:com.tle.web.viewitem.attachments.ZipTreeExtension" />
    <parameter id="type" value="zip" />
  </extension>
  <extension plugin-id="com.tle.web.viewurl" point-id="attachmentResource" id="linkResource">
    <parameter id="class" value="bean:com.tle.web.viewitem.attachments.LinkResource" />
    <parameter id="type" value="link" />
  </extension>
  <extension plugin-id="com.tle.core.mimetypes" point-id="attachmentResourceMimeType" id="fileResourceMimeType">
    <parameter id="class" value="bean:com.tle.web.viewitem.attachments.FileSummariser" />
    <parameter id="type" value="file" />
  </extension>
  <extension plugin-id="com.tle.core.workflow.video" point-id="supportedVideoMimeType" id="fileVideoResource">
    <parameter id="bean" value="bean:com.tle.web.viewitem.attachments.FileSummariser" />
  </extension>
  <extension plugin-id="com.tle.core.mimetypes" point-id="attachmentResourceMimeType" id="zipResourceMimeType">
    <parameter id="class" value="bean:com.tle.web.viewitem.attachments.FileSummariser" />
    <parameter id="type" value="zip" />
  </extension>
  <extension plugin-id="com.tle.core.mimetypes" point-id="attachmentResourceMimeType" id="linkResourceMimeType">
    <parameter id="class" value="bean:com.tle.web.viewitem.attachments.LinkResource" />
    <parameter id="type" value="link" />
  </extension>
  <extension plugin-id="com.tle.web.viewurl" point-id="resourceViewer" id="convertHtmlViewer">
    <parameter id="id" value="tohtml" />
    <parameter id="nameKey" value="com.equella.core.conversion.htmlviewername" />
    <parameter id="class" value="bean:com.tle.web.viewitem.conversion.ConvertToHtmlViewer" />
  </extension>
  <extension plugin-id="com.tle.web.viewurl" point-id="resourceViewer" id="convertImageViewer">
    <parameter id="id" value="toimg" />
    <parameter id="nameKey" value="com.equella.core.conversion.imageconvertername" />
    <parameter id="class" value="bean:com.tle.web.viewitem.conversion.ConvertToImageViewer" />
  </extension>
  <extension plugin-id="com.tle.web.viewurl" point-id="resourceViewer" id="fileViewer">
    <parameter id="id" value="file" />
    <parameter id="nameKey" value="com.equella.core.fileviewer" />
    <parameter id="class" value="bean:com.tle.web.viewitem.viewer.FileViewer" />
  </extension>
  <extension plugin-id="com.tle.web.viewurl" point-id="resourceViewer" id="downloadFileViewer">
    <parameter id="id" value="save" />
    <parameter id="nameKey" value="com.equella.core.downloadfileviewer" />
    <parameter id="class" value="bean:com.tle.web.viewitem.viewer.DownloadFileViewer" />
  </extension>
  <extension plugin-id="com.tle.web.viewurl" point-id="resourceViewer" id="googleDocViewer">
    <parameter id="id" value="googledocviewer" />
    <parameter id="nameKey" value="com.equella.core.googledocviewer" />
    <parameter id="class" value="bean:com.tle.web.viewitem.viewer.GoogleDocViewer" />
  </extension>
  <extension plugin-id="com.tle.web.viewitem" point-id="contentFilter" id="SSIFilter">
    <parameter id="bean" value="bean:com.tle.web.viewitem.filter.SSIResourceFilter" />
  </extension>
  <extension plugin-id="com.tle.web.core" point-id="webServlet" id="filestoreServlet">
    <parameter id="bean" value="bean:com.tle.web.viewitem.ItemFilestoreServlet" />
    <parameter id="url-pattern" value="/file/*" />
  </extension>
  <extension plugin-id="com.tle.core.migration" point-id="migration" id="removeViewPackageContentMigration">
    <parameter id="id" value="com.tle.web.viewitem.migration.RemoveViewPackageContentMigration" />
    <parameter id="bean" value="bean:com.tle.web.viewitem.migration.inplace.v50.RemoveViewPackageContentMigration" />
    <parameter id="obsoletedby" value="com.tle.core.migration.initial.DisplayTemplateMigration" />
    <parameter id="date" value="1970-01-01" />
  </extension>
  <extension plugin-id="com.tle.core.institution.convert" point-id="xmlmigration" id="removeViewPackageContentXmlConvert">
    <parameter id="id" value="com.tle.web.viewitem.migration.xml.v50.RemoveViewPackageContentXmlMigration" />
    <parameter id="bean" value="bean:com.tle.web.viewitem.migration.xml.v50.RemoveViewPackageContentXmlMigration" />
  </extension>
  <extension plugin-id="com.tle.web.wizard" point-id="packagetreebuilder" id="imspackagetreebuilder">
    <parameter id="class" value="bean:com.tle.ims.imsimport.IMSTreeBuilder" />
  </extension>
  <extension plugin-id="com.tle.web.wizard" point-id="metadatamapper" id="imsmetadatamapper">
    <parameter id="class" value="bean:com.tle.ims.metadata.IMSMetadataMapper" />
  </extension>
  <extension plugin-id="com.tle.web.viewitem.summary" point-id="itemExporter" id="imsExport">
    <parameter id="id" value="imsExport" />
    <parameter id="class" value="bean:com.tle.ims.export.IMSExporter" />
    <parameter id="order" value="1000" />
  </extension>
  <extension plugin-id="com.tle.core.institution.convert" point-id="postreadmigration" id="imsTreeMigrator">
    <parameter id="id" value="com.tle.ims.migration.IMSNavigationCreation" />
    <parameter id="bean" value="bean:com.tle.ims.migration.IMSNavigationCreation" />
    <parameter id="forconverter" value="items" />
  </extension>
  <extension plugin-id="com.tle.ims" point-id="imsAttachmentExporter" id="imsResourceAttachmentExporter">
    <parameter id="id" value="imsResourceAttachmentExporter" />
    <parameter id="class" value="bean:com.tle.ims.export.ResourceAttachmentExporter" />
  </extension>
  <extension plugin-id="com.tle.web.sections" point-id="sectionFilter" id="integrationFilter_2">
    <parameter id="id" value="integration" />
    <parameter id="class" value="bean:com.tle.web.integration.service.IntegrationService" />
    <parameter id="order" value="400" />
  </extension>
  <extension id="signon" plugin-id="com.tle.web.sections" point-id="sectionTree">
    <parameter id="path" value="/signon.do" />
    <parameter id="root" value="bean:/signon" />
  </extension>
  <extension plugin-id="com.tle.web.integration" point-id="integration" id="generic">
    <parameter id="id" value="gen" />
    <parameter id="class" value="bean:com.tle.web.integration.generic.GenericIntegrationService" />
  </extension>
  <extension plugin-id="com.tle.web.sections" point-id="exceptionHandler" id="integrationEquellaErrorHandler">
    <parameter id="class" value="bean:com.tle.web.integration.IntegrationExceptionHandler" />
    <parameter id="order" value="1000" />
  </extension>
  <extension plugin-id="com.tle.web.integration" point-id="sso-action" id="contribute">
    <parameter id="name" value="contribute" />
    <parameter id="class" value="bean:action-contribute" />
  </extension>
  <extension plugin-id="com.tle.web.integration" point-id="sso-action" id="searchResources">
    <parameter id="name" value="searchResources" />
    <parameter id="class" value="bean:action-searchResources" />
  </extension>
  <extension plugin-id="com.tle.web.integration" point-id="sso-action" id="selectOrAdd">
    <parameter id="name" value="selectOrAdd" />
    <parameter id="class" value="bean:action-selectoradd" />
  </extension>
  <extension plugin-id="com.tle.web.integration" point-id="sso-action" id="searchThin">
    <parameter id="name" value="searchThin" />
    <parameter id="class" value="bean:action-searchthin" />
  </extension>
  <extension plugin-id="com.tle.web.integration" point-id="sso-action" id="structured">
    <parameter id="name" value="structured" />
    <parameter id="class" value="bean:action-structured" />
  </extension>
  <extension plugin-id="com.tle.web.selection" point-id="versionChoiceDecider" id="courseVersionChoiceDecider">
    <parameter id="class" value="bean:com.tle.web.integration.CourseVersionChoiceDecider" />
  </extension>
  <extension plugin-id="com.tle.web.integration" point-id="integrationSession" id="basicInfoSelectionResult">
    <parameter id="class" value="bean:com.tle.web.integration.extension.BasicInfoResultsExtension" />
    <parameter id="type" value="all" />
  </extension>
  <extension plugin-id="com.tle.web.integration" point-id="integrationSession" id="structuredExtension">
    <parameter id="class" value="bean:com.tle.web.integration.extension.StructuredIntegrationSessionExtension" />
    <parameter id="type" value="all" />
  </extension>
  <extension plugin-id="com.tle.web.sections.equella" point-id="htmlStyleClass" id="integrationClass">
    <parameter id="class" value="bean:com.tle.web.integration.IntegrationStyleClass" />
  </extension>
  <extension plugin-id="com.tle.core.scripting" point-id="scriptObjects" id="standardObjects">
    <doc caption="Provides metadata script object" />
    <parameter id="id" value="metadataObjects" />
    <parameter id="class" value="bean:com.tle.core.metadata.scripting.contributor.MetadataScriptContributor" />
  </extension>
  <extension plugin-id="com.tle.web.wizard" point-id="webControl" id="universal">
    <parameter id="class" value="bean:com.tle.web.controls.universal.UniversalWebControlNew" />
    <parameter id="type" value="universal" />
  </extension>
  <extension plugin-id="com.tle.web.wizard.controls.universal" point-id="universalResourceHandler" id="urlHandler">
    <parameter id="class" value="bean:com.tle.web.controls.universal.handlers.UrlHandler" />
    <parameter id="order" value="300" />
  </extension>
  <extension plugin-id="com.tle.web.wizard.controls.universal" point-id="universalResourceHandler" id="fileHandler">
    <parameter id="class" value="bean:com.tle.web.controls.universal.handlers.FileUploadHandlerNew" />
    <parameter id="order" value="100" />
  </extension>
  <extension plugin-id="com.tle.web.wizard.controls.universal" point-id="packageAttachmentHandler" id="imsHandler">
    <parameter id="class" value="object:com.tle.web.controls.universal.handlers.fileupload.packages.IMSPackageExtension" />
    <parameter id="type" value="IMS" />
  </extension>
  <extension plugin-id="com.tle.web.wizard.controls.universal" point-id="packageAttachmentHandler" id="scormHandler">
    <parameter id="class" value="object:com.tle.web.controls.universal.handlers.fileupload.packages.ScormPackageExtension" />
    <parameter id="type" value="SCORM" />
  </extension>
  <extension plugin-id="com.tle.web.services" point-id="invoker" id="fileHandlerInPlaceEditServiceMapping">
    <parameter id="url" value="/file.inplaceedit.service" />
    <parameter id="class" value="com.tle.common.inplaceeditor.InPlaceEditorServerBackend" />
    <parameter id="bean" value="bean:com.tle.web.controls.universal.handlers.FileHandlerInplaceEditorBackend" />
  </extension>
  <extension plugin-id="com.tle.core.harvester" point-id="harvesterProtocol" id="OAIProtocol">
    <parameter id="type" value="OAIHarvesterSettings" />
    <parameter id="class" value="bean:com.tle.core.harvester.OAIProtocol" />
    <parameter id="name" value="OAI Protocol" />
  </extension>
  <extension plugin-id="com.tle.core.harvester" point-id="harvesterProtocol" id="LORAXProtocol">
    <parameter id="type" value="LORAXHarvesterSettings" />
    <parameter id="class" value="bean:com.tle.core.harvester.LORAXProtocol" />
    <parameter id="name" value="LORAX Protocol" />
  </extension>
  <extension plugin-id="com.tle.core.harvester" point-id="harvesterProtocol" id="SHEXProtocol">
    <parameter id="type" value="SHEXHarvesterSettings" />
    <parameter id="class" value="bean:com.tle.core.harvester.SHEXProtocol" />
    <parameter id="name" value="SHEX Protocol" />
  </extension>
  <extension plugin-id="com.tle.core.harvester" point-id="harvesterProtocol" id="MEXProtocol">
    <parameter id="type" value="MEXHarvesterSettings" />
    <parameter id="class" value="bean:com.tle.core.harvester.MEXProtocol" />
    <parameter id="name" value="MEX Protocol" />
  </extension>
  <extension plugin-id="com.tle.core.harvester" point-id="harvesterProtocol" id="EQUELLAProtocol">
    <parameter id="type" value="EQUELLAHarvesterSettings" />
    <parameter id="class" value="bean:com.tle.core.harvester.EQUELLAProtocol" />
    <parameter id="name" value="EQUELLA Protocol" />
  </extension>
  <extension plugin-id="com.tle.core.entity" point-id="entityService" id="harvesterProfileService">
    <parameter id="serviceClass" value="bean:com.tle.core.harvester.HarvesterProfileService" />
    <parameter id="order" value="1000" />
  </extension>
  <extension plugin-id="com.tle.web.services" point-id="invoker" id="profileInvoker">
    <parameter id="class" value="com.tle.common.harvester.RemoteHarvesterProfileService" />
    <parameter id="bean" value="bean:com.tle.core.harvester.HarvesterProfileService" />
  </extension>
  <extension plugin-id="com.tle.web.services" point-id="invoker" id="oaiInvoker">
    <parameter id="class" value="com.tle.common.harvester.RemoteOAIHarvesterService" />
    <parameter id="bean" value="bean:com.tle.core.harvester.OAIHarvesterService" />
  </extension>
  <extension plugin-id="com.tle.web.services" point-id="invoker" id="equellaInvoker">
    <parameter id="class" value="com.tle.common.harvester.RemoteEQUELLAHarvesterService" />
    <parameter id="bean" value="bean:com.tle.core.harvester.EQUELLAHarvesterService" />
  </extension>
  <extension plugin-id="com.tle.core.hibernate" point-id="domainObjects" id="objects_3_3">
    <parameter id="class" value="com.tle.common.harvester.HarvesterProfile" />
  </extension>
  <extension plugin-id="com.tle.core.migration" point-id="initialSchema" id="schemaObjects_3_2">
    <parameter id="class" value="com.tle.common.harvester.HarvesterProfile" />
  </extension>
  <extension plugin-id="com.tle.core.migration" point-id="migration" id="createSchema">
    <parameter id="id" value="com.tle.core.harvester.schema.CreateSchema" />
    <parameter id="bean" value="bean:com.tle.core.harvester.schema.CreateSchema" />
    <parameter id="date" value="1970-01-01" />
  </extension>
  <extension plugin-id="com.tle.core.migration" point-id="migration" id="addNewVersionOnHarvest">
    <parameter id="id" value="com.tle.core.harvester.migration.v61.AddNewVersionOnHarvestFlag" />
    <parameter id="bean" value="bean:com.tle.core.harvester.migration.v61.AddNewVersionOnHarvestFlag" />
    <parameter id="obsoletedby" value="com.tle.core.harvester.schema.CreateSchema" />
    <parameter id="date" value="2013-01-23" />
  </extension>
  <extension plugin-id="com.tle.core.scheduler" point-id="scheduledTask" id="runHarvester">
    <parameter id="id" value="Run Harvester Profiles" />
    <parameter id="bean" value="bean:com.tle.core.harvester.tasks.RunHarvestersTask" />
    <parameter id="frequency" value="daily" />
    <parameter id="scope" value="institution" />
  </extension>
  <extension plugin-id="com.tle.core.freetext" point-id="securityReindexHandler" id="reindexDownloadable">
    <parameter id="privilege" value="DOWNLOAD_ITEM" />
  </extension>
  <extension plugin-id="com.tle.core.security" point-id="privilegeTreeProviders" id="harvesterPrivilegeTreeProvider">
    <parameter id="provider" value="bean:com.tle.core.harvester.impl.HarvesterPrivilegeTreeProvider" />
  </extension>
  <extension plugin-id="com.tle.web.remoting.soap" point-id="endpoint" id="soapService_2">
    <parameter id="path" value="/SoapHarvesterService" />
    <parameter id="serviceInterface" value="com.tle.core.harvester.soap.SoapHarvesterService" />
    <parameter id="bean" value="bean:com.tle.core.harvester.soap.SoapHarvesterService" />
  </extension>
  <extension plugin-id="com.tle.core.events" point-id="applicationEventListener" id="listeners_5_2">
    <parameter id="listenerClass" value="com.tle.core.events.listeners.UserChangeListener" />
  </extension>
  <extension plugin-id="com.tle.web.wizard" point-id="metadatamapper" id="metsmetadatamapper">
    <parameter id="class" value="bean:com.tle.mets.metadata.METSMetadataMapper" />
  </extension>
  <extension plugin-id="com.tle.web.wizard" point-id="packagetreebuilder" id="metspackagetreebuilder">
    <parameter id="class" value="bean:com.tle.mets.metsimport.METSTreeBuilder" />
  </extension>
  <extension plugin-id="com.tle.web.viewitem.summary" point-id="itemExporter" id="metsExport">
    <parameter id="id" value="metsExport" />
    <parameter id="class" value="bean:com.tle.mets.export.MetsExporter" />
    <parameter id="order" value="2000" />
  </extension>
  <extension plugin-id="com.tle.mets" point-id="exporterimporter" id="custommetsexporter">
    <parameter id="id" value="custommetsexporter" />
    <parameter id="bean" value="bean:com.tle.mets.importerexporters.CustomMetsAttachmentImporterExporter" />
  </extension>
  <extension plugin-id="com.tle.mets" point-id="exporterimporter" id="filemetsexporter">
    <parameter id="id" value="filemetsexporter" />
    <parameter id="bean" value="bean:com.tle.mets.importerexporters.FileMetsAttachmentImporterExporter" />
  </extension>
  <extension plugin-id="com.tle.mets" point-id="exporterimporter" id="linkmetsexporter">
    <parameter id="id" value="linkmetsexporter" />
    <parameter id="bean" value="bean:com.tle.mets.importerexporters.LinkMetsAttachmentImporterExporter" />
  </extension>
  <extension plugin-id="com.tle.mets" point-id="exporterimporter" id="imsmetsexporter">
    <parameter id="id" value="imsmetsexporter" />
    <parameter id="bean" value="bean:com.tle.mets.importerexporters.IMSMetsAttachmentImporterExporter" />
  </extension>
  <extension plugin-id="com.tle.web.wizard.controls.universal" point-id="packageAttachmentHandler" id="metsHandler">
    <parameter id="class" value="bean:com.tle.mets.packagehandler.MetsPackageAttachmentHandlerNew" />
    <parameter id="type" value="METS" />
  </extension>
  <extension plugin-id="com.tle.web.sections" point-id="sectionTree" id="tinyMceAction">
    <parameter id="path" value="/access/mceaction.do" />
    <parameter id="root" value="bean:mceaction" />
  </extension>
  <extension plugin-id="com.tle.web.htmleditor" point-id="editor" id="tinyMceEditor">
    <parameter id="id" value="tinyMceEditor" />
    <parameter id="class" value="bean:com.tle.web.htmleditor.tinymce.service.TinyMceService" />
    <parameter id="order" value="100" />
  </extension>
  <extension plugin-id="com.tle.web.htmleditor" point-id="control" id="tinyMceControl">
    <parameter id="id" value="tinyMceControl" />
    <parameter id="class" value="bean:com.tle.web.htmleditor.tinymce.service.TinyMceService" />
    <parameter id="order" value="100" />
  </extension>
  <extension plugin-id="com.tle.web.htmleditor.tinymce" point-id="addons" id="uploaded">
    <parameter id="id" value="uploaded" />
    <parameter id="class" value="bean:com.tle.web.htmleditor.tinymce.service.TinyMceAddonService" />
  </extension>
  <extension plugin-id="com.tle.web.core" point-id="webServlet" id="htmlPluginServlet">
    <parameter id="bean" value="bean:com.tle.web.htmleditor.tinymce.servlet.HtmlPluginServlet" />
    <parameter id="url-pattern" value="/htmlplugin/*" />
  </extension>
  <extension plugin-id="com.tle.web.myresources" point-id="subsearch" id="moderationQueue">
    <parameter id="bean" value="bean:com.tle.web.workflow.myresources.ModerationQueueSearch" />
  </extension>
  <extension plugin-id="com.tle.web.sections" point-id="sectionTree" id="taskList_2">
    <parameter id="path" value="/access/tasklist.do" />
    <parameter id="root" value="bean:/access/tasklist" />
  </extension>
  <extension plugin-id="com.tle.web.sections" point-id="sectionTree" id="taskManage">
    <parameter id="path" value="/access/managetasks.do" />
    <parameter id="root" value="bean:/access/managetasks" />
  </extension>
  <extension plugin-id="com.tle.web.sections" point-id="sectionFilter" id="integrationFilter">
    <parameter id="id" value="task" />
    <parameter id="class" value="bean:com.tle.web.workflow.tasks.ModerationService" />
    <parameter id="order" value="500" />
  </extension>
  <extension plugin-id="com.tle.web.sections" point-id="sectionTree" id="currentTask">
    <parameter id="path" value="$CURRENTTASK$" />
    <parameter id="root" value="bean:$CURRENTTASK$" />
    <parameter id="url" value="false" />
  </extension>
  <extension plugin-id="com.tle.web.sections.equella" point-id="menuContributor" id="taskManageMenuContributor">
    <parameter id="menuContributorClass" value="bean:com.tle.web.workflow.manage.TaskManagementMenuContributor" />
    <parameter id="enabledFor" value="loggedIn" />
  </extension>
  <extension plugin-id="com.tle.core.notification" point-id="notificationExtension" id="taskNotifications">
    <parameter id="type" value="moderate" />
    <parameter id="type" value="overdue" />
    <parameter id="bean" value="bean:com.tle.web.workflow.notification.TaskNotifications" />
  </extension>
  <extension plugin-id="com.tle.core.notification" point-id="notificationExtension" id="scriptTaskNotifications">
    <parameter id="type" value="error" />
    <parameter id="type" value="executed" />
    <parameter id="bean" value="bean:com.tle.web.workflow.notification.ScriptTaskNotification" />
  </extension>
  <extension plugin-id="com.tle.core.notification" point-id="notificationExtension" id="stdNotifications">
    <parameter id="type" value="wentlive" />
    <parameter id="type" value="wentliv2" />
    <parameter id="type" value="mylive" />
    <parameter id="bean" value="bean:com.tle.web.workflow.notification.StandardNotifications" />
  </extension>
  <extension plugin-id="com.tle.core.notification" point-id="notificationExtension" id="badUrlNotifications">
    <parameter id="type" value="badurl" />
    <parameter id="bean" value="bean:com.tle.web.workflow.notification.BadURLNotifications" />
  </extension>
  <extension plugin-id="com.tle.core.notification" point-id="notificationExtension" id="rejectNotifications">
    <parameter id="type" value="rejected" />
    <parameter id="bean" value="bean:com.tle.web.workflow.notification.RejectNotification" />
  </extension>
  <extension plugin-id="com.tle.core.notification" point-id="notificationExtension" id="reassignNotifications">
    <parameter id="type" value="reassign" />
    <parameter id="bean" value="bean:com.tle.web.workflow.notification.ReassignNotification" />
  </extension>
  <extension plugin-id="com.tle.web.workflow.portal" point-id="filter" id="taskFilters_2">
    <parameter id="bean" value="bean:com.tle.web.workflow.tasks.portal.TaskListPortalExtension" />
    <parameter id="order" value="100" />
  </extension>
  <extension plugin-id="com.tle.web.portal" point-id="portletRenderer" id="taskStatisticsPortletRenderer">
    <parameter id="id" value="taskstatistics" />
    <parameter id="class" value="bean:com.tle.web.workflow.portal.TaskStatisticsPortletRenderer" />
    <parameter id="nameKey" value="com.equella.core.portal.taskstats.name" />
    <parameter id="descriptionKey" value="com.equella.core.portal.taskstats.description" />
  </extension>
  <extension plugin-id="com.tle.web.portal" point-id="portletEditor" id="taskStatisticsPortletEditor">
    <parameter id="id" value="taskstatistics" />
    <parameter id="class" value="bean:com.tle.web.workflow.portal.TaskStatisticsPortletEditor" />
  </extension>
  <extension plugin-id="com.tle.core.portal" point-id="portletType" id="taskStatisticsPortlet">
    <parameter id="id" value="taskstatistics" />
    <parameter id="nameKey" value="com.equella.core.portal.taskstats.name" />
    <parameter id="descriptionKey" value="com.equella.core.portal.taskstats.description" />
    <parameter id="node" value="PORTLET_TASKSTATISTICS" />
  </extension>
  <extension plugin-id="com.tle.web.sections.equella" point-id="topbarLink" id="tasksLink">
    <parameter id="class" value="bean:com.tle.web.workflow.tasks.TasksTopbarLink" />
    <parameter id="order" value="100" />
  </extension>
  <extension plugin-id="com.tle.web.core" point-id="webServlet" id="workflowMessageFileServlet">
    <parameter id="bean" value="bean:com.tle.web.workflow.servlet.WorkflowMessageFileServlet" />
    <parameter id="url-pattern" value="/workflow/message/*" />
  </extension>
  <extension plugin-id="com.tle.web.wizard" point-id="scriptObjects" id="wizardScriptObjects">
    <parameter id="id" value="wizardScriptObjects" />
    <parameter id="class" value="bean:com.tle.web.wizard.WizardService" />
  </extension>
  <extension plugin-id="com.tle.web.wizard.page" point-id="pageFactory" id="pageFactory">
    <parameter id="bean" value="bean:com.tle.web.wizard.WizardService" />
  </extension>
  <extension plugin-id="com.tle.web.sections" point-id="sectionTree" id="wizardAction">
    <parameter id="path" value="/access/runwizard.do" />
    <parameter id="root" value="bean:/access/runwizard" />
  </extension>
  <extension plugin-id="com.tle.web.viewitem.summary" point-id="minorAction" id="newInSameCollection">
    <parameter id="id" value="newInSameCollection" />
    <parameter id="class" value="bean:com.tle.web.wizard.viewitem.actions.NewInSameCollectionSection" />
    <parameter id="order" value="9000" />
  </extension>
  <extension plugin-id="com.tle.web.viewitem.summary" point-id="minorAction" id="redraft">
    <parameter id="id" value="redraft" />
    <parameter id="class" value="bean:com.tle.web.wizard.viewitem.actions.RedraftSection" />
    <parameter id="order" value="9100" />
  </extension>
  <extension plugin-id="com.tle.web.viewitem.summary" point-id="minorAction" id="newVersion">
    <parameter id="id" value="newVersion" />
    <parameter id="class" value="bean:com.tle.web.wizard.viewitem.actions.NewVersionSection" />
    <parameter id="order" value="9200" />
  </extension>
  <extension plugin-id="com.tle.web.viewitem.summary" point-id="minorAction" id="editItem">
    <parameter id="id" value="editItem" />
    <parameter id="class" value="bean:com.tle.web.wizard.viewitem.actions.EditSection" />
    <parameter id="order" value="9300" />
  </extension>
  <extension plugin-id="com.tle.web.sections" point-id="exceptionHandler" id="wizardExceptionHandler">
    <parameter id="class" value="bean:com.tle.web.wizard.section.WizardErrorHandler" />
    <parameter id="order" value="0" />
    <parameter id="exceptionClass" value="com.dytech.edge.wizard.WizardException" />
  </extension>
  <extension plugin-id="com.tle.web.workflow" point-id="moderationView" id="moderationView">
    <parameter id="id" value="metadata" />
    <parameter id="bean" value="bean:com.tle.web.wizard.WebWizardService" />
  </extension>
  <extension plugin-id="com.tle.web.sections" point-id="sectionTree" id="portalTree">
    <parameter id="path" value="/home.do" />
    <parameter id="root" value="bean:portalTree" />
  </extension>
  <extension plugin-id="com.tle.web.sections" point-id="sectionTree" id="portalAdminTree">
    <parameter id="path" value="/access/portaladmin.do" />
    <parameter id="root" value="bean:portalAdminTree" />
  </extension>
  <extension plugin-id="com.tle.core.events" point-id="applicationEventListener" id="listeners_4_2">
    <parameter id="listener" value="bean:com.tle.web.portal.service.PortletWebService" />
    <parameter id="listenerClass" value="com.tle.core.events.listeners.UserSessionLogoutListener" />
    <parameter id="listenerClass" value="com.tle.web.portal.events.PortletsUpdatedEventListener" />
  </extension>
  <extension plugin-id="com.tle.web.itemlist" point-id="itemListExtension" id="selectSearchResult">
    <parameter id="bean" value="bean:com.tle.web.search.selection.SelectItemListExtension" />
    <parameter id="applies" value="standard" />
    <parameter id="order" value="10000" />
  </extension>
  <extension plugin-id="com.tle.web.core" point-id="webServlet" id="feedServlet">
    <parameter id="bean" value="bean:com.tle.web.search.feeds.FeedServlet" />
    <parameter id="url-pattern" value="/feed" />
  </extension>
  <extension plugin-id="com.tle.web.itemlist" point-id="itemListExtension" id="thumbnailItemListViewer">
    <parameter id="bean" value="bean:com.tle.web.search.itemlist.ThumbnailDisplay" />
    <parameter id="applies" value="standard" />
  </extension>
  <extension plugin-id="com.tle.web.sections" point-id="sectionTree" id="remoteRepos">
    <parameter id="path" value="/access/remoterepo.do" />
    <parameter id="root" value="bean:/access/remoterepo" />
  </extension>
  <extension plugin-id="com.tle.core.entity" point-id="entityService" id="taxonomyService">
    <parameter id="serviceClass" value="bean:com.tle.core.taxonomy.TaxonomyService" />
    <parameter id="order" value="1000" />
  </extension>
  <extension plugin-id="com.tle.core.hibernate" point-id="domainObjects" id="objects_2_4">
    <parameter id="class" value="com.tle.common.taxonomy.Taxonomy" />
    <parameter id="class" value="com.tle.common.taxonomy.terms.Term" />
    <parameter id="class" value="com.tle.common.taxonomy.terms.Term$TermAttribute" />
    <parameter id="class" value="com.tle.core.taxonomy.schema.TaxonomyNode" />
  </extension>
  <extension plugin-id="com.tle.core.migration" point-id="initialSchema" id="schemaObjects_2_2">
    <parameter id="class" value="com.tle.common.taxonomy.Taxonomy" />
    <parameter id="class" value="com.tle.common.taxonomy.terms.Term" />
    <parameter id="class" value="com.tle.common.taxonomy.terms.Term$TermAttribute" />
  </extension>
  <extension plugin-id="com.tle.core.events" point-id="applicationEventListener" id="listeners_3_3">
    <parameter id="listener" value="bean:com.tle.core.taxonomy.TaxonomyService" />
    <parameter id="listenerClass" value="com.tle.core.taxonomy.impl.TaxonomyModifiedListener" />
    <parameter id="listenerClass" value="com.tle.core.institution.events.listeners.InstitutionListener" />
    <parameter id="listenerClass" value="com.tle.core.events.listeners.UserChangeListener" />
  </extension>
  <extension plugin-id="com.tle.web.services" point-id="invoker" id="taxonomyInvoker">
    <parameter id="class" value="com.tle.common.taxonomy.RemoteTaxonomyService" />
    <parameter id="bean" value="bean:com.tle.core.taxonomy.TaxonomyService" />
  </extension>
  <extension plugin-id="com.tle.web.services" point-id="invoker" id="termInvoker">
    <parameter id="class" value="com.tle.common.taxonomy.terms.RemoteTermService" />
    <parameter id="bean" value="bean:com.tle.core.taxonomy.TermService" />
  </extension>
  <extension plugin-id="com.tle.core.taxonomy" point-id="dataSourceFactory" id="internalTaxonomyDataSource">
    <parameter id="bean" value="bean:com.tle.core.taxonomy.datasource.internal.InternalTaxonomyDataSourceFactory" />
  </extension>
  <extension plugin-id="com.tle.core.taxonomy" point-id="dataSourceFactory" id="sqlTaxonomyDataSource">
    <parameter id="bean" value="bean:com.tle.core.taxonomy.datasource.sql.SqlTaxonomyDataSourceFactory" />
  </extension>
  <extension plugin-id="com.tle.core.taxonomy" point-id="dataSourceFactory" id="dummyTaxonomyDataSource">
    <parameter id="bean" value="bean:com.tle.core.taxonomy.datasource.dummy.DummyTaxonomyDataSourceFactory" />
  </extension>
  <extension plugin-id="com.tle.core.migration" point-id="migration" id="migrateTaxonomyTables">
    <parameter id="id" value="com.tle.core.taxonomy.schema.MigrateOldTaxonomyToNew" />
    <parameter id="bean" value="bean:com.tle.core.taxonomy.schema.MigrateOldTaxonomyToNew" />
    <parameter id="depends" value="com.tle.core.institution.migration.v60.EntityDisabledFieldMigration" />
    <parameter id="date" value="1970-01-01" />
  </extension>
  <extension plugin-id="com.tle.core.migration" point-id="migration" id="increaseTermFullPathSize">
    <parameter id="id" value="com.tle.core.taxonomy.institution.migration.inplace.v41.IncreaseTermFullPathSizeMigration" />
    <parameter id="bean" value="bean:com.tle.core.taxonomy.institution.migration.inplace.v41.IncreaseTermFullPathSizeMigration" />
    <parameter id="obsoletedby" value="com.tle.core.taxonomy.schema.MigrateOldTaxonomyToNew" />
    <parameter id="date" value="1970-01-01" />
  </extension>
  <extension plugin-id="com.tle.core.migration" point-id="migration" id="increaseTermSize1024">
    <parameter id="id" value="com.tle.core.taxonomy.institution.migration.IncreaseTermSize1024Migration" />
    <parameter id="bean" value="bean:com.tle.core.taxonomy.institution.migration.IncreaseTermSize1024Migration" />
    <parameter id="obsoletedby" value="com.tle.core.taxonomy.schema.MigrateOldTaxonomyToNew" />
    <parameter id="date" value="1970-01-01" />
  </extension>
  <extension plugin-id="com.tle.core.migration" point-id="migration" id="taxonomyTermAttributeMigration">
    <parameter id="id" value="com.tle.core.taxonomy.institution.migration.inplace.v41.TaxonomyTermAttributeMigration" />
    <parameter id="bean" value="bean:com.tle.core.taxonomy.institution.migration.inplace.v41.TaxonomyTermAttributeMigration" />
    <parameter id="obsoletedby" value="com.tle.core.taxonomy.schema.MigrateOldTaxonomyToNew" />
    <parameter id="date" value="1970-01-01" />
  </extension>
  <extension plugin-id="com.tle.web.wizard" point-id="webControl" id="termselectorwebcontrol">
    <parameter id="class" value="bean:com.tle.core.taxonomy.wizard.TermSelectorWebControl" />
    <parameter id="type" value="termselector" />
  </extension>
  <extension plugin-id="com.tle.core.taxonomy" point-id="termSelectorDisplay" id="popupBrowser">
    <parameter id="bean" value="bean:com.tle.core.taxonomy.wizard.PopupBrowserWebControl" />
  </extension>
  <extension plugin-id="com.tle.core.taxonomy" point-id="termSelectorDisplay" id="widePopupBrowser">
    <parameter id="bean" value="bean:com.tle.core.taxonomy.wizard.WidePopupBrowserWebControl" />
  </extension>
  <extension plugin-id="com.tle.core.taxonomy" point-id="termSelectorDisplay" id="autocompleteEditBox">
    <parameter id="bean" value="bean:com.tle.core.taxonomy.wizard.AutocompleteEditBoxWebControl" />
  </extension>
  <extension plugin-id="com.tle.core.scripting" point-id="scriptObjects" id="taxonomyScriptObjects">
    <parameter id="id" value="taxonomyScriptObjects" />
    <parameter id="class" value="bean:com.tle.core.taxonomy.TaxonomyService" />
  </extension>
  <extension plugin-id="com.tle.core.institution.convert" point-id="xmlmigration" id="tempMigrator">
    <parameter id="id" value="com.tle.core.taxonomy.institution.migration.TempTaxonomyXmlMigrator" />
    <parameter id="bean" value="bean:com.tle.core.taxonomy.institution.migration.TempTaxonomyXmlMigrator" />
    <parameter id="date" value="1970-01-18" />
  </extension>
  <extension plugin-id="com.tle.core.institution.convert" point-id="xmlmigration" id="taxonomyNodeToTermXmlMigrator">
    <parameter id="id" value="com.tle.core.taxonomy.institution.migration.TaxonomyNodeToTermXmlMigrator" />
    <parameter id="bean" value="bean:com.tle.core.taxonomy.institution.migration.TaxonomyNodeToTermXmlMigrator" />
    <parameter id="date" value="1970-01-19" />
  </extension>
  <extension plugin-id="com.tle.core.institution.convert" point-id="xmlmigration" id="termUuidXmlMigration">
    <parameter id="id" value="com.tle.core.taxonomy.institution.migration.TermUuidXmlMigration" />
    <parameter id="bean" value="bean:com.tle.core.taxonomy.institution.migration.TermUuidXmlMigration" />
    <parameter id="date" value="2014-06-17" />
  </extension>
  <extension plugin-id="com.tle.core.security" point-id="privilegeTreeProviders" id="taxonomyPrivilegeTreeProvider">
    <parameter id="provider" value="bean:com.tle.core.taxonomy.TaxonomyPrivilegeTreeProvider" />
  </extension>
  <extension plugin-id="com.tle.web.remoting.soap" point-id="endpoint" id="soapEndpoint">
    <parameter id="path" value="/taxonomyTerm.service" />
    <parameter id="serviceInterface" value="com.tle.core.taxonomy.TermSoapService" />
    <parameter id="bean" value="bean:com.tle.core.taxonomy.TermSoapService" />
  </extension>
  <extension plugin-id="com.tle.core.migration" point-id="migration" id="termUuidMigration">
    <parameter id="id" value="com.tle.core.taxonomy.institution.migration.TermUuidMigration" />
    <parameter id="depends" value="com.tle.core.taxonomy.schema.MigrateOldTaxonomyToNew" />
    <parameter id="bean" value="bean:com.tle.core.taxonomy.institution.migration.TermUuidMigration" />
    <parameter id="date" value="2014-03-18" />
  </extension>
  <extension plugin-id="com.tle.web.sections" point-id="sectionTree" id="itemadmin">
    <parameter id="path" value="/access/itemadmin.do" />
    <parameter id="root" value="bean:/access/itemadmin" />
  </extension>
  <extension plugin-id="com.tle.web.sections.equella" point-id="menuContributor" id="itemAdminMenuContributor">
    <parameter id="menuContributorClass" value="bean:com.tle.web.itemadmin.ItemAdminMenuContributor" />
    <parameter id="enabledFor" value="loggedIn" />
  </extension>
  <extension plugin-id="com.tle.core.security" point-id="privilegeTreeProviders" id="itemAdminPrivilegeTreeProvider">
    <parameter id="provider" value="bean:com.tle.web.itemadmin.ItemAdminPrivilegeTreeProvider" />
  </extension>
  <extension plugin-id="com.tle.web.portal" point-id="portletRenderer" id="tasksPortletRenderer">
    <parameter id="id" value="tasks" />
    <parameter id="class" value="bean:com.tle.web.workflow.portal.TasksPortletRenderer" />
    <parameter id="nameKey" value="com.equella.core.workflow.portal.name" />
    <parameter id="descriptionKey" value="com.equella.core.workflow.portal.description" />
  </extension>
  <extension plugin-id="com.tle.web.portal" point-id="portletEditor" id="tasksPortletEditor">
    <parameter id="id" value="tasks" />
    <parameter id="class" value="bean:com.tle.web.workflow.portal.TasksPortletEditor" />
  </extension>
  <extension plugin-id="com.tle.core.portal" point-id="portletType" id="tasksPortlet">
    <parameter id="id" value="tasks" />
    <parameter id="nameKey" value="com.equella.core.workflow.portal.name" />
    <parameter id="descriptionKey" value="com.equella.core.workflow.portal.description" />
    <parameter id="node" value="PORTLET_TASKS" />
  </extension>
  <extension plugin-id="com.tle.web.remoting.soap" point-id="endpoint-interface" id="taskListMethods">
    <parameter id="path" value="/SoapService51" />
    <parameter id="path" value="/SoapService50" />
    <parameter id="path" value="/SoapService41" />
    <parameter id="serviceInterface" value="com.tle.web.workflow.soap.TaskListSoapInterface" />
    <parameter id="bean" value="bean:com.tle.web.workflow.soap.TaskListSoapService" />
  </extension>
  <extension plugin-id="com.tle.web.sections" point-id="sectionTree" id="activations">
    <parameter id="path" value="/access/activations.do" />
    <parameter id="root" value="bean:/access/activations" />
  </extension>
  <extension plugin-id="com.tle.web.sections.equella" point-id="menuContributor" id="activationsMenuContributor">
    <parameter id="menuContributorClass" value="bean:com.tle.web.activation.ActivationsMenuContributor" />
    <parameter id="enabledFor" value="loggedIn" />
  </extension>
  <extension plugin-id="com.tle.web.sections" point-id="sectionTree" id="deactivateWebService">
    <parameter id="path" value="/access/activationwebservice.do" />
    <parameter id="root" value="bean:com.tle.web.activation.section.DeactivateWebService" />
  </extension>
  <extension plugin-id="com.tle.core.security" point-id="privilegeTreeProviders" id="manageActivationsPrivilegeTreeProvider">
    <parameter id="provider" value="bean:com.tle.web.activation.ActivationsPrivilegeTreeProvider" />
  </extension>
  <extension plugin-id="com.tle.web.integration" point-id="integrationSession" id="resultsExt">
    <parameter id="class" value="bean:com.tle.web.activation.ActivationResultsExtension" />
    <parameter id="type" value="generic" />
  </extension>
  <extension plugin-id="com.tle.web.sections" point-id="sectionTree" id="myResources">
    <parameter id="path" value="/access/myresources.do" />
    <parameter id="root" value="bean:/access/myresources" />
  </extension>
  <extension plugin-id="com.tle.web.sections.equella" point-id="menuContributor" id="myResourcesContributor">
    <parameter id="menuContributorClass" value="bean:com.tle.web.myresources.MyResourcesMenuContributor" />
    <parameter id="enabledFor" value="loggedIn" />
  </extension>
  <extension plugin-id="com.tle.web.portal" point-id="portletRenderer" id="myResourcesPortletRenderer">
    <parameter id="id" value="myresources" />
    <parameter id="class" value="bean:com.tle.web.myresources.portal.MyResourcesPortletRenderer" />
    <parameter id="nameKey" value="com.equella.core.portal.name" />
    <parameter id="descriptionKey" value="com.equella.core.portal.description" />
  </extension>
  <extension plugin-id="com.tle.web.portal" point-id="portletEditor" id="myResourcesPortletEditor">
    <parameter id="id" value="myresources" />
    <parameter id="class" value="bean:com.tle.web.myresources.portal.MyResourcesPortletEditor" />
  </extension>
  <extension plugin-id="com.tle.core.portal" point-id="portletType" id="myResourcesPortlet">
    <parameter id="id" value="myresources" />
    <parameter id="nameKey" value="com.equella.core.portal.name" />
    <parameter id="descriptionKey" value="com.equella.core.portal.description" />
    <parameter id="node" value="PORTLET_MYRESOURCES" />
  </extension>
  <extension plugin-id="com.tle.web.selection" point-id="selectable" id="myResourcesSelectable">
    <parameter id="id" value="myresources" />
    <parameter id="selectBean" value="bean:com.tle.web.myresources.selection.MyResourcesSelectable" />
  </extension>
  <extension plugin-id="com.tle.web.selection" point-id="selectionNavActions" id="myResourcesNavAction">
    <parameter id="type" value="myresources" />
    <parameter id="class" value="bean:com.tle.web.myresources.selection.MyResourcesSelectable" />
  </extension>
  <extension plugin-id="com.tle.web.sections" point-id="sectionTree" id="connectorsSection">
    <parameter id="path" value="/access/connectors.do" />
    <parameter id="root" value="bean:connectorsTree" />
  </extension>
  <extension plugin-id="com.tle.web.viewitem.summary" point-id="minorAction" id="addToExternal">
    <parameter id="id" value="addToExternal" />
    <parameter id="class" value="bean:com.tle.web.connectors.export.LMSExportActionSection" />
    <parameter id="order" value="700" />
  </extension>
  <extension plugin-id="com.tle.web.sections" point-id="sectionTree" id="connectorManage">
    <parameter id="path" value="/access/manageconnectors.do" />
    <parameter id="root" value="bean:/access/manageconnectors" />
  </extension>
  <extension plugin-id="com.tle.web.sections.equella" point-id="menuContributor" id="connectorManageMenuContributor">
    <parameter id="menuContributorClass" value="bean:com.tle.web.connectors.manage.ConnectorManagementMenuContributor" />
    <parameter id="enabledFor" value="loggedIn" />
  </extension>
  <extension plugin-id="com.tle.core.security" point-id="privilegeTreeProviders" id="connectorManagementPrivilegeTreeProvider">
    <parameter id="provider" value="bean:com.tle.web.connectors.service.ConnectorManagementPrivilegeTreeProvider" />
  </extension>
  <extension plugin-id="com.tle.web.remoting.rest" point-id="resource" id="connectorResource">
    <parameter id="class" value="com.tle.web.connectors.api.search.ConnectorResource" />
  </extension>
  <extension plugin-id="com.tle.core.institution.convert" point-id="postreadmigration" id="addPushToLMSACLPostMigrator">
    <parameter id="id" value="com.tle.web.connectors.migration.AddPushToLMSACLPostMigrator" />
    <parameter id="bean" value="bean:com.tle.web.connectors.migration.AddPushToLMSACLPostMigrator" />
    <parameter id="forconverter" value="acls" />
  </extension>
  <extension plugin-id="com.tle.core.migration" point-id="migration" id="addPushToLMSACLMigration">
    <parameter id="id" value="com.tle.web.connectors.migration.AddPushToLMSACLMigration" />
    <parameter id="bean" value="bean:com.tle.web.connectors.migration.AddPushToLMSACLMigration" />
    <parameter id="date" value="2014-12-14" />
  </extension>
  <extension plugin-id="com.tle.web.sections" point-id="sectionTree" id="mycontentPage">
    <parameter id="path" value="/access/mycontent.do" />
    <parameter id="root" value="bean:/access/mycontent" />
  </extension>
  <extension plugin-id="com.tle.web.sections" point-id="sectionTree" id="mycontentSelect">
    <parameter id="path" value="/access/mycontentselect.do" />
    <parameter id="root" value="bean:/access/mycontentselect" />
  </extension>
  <extension plugin-id="com.tle.web.selection" point-id="selectable" id="contSelectable">
    <parameter id="id" value="mycontent" />
    <parameter id="selectBean" value="bean:com.tle.mycontent.web.selection.MyContentSelectable" />
  </extension>
  <extension plugin-id="com.tle.core.freetext" point-id="securityReindexHandler" id="reindexDeletable">
    <parameter id="privilege" value="DELETE_ITEM" />
  </extension>
  <extension plugin-id="com.tle.web.myresources" point-id="subsearch" id="scrapbookSearch">
    <parameter id="bean" value="bean:com.tle.mycontent.web.search.ScrapbookSubSearch" />
  </extension>
  <extension plugin-id="com.tle.web.itemlist" point-id="itemListExtension" id="scrapbookResult">
    <parameter id="bean" value="bean:com.tle.mycontent.web.search.MyContentItemListExtension" />
    <parameter id="applies" value="standard" />
  </extension>
  <extension plugin-id="com.tle.web.itemlist" point-id="itemListFactoryExtension" id="scrapbookResultFactory">
    <parameter id="bean" value="bean:com.tle.mycontent.web.search.MyContentEntryFactory" />
  </extension>
  <extension plugin-id="com.tle.web.remoting.soap" point-id="endpoint" id="soapService">
    <parameter id="path" value="/ScrapbookSoapService" />
    <parameter id="serviceInterface" value="com.tle.mycontent.soap.ScrapbookSoapService" />
    <parameter id="bean" value="bean:com.tle.mycontent.soap.ScrapbookSoapService" />
  </extension>
  <extension plugin-id="com.tle.web.itemadmin" point-id="withinExtension" id="myContentWithin">
    <parameter id="id" value="myContentWithin" />
    <parameter id="bean" value="bean:com.tle.mycontent.ItemAdminWithinExtension" />
  </extension>
  <extension plugin-id="com.tle.core.item" point-id="itemHelpers" id="navNodeHelper">
    <parameter id="bean" value="bean:com.tle.core.item.navigation.NavigationNodeHelper" />
    <parameter id="display" value="true" />
    <parameter id="import" value="true" />
    <parameter id="order" value="10000" />
  </extension>
  <extension plugin-id="com.tle.web.viewurl" point-id="attachmentResource" id="imsPackageResource">
    <parameter id="class" value="bean:com.tle.web.viewitem.treeviewer.IMSAttachmentResources" />
    <parameter id="type" value="ims" />
  </extension>
  <extension plugin-id="com.tle.web.viewurl" point-id="attachmentResource" id="imsAttachmentResource">
    <parameter id="class" value="bean:com.tle.web.viewitem.treeviewer.IMSResourceAttachmentResources" />
    <parameter id="type" value="imsres" />
  </extension>
  <extension plugin-id="com.tle.core.mimetypes" point-id="attachmentResourceMimeType" id="imsPackageResourceMimeType">
    <parameter id="class" value="bean:com.tle.web.viewitem.treeviewer.IMSAttachmentResources" />
    <parameter id="type" value="ims" />
  </extension>
  <extension plugin-id="com.tle.core.mimetypes" point-id="attachmentResourceMimeType" id="imsAttachmentResourceMimeType">
    <parameter id="class" value="bean:com.tle.web.viewitem.treeviewer.IMSResourceAttachmentResources" />
    <parameter id="type" value="imsres" />
  </extension>
  <extension plugin-id="com.tle.web.viewurl" point-id="resourceViewer" id="packageDownloadViewer">
    <parameter id="id" value="downloadIms" />
    <parameter id="nameKey" value="com.equella.core.downloadviewer" />
    <parameter id="class" value="bean:com.tle.web.viewitem.treeviewer.DownloadPackageViewer" />
  </extension>
  <extension plugin-id="com.tle.web.viewitem.treeviewer" point-id="downloadLink" id="imsDownloadLink">
    <parameter id="id" value="equella/ims-package" />
    <parameter id="class" value="com.tle.web.viewitem.treeviewer.DownloadIMSPackageLink" />
  </extension>
  <extension plugin-id="com.tle.web.sections" point-id="sectionTree" id="viewItemTree">
    <parameter id="path" value="/viewitem/viewitem.do" />
    <parameter id="root" value="bean:/viewitem/viewitem" />
    <parameter id="url" value="false" />
  </extension>
  <extension plugin-id="com.tle.web.viewitem" point-id="itemXslt" id="selectFunctions">
    <parameter id="id" value="selectFunctions" />
    <parameter id="class" value="bean:com.tle.web.viewitem.summary.section.SelectFunctionsItemXslt" />
  </extension>
  <extension plugin-id="com.tle.web.viewitem.summary" point-id="summaryTabExtension" id="titleAndDescriptionSection">
    <parameter id="id" value="basicSection" />
    <parameter id="class" value="bean:com.tle.web.viewitem.summary.section.TitleAndDescriptionSection" />
  </extension>
  <extension plugin-id="com.tle.web.viewitem.summary" point-id="summaryTabExtension" id="displayNodes">
    <parameter id="id" value="displayNodes" />
    <parameter id="class" value="bean:com.tle.web.viewitem.summary.section.DisplayNodesSection" />
  </extension>
  <extension plugin-id="com.tle.web.viewitem.summary" point-id="summaryTabExtension" id="attachmentsSection">
    <parameter id="id" value="attachmentsSection" />
    <parameter id="class" value="bean:com.tle.web.viewitem.summary.section.attachment.AttachmentsSection" />
  </extension>
  <extension plugin-id="com.tle.web.viewitem.summary" point-id="summaryTabExtension" id="xsltSection">
    <parameter id="id" value="xsltSection" />
    <parameter id="class" value="bean:com.tle.web.viewitem.summary.section.XsltSection" />
  </extension>
  <extension plugin-id="com.tle.web.viewitem.summary" point-id="summaryTabExtension" id="freemarkerSection">
    <parameter id="id" value="freemarkerSection" />
    <parameter id="class" value="bean:com.tle.web.viewitem.summary.section.FreemarkerSection" />
  </extension>
  <extension plugin-id="com.tle.web.viewitem.summary" point-id="summaryTabExtension" id="commentsSection">
    <parameter id="id" value="commentsSection" />
    <parameter id="class" value="bean:com.tle.web.viewitem.summary.section.CommentsSection" />
  </extension>
  <extension plugin-id="com.tle.web.viewurl" point-id="resourceViewerFilter" id="drmViewerFilter">
    <parameter id="id" value="drmFilter" />
    <parameter id="class" value="bean:com.tle.web.viewitem.summary.filter.DRMViewerFilter" />
  </extension>
  <extension plugin-id="com.tle.web.viewitem" point-id="contentFilter" id="DRMContentFilter">
    <parameter id="bean" value="bean:com.tle.web.viewitem.summary.filter.DRMContentFilter" />
  </extension>
  <extension plugin-id="com.tle.web.viewitem.summary" point-id="minorAction" id="archive">
    <parameter id="id" value="archive" />
    <parameter id="class" value="bean:com.tle.web.viewitem.summary.sidebar.actions.ArchiveSection" />
    <parameter id="order" value="1000" />
  </extension>
  <extension plugin-id="com.tle.web.viewitem.summary" point-id="minorAction" id="makeLive">
    <parameter id="id" value="makeLive" />
    <parameter id="class" value="bean:com.tle.web.viewitem.summary.sidebar.actions.MakeLiveSection" />
    <parameter id="order" value="2000" />
  </extension>
  <extension plugin-id="com.tle.web.viewitem.summary" point-id="minorAction" id="review">
    <parameter id="id" value="review" />
    <parameter id="class" value="bean:com.tle.web.viewitem.summary.sidebar.actions.ReviewSection" />
    <parameter id="order" value="3000" />
  </extension>
  <extension plugin-id="com.tle.web.viewitem.summary" point-id="minorAction" id="suspend">
    <parameter id="id" value="suspend" />
    <parameter id="class" value="bean:com.tle.web.viewitem.summary.sidebar.actions.SuspendSection" />
    <parameter id="order" value="5000" />
  </extension>
  <extension plugin-id="com.tle.web.viewitem.summary" point-id="minorAction" id="resume">
    <parameter id="id" value="resume" />
    <parameter id="class" value="bean:com.tle.web.viewitem.summary.sidebar.actions.ResumeSection" />
    <parameter id="order" value="5500" />
  </extension>
  <extension plugin-id="com.tle.web.viewitem.summary" point-id="minorAction" id="delete">
    <parameter id="id" value="delete" />
    <parameter id="class" value="bean:com.tle.web.viewitem.summary.sidebar.actions.DeleteSection" />
    <parameter id="order" value="6000" />
  </extension>
  <extension plugin-id="com.tle.web.viewitem.summary" point-id="minorAction" id="restore">
    <parameter id="id" value="restore" />
    <parameter id="class" value="bean:com.tle.web.viewitem.summary.sidebar.actions.RestoreSection" />
    <parameter id="order" value="6200" />
  </extension>
  <extension plugin-id="com.tle.web.viewitem.summary" point-id="minorAction" id="purge">
    <parameter id="id" value="purge" />
    <parameter id="class" value="bean:com.tle.web.viewitem.summary.sidebar.actions.PurgeSection" />
    <parameter id="order" value="6400" />
  </extension>
  <extension plugin-id="com.tle.web.viewitem.summary" point-id="minorAction" id="changeOwner">
    <parameter id="id" value="changeOwner" />
    <parameter id="class" value="bean:com.tle.web.viewitem.summary.sidebar.actions.ChangeOwnershipSection" />
    <parameter id="order" value="7000" />
  </extension>
  <extension plugin-id="com.tle.web.viewitem.summary" point-id="minorAction" id="export">
    <parameter id="id" value="export" />
    <parameter id="class" value="bean:com.tle.web.viewitem.summary.sidebar.summary.ExportLinkSection" />
    <parameter id="order" value="8000" />
  </extension>
  <extension plugin-id="com.tle.web.sections" point-id="sectionTree" id="mimeEdit">
    <parameter id="path" value="/access/mimeedit.do" />
    <parameter id="root" value="bean:/access/mimeedit" />
  </extension>
  <extension plugin-id="com.tle.web.mimetypes" point-id="editExtension" id="mimeDetails">
    <parameter id="id" value="mimeDetails" />
    <parameter id="class" value="bean:com.tle.web.mimetypes.section.MimeDetailsSection" />
    <parameter id="order" value="1000" />
  </extension>
  <extension plugin-id="com.tle.web.mimetypes" point-id="editExtension" id="mimeIcon">
    <parameter id="id" value="mimeIcon" />
    <parameter id="class" value="bean:com.tle.web.mimetypes.section.EditIconSection" />
    <parameter id="order" value="2000" />
  </extension>
  <extension plugin-id="com.tle.web.mimetypes" point-id="editExtension" id="mimeViewer">
    <parameter id="id" value="mimeViewer" />
    <parameter id="class" value="bean:com.tle.web.mimetypes.section.MimeDefaultViewerSection" />
    <parameter id="order" value="3000" />
  </extension>
  <extension plugin-id="com.tle.core.security" point-id="privilegeTreeProviders" id="mimeSearchPrivilegeTreeProvider">
    <parameter id="provider" value="bean:com.tle.web.mimetypes.MimeSearchPrivilegeTreeProvider" />
  </extension>
  <extension plugin-id="com.tle.web.sections" point-id="sectionTree" id="mime">
    <parameter id="path" value="/access/mime.do" />
    <parameter id="root" value="bean:/access/mime" />
  </extension>
  <extension plugin-id="com.tle.core.hibernate" point-id="domainObjects" id="connectorObjects">
    <parameter id="class" value="com.tle.common.connectors.entity.Connector" />
  </extension>
  <extension plugin-id="com.tle.core.migration" point-id="initialSchema" id="connectorSchemaObjects">
    <parameter id="class" value="com.tle.common.connectors.entity.Connector" />
  </extension>
  <extension plugin-id="com.tle.core.migration" point-id="migration" id="createConnectorSchema">
    <parameter id="id" value="com.tle.core.connectors.migration.v50.CreateConnectorEntities" />
    <parameter id="bean" value="bean:com.tle.core.connectors.migration.v50.CreateConnectorEntities" />
    <parameter id="date" value="1970-01-01" />
  </extension>
  <extension plugin-id="com.tle.core.entity" point-id="entityService" id="connectorsService">
    <parameter id="serviceClass" value="bean:com.tle.core.connectors.service.ConnectorService" />
    <parameter id="order" value="500" />
  </extension>
  <extension plugin-id="com.tle.web.services" point-id="invoker" id="connectorServiceMapping">
    <parameter id="class" value="com.tle.common.connectors.service.RemoteConnectorService" />
    <parameter id="bean" value="bean:com.tle.core.connectors.service.ConnectorService" />
  </extension>
  <extension plugin-id="com.tle.core.security" point-id="privilegeTreeProviders" id="connectorPrivilegeTreeProvider">
    <parameter id="provider" value="bean:com.tle.core.connectors.service.ConnectorPrivilegeTreeProvider" />
  </extension>
  <extension plugin-id="com.tle.core.events" point-id="applicationEventListener" id="listeners_2_2_4">
    <parameter id="listenerClass" value="com.tle.core.events.listeners.UserChangeListener" />
  </extension>
  <extension plugin-id="com.tle.web.remoting.rest" point-id="resource" id="itemResources">
    <parameter id="class" value="com.tle.web.api.item.resource.EquellaItemResource" />
    <parameter id="class" value="com.tle.web.api.item.interfaces.ItemActionsResource" />
    <parameter id="class" value="com.tle.web.api.item.interfaces.ItemLockResource" />
    <parameter id="class" value="com.tle.web.api.item.interfaces.ItemModerationResource" />
    <parameter id="class" value="com.tle.web.api.item.interfaces.FileResource" />
    <parameter id="class" value="com.tle.web.api.item.resource.impl.ItemRelationResourceImpl" />
    <parameter id="class" value="com.tle.web.api.staging.interfaces.StagingResource" />
  </extension>
  <extension plugin-id="com.tle.core.jackson" point-id="mapperExtension" id="itemMapperExtension">
    <parameter id="mapper" value="rest" />
    <parameter id="bean" value="bean:com.tle.web.api.item.impl.ItemMapperExtension" />
  </extension>
  <extension plugin-id="com.tle.web.sections" point-id="sectionTree" id="taskList">
    <parameter id="path" value="/access/notifications.do" />
    <parameter id="root" value="bean:/access/notifications" />
  </extension>
  <extension plugin-id="com.tle.web.workflow.portal" point-id="filter" id="taskFilters">
    <parameter id="bean" value="bean:com.tle.web.notification.portal.NotificationPortalExtension" />
    <parameter id="order" value="200" />
  </extension>
  <extension plugin-id="com.tle.web.remoting.rest" point-id="resource" id="notificationRestService">
    <parameter id="class" value="com.tle.web.api.notification.interfaces.NotificationResource" />
  </extension>
  <extension plugin-id="com.tle.web.sections.equella" point-id="topbarLink" id="notificationLink">
    <parameter id="class" value="bean:com.tle.web.notification.topbar.NotificationTopbarLink" />
    <parameter id="order" value="200" />
  </extension>
  <extension plugin-id="com.tle.core.hibernate" point-id="domainObjects" id="objects_8">
    <parameter id="class" value="com.tle.beans.entity.PowerSearch" />
  </extension>
  <extension plugin-id="com.tle.core.migration" point-id="initialSchema" id="schemaObjects_4">
    <parameter id="class" value="com.tle.beans.entity.PowerSearch" />
    <parameter id="index">
      <parameter id="table" value="power_search_itemdefs" />
      <parameter id="name" value="psid_search" />
      <parameter id="column" value="power_search_id" />
    </parameter>
    <parameter id="index">
      <parameter id="table" value="power_search_itemdefs" />
      <parameter id="name" value="psid_itemdef" />
      <parameter id="column" value="itemdefs_id" />
    </parameter>
  </extension>
  <extension plugin-id="com.tle.core.events" point-id="applicationEventListener" id="listeners_2_4">
    <parameter id="listener" value="bean:com.tle.core.powersearch.PowerSearchService" />
    <parameter id="listenerClass" value="com.tle.core.collection.event.listener.ItemDefinitionDeletionListener" />
    <parameter id="listenerClass" value="com.tle.core.schema.event.listener.SchemaReferencesListener" />
    <parameter id="listenerClass" value="com.tle.core.events.listeners.UserChangeListener" />
  </extension>
  <extension plugin-id="com.tle.core.entity" point-id="entityService" id="powerSearch">
    <parameter id="serviceClass" value="bean:com.tle.core.powersearch.PowerSearchService" />
    <parameter id="order" value="1100" />
  </extension>
  <extension plugin-id="com.tle.core.schema" point-id="schemaRefs" id="schemaRefs">
    <parameter id="bean" value="bean:com.tle.core.powersearch.PowerSearchService" />
  </extension>
  <extension plugin-id="com.tle.core.institution.convert" point-id="postreadmigration" id="savedSearchesMigrator">
    <parameter id="id" value="com.tle.core.institution.migration.v41.SavedSearchesMigrator" />
    <parameter id="bean" value="bean:com.tle.core.powersearch.convert.SavedSearchesMigrator" />
    <parameter id="forconverter" value="preferences" />
  </extension>
  <extension plugin-id="com.tle.web.remoting.rest" point-id="resource" id="searchResource">
    <parameter id="class" value="com.tle.web.api.search.EquellaSearchResource" />
  </extension>
  <extension plugin-id="com.tle.web.core" point-id="webServlet" id="defaultFallbackServlet">
    <parameter id="bean" value="bean:com.tle.web.raw.servlet.FallbackServlet" />
    <parameter id="url-pattern" value="/access/index.html" />
    <parameter id="url-pattern" value="/akamai/*" />
    <parameter id="url-pattern" value="/css/*" />
    <parameter id="url-pattern" value="/scripts/*" />
    <parameter id="url-pattern" value="/images/*" />
    <parameter id="url-pattern" value="/favicon.ico" />
    <parameter id="url-pattern" value="/version.properties" />
  </extension>
  <extension plugin-id="com.tle.web.core" point-id="webServlet" id="userConfigurableServlet">
    <parameter id="bean" value="bean:com.tle.web.raw.servlet.UserConfigurableServlet" />
    <parameter id="url-pattern" value="/configurable/" />
  </extension>
  <extension plugin-id="com.tle.core.connectors" point-id="connectorImplementation" id="blackboard">
    <parameter id="type" value="blackboard" />
    <parameter id="class" value="bean:com.tle.core.connectors.blackboard.service.BlackboardConnectorService" />
  </extension>
  <extension plugin-id="com.tle.core.connectors" point-id="connectorImplementation" id="blackboardrest">
    <parameter id="type" value="blackboardrest" />
    <parameter id="class" value="bean:com.tle.core.connectors.blackboard.service.BlackboardRESTConnectorService" />
  </extension>
  <extension plugin-id="com.tle.web.core" point-id="webServlet" id="blackboardRestOAuthServlet">
    <parameter id="bean" value="bean:com.tle.web.connectors.blackboard.servlet.BlackboardRestOauthSignonServlet" />
    <parameter id="url-pattern" value="/blackboardrestauth" />
  </extension>
  <extension plugin-id="com.tle.core.connectors" point-id="connectorType" id="blackboardConnector">
    <parameter id="id" value="blackboard" />
    <parameter id="nameKey" value="com.equella.core.connector.name" />
    <parameter id="descriptionKey" value="com.equella.core.connector.description" />
  </extension>
  <extension plugin-id="com.tle.core.connectors" point-id="connectorType" id="blackboardRESTConnector">
    <parameter id="id" value="blackboardrest" />
    <parameter id="nameKey" value="com.equella.core.blackboardrest.connector.name" />
    <parameter id="descriptionKey" value="com.equella.core.blackboardrest.connector.description" />
  </extension>
  <extension plugin-id="com.tle.core.scheduler" point-id="scheduledTask" id="bbConnectorTask">
    <parameter id="id" value="Blackboard Connector Synchronisation" />
    <parameter id="bean" value="bean:com.tle.core.connectors.blackboard.scheduler.SynchroniseEquellaContentTask" />
    <parameter id="frequency" value="weekly" />
    <parameter id="scope" value="institution" />
  </extension>
  <extension plugin-id="com.tle.core.application" point-id="onStartup" id="tomcat">
    <parameter id="bean" value="bean:com.tle.tomcat.service.TomcatService" />
    <parameter id="type" value="web" />
    <parameter id="order" value="100" />
  </extension>
  <extension plugin-id="com.tle.core.events" point-id="applicationEventListener" id="listeners_10">
    <parameter id="listener" value="bean:com.tle.tomcat.service.TomcatService" />
    <parameter id="listenerClass" value="com.tle.tomcat.events.TomcatRestartListener" />
  </extension>
  <extension plugin-id="com.tle.core.migration" point-id="migration" id="createTomcatSessionsSchema">
    <parameter id="id" value="com.tle.tomcat.migration.CreateTomcatSessionEntity" />
    <parameter id="bean" value="bean:com.tle.tomcat.migration.CreateTomcatSessionEntity" />
    <parameter id="system" value="true" />
    <parameter id="initial" value="true" />
    <parameter id="date" value="2013-07-29" />
  </extension>
  <extension plugin-id="com.tle.core.hibernate" point-id="domainObjects" id="tomcatSessionsObjects">
    <parameter id="class" value="com.tle.tomcat.migration.TomcatSessions" />
  </extension>
  <extension plugin-id="com.tle.web.core" point-id="webServlet" id="resourcesServlet">
    <parameter id="url-pattern" value="/p/r/*" />
    <parameter id="bean" value="bean:com.tle.web.resources.ResourcesServlet" />
  </extension>
  <extension plugin-id="com.tle.web.sections" point-id="registrationHandler" id="handler">
    <parameter id="class" value="bean:com.tle.web.resources.ResourceHelperHandler" />
    <parameter id="order" value="0" />
  </extension>
  <extension plugin-id="com.tle.core.scheduler" point-id="scheduledTask" id="checkInstitutionStorageQuotas">
    <parameter id="id" value="Check Institution Storage Quotas" />
    <parameter id="bean" value="bean:com.tle.core.quota.task.CheckInstitutionStorageQuotas" />
    <parameter id="frequency" value="daily" />
    <parameter id="scope" value="server" />
  </extension>
  <extension plugin-id="com.tle.core.freetext" point-id="freetextIndex" id="notificationIndex">
    <parameter id="id" value="notifications" />
    <parameter id="class" value="bean:com.tle.core.notification.standard.indexer.NotificationIndex" />
  </extension>
  <extension plugin-id="com.tle.core.freetext" point-id="indexingExtension" id="tasksIndexer_2">
    <parameter id="class" value="bean:com.tle.core.notification.standard.indexer.NotificationIndexer" />
  </extension>
  <extension plugin-id="com.tle.core.institution.convert" point-id="converter" id="converter">
    <parameter id="id" value="notifications" />
    <parameter id="class" value="bean:com.tle.core.notification.standard.institution.NotificationConverter" />
    <parameter id="order" value="2000" />
  </extension>
  <extension plugin-id="com.tle.core.institution.convert" point-id="itemxmlmigration" id="itemXmlConvert">
    <parameter id="id" value="com.tle.core.notification.institution.NotificationConverter" />
    <parameter id="bean" value="bean:com.tle.core.notification.standard.institution.NotificationConverter" />
    <parameter id="date" value="1970-01-11" />
  </extension>
  <extension plugin-id="com.tle.core.institution.convert" point-id="xmlmigration" id="notificationMigrator">
    <parameter id="id" value="com.tle.core.notification.institution.MigrateNotifications2XML" />
    <parameter id="bean" value="bean:com.tle.core.notification.standard.institution.MigrateNotifications2XML" />
    <parameter id="date" value="1970-02-12" />
  </extension>
  <extension plugin-id="com.tle.core.item" point-id="itemDaoExtension" id="itemDao">
    <parameter id="class" value="bean:com.tle.core.notification.standard.institution.NotificationItemDao" />
    <parameter id="order" value="101" />
  </extension>
  <extension plugin-id="com.tle.core.scheduler" point-id="scheduledTask" id="checkForBatchEmails">
    <parameter id="id" value="com.tle.core.notification.scheduler.CheckEmailsTask" />
    <parameter id="bean" value="bean:com.tle.core.notification.standard.task.CheckEmailsTask" />
    <parameter id="frequency" value="daily" />
    <parameter id="scope" value="server" />
  </extension>
  <extension plugin-id="com.tle.core.migration" point-id="migration" id="com.tle.core.wizard.institution.migration.v41.WizardLayoutConverter">
    <parameter id="id" value="com.tle.core.wizard.institution.migration.v41.WizardLayoutConverter" />
    <parameter id="date" value="1970-01-01" />
  </extension>
  <extension plugin-id="com.tle.core.institution.convert" point-id="xmlmigration" id="wizardLayoutXmlMigrator">
    <parameter id="id" value="com.tle.core.wizard.institution.migration.v41.WizardLayoutXmlMigrator" />
    <parameter id="bean" value="bean:com.tle.core.wizard.institution.migration.v41.WizardLayoutXmlMigrator" />
    <parameter id="date" value="1970-01-17" />
  </extension>
  <extension plugin-id="com.tle.core.hibernate" point-id="domainObjects" id="objects_3_2_2">
    <parameter id="class" value="com.dytech.edge.wizard.beans.DefaultWizardPage" />
    <parameter id="class" value="com.dytech.edge.wizard.beans.DRMPage" />
    <parameter id="class" value="com.dytech.edge.wizard.beans.DRMPage$NetworkSet" />
    <parameter id="class" value="com.dytech.edge.wizard.beans.DRMPage$NetworkSet$1" />
    <parameter id="class" value="com.dytech.edge.wizard.beans.DRMPage$Network" />
    <parameter id="class" value="com.dytech.edge.wizard.beans.DRMPage$Container" />
    <parameter id="class" value="com.dytech.edge.wizard.beans.DRMPage$Contributor" />
    <parameter id="class" value="com.dytech.edge.wizard.beans.DRMPage$ExistsMapping" />
    <parameter id="class" value="com.dytech.edge.wizard.beans.FixedMetadata" />
    <parameter id="class" value="com.dytech.edge.wizard.beans.Metadata" />
    <parameter id="class" value="com.dytech.edge.wizard.beans.NavPage" />
    <parameter id="class" value="com.dytech.edge.wizard.beans.WizardPage" />
    <parameter id="class" value="com.dytech.edge.wizard.TargetNode" />
    <parameter id="class" value="com.dytech.edge.wizard.beans.control.AbstractControlsWizardControl" />
    <parameter id="class" value="com.dytech.edge.wizard.beans.control.Attachment" />
    <parameter id="class" value="com.dytech.edge.wizard.beans.control.Button" />
    <parameter id="class" value="com.dytech.edge.wizard.beans.control.Calendar" />
    <parameter id="class" value="com.dytech.edge.wizard.beans.control.CheckBoxGroup" />
    <parameter id="class" value="com.dytech.edge.wizard.beans.control.ContainerControl" />
    <parameter id="class" value="com.dytech.edge.wizard.beans.control.CustomControl" />
    <parameter id="class" value="com.dytech.edge.wizard.beans.control.Date" />
    <parameter id="class" value="com.dytech.edge.wizard.beans.control.Description" />
    <parameter id="class" value="com.dytech.edge.wizard.beans.control.EditBox" />
    <parameter id="class" value="com.dytech.edge.wizard.beans.control.Group" />
    <parameter id="class" value="com.dytech.edge.wizard.beans.control.GroupItem" />
    <parameter id="class" value="com.dytech.edge.wizard.beans.control.Hidden" />
    <parameter id="class" value="com.dytech.edge.wizard.beans.control.Html" />
    <parameter id="class" value="com.dytech.edge.wizard.beans.control.HtmlEdit" />
    <parameter id="class" value="com.dytech.edge.wizard.beans.control.ListBox" />
    <parameter id="class" value="com.dytech.edge.wizard.beans.control.Multi" />
    <parameter id="class" value="com.dytech.edge.wizard.beans.control.MultiEditBox" />
    <parameter id="class" value="com.dytech.edge.wizard.beans.control.MyItem" />
    <parameter id="class" value="com.dytech.edge.wizard.beans.control.RadioGroup" />
    <parameter id="class" value="com.dytech.edge.wizard.beans.control.Repeater" />
    <parameter id="class" value="com.dytech.edge.wizard.beans.control.ShuffleBox" />
    <parameter id="class" value="com.dytech.edge.wizard.beans.control.ShuffleList" />
    <parameter id="class" value="com.dytech.edge.wizard.beans.control.TreeNav" />
    <parameter id="class" value="com.dytech.edge.wizard.beans.control.UnsupportedControl" />
    <parameter id="class" value="com.dytech.edge.wizard.beans.control.WizardControl" />
    <parameter id="class" value="com.dytech.edge.wizard.beans.control.WizardControlItem" />
  </extension>
  <extension plugin-id="com.tle.web.sections" point-id="sectionTree" id="iconServer">
    <parameter id="path" value="/icon.do" />
    <parameter id="root" value="bean:com.tle.web.mimetypes.service.IconServer" />
  </extension>
  <extension plugin-id="com.tle.web.services" point-id="invoker" id="javascriptService">
    <parameter id="class" value="com.tle.common.javascript.RemoteJavascriptService" />
    <parameter id="bean" value="bean:com.tle.core.javascript.JavascriptService" />
  </extension>
  <extension plugin-id="com.tle.core.collection" point-id="collectionSave" id="itemCollectionSave">
    <parameter id="bean" value="bean:com.tle.core.item.standard.service.ItemStandardService" />
  </extension>
  <extension plugin-id="com.tle.core.schema" point-id="schemaSave" id="itemSchemaSaveListener">
    <parameter id="bean" value="bean:com.tle.core.item.standard.service.ItemStandardService" />
  </extension>
  <extension plugin-id="com.tle.core.scheduler" point-id="scheduledTask" id="purgeOldDeletedItems">
    <parameter id="id" value="Remove Deleted Items" />
    <parameter id="bean" value="bean:com.tle.core.item.standard.task.RemoveDeletedItems" />
    <parameter id="frequency" value="weekly" />
    <parameter id="scope" value="institution" />
  </extension>
  <extension plugin-id="com.tle.core.scheduler" point-id="scheduledTask" id="notifyNewItems">
    <parameter id="id" value="Notify Of New Items" />
    <parameter id="bean" value="bean:com.tle.core.item.standard.task.NotifyOfNewItemsTask" />
    <parameter id="before" value="com.tle.core.notification.scheduler.CheckEmailsTask" />
    <parameter id="frequency" value="daily" />
    <parameter id="scope" value="institution" />
  </extension>
  <extension plugin-id="com.tle.core.scheduler" point-id="scheduledTask" id="checkMod">
    <parameter id="id" value="Check Moderation" />
    <parameter id="bean" value="bean:com.tle.core.item.standard.task.CheckModerationTask" />
    <parameter id="before" value="com.tle.core.notification.scheduler.CheckEmailsTask" />
    <parameter id="frequency" value="daily" />
    <parameter id="scope" value="institution" />
  </extension>
  <extension plugin-id="com.tle.core.scheduler" point-id="scheduledTask" id="checkReview">
    <parameter id="id" value="Check Review" />
    <parameter id="bean" value="bean:com.tle.core.item.standard.task.CheckReviewTask" />
    <parameter id="before" value="com.tle.core.notification.scheduler.CheckEmailsTask" />
    <parameter id="frequency" value="daily" />
    <parameter id="scope" value="institution" />
  </extension>
  <extension plugin-id="com.tle.core.events" point-id="applicationEventListener" id="listeners_2_3_2">
    <parameter id="listener" value="bean:com.tle.core.item.standard.service.ItemStandardService" />
    <parameter id="listenerClass" value="com.tle.core.item.event.listener.UpdateReferencedUrlsListener" />
    <parameter id="listenerClass" value="com.tle.core.events.listeners.UserChangeListener" />
    <parameter id="listenerClass" value="com.tle.core.url.URLListener" />
    <parameter id="listenerClass" value="com.tle.core.item.event.listener.ItemMovedCollectionEventListener" />
  </extension>
  <extension plugin-id="com.tle.core.events" point-id="applicationEventListener" id="itemCommentListeners">
    <parameter id="listener" value="bean:com.tle.core.item.standard.service.ItemCommentService" />
    <parameter id="listenerClass" value="com.tle.core.events.listeners.UserChangeListener" />
  </extension>
  <extension plugin-id="com.tle.core.item" point-id="operation" id="checkDynamicSteps">
    <parameter id="type" value="preSave" />
    <parameter id="class" value="bean:com.tle.core.item.standard.operations.workflow.CheckStepOperation" />
  </extension>
  <extension plugin-id="com.tle.web.core" point-id="webServlet" id="spellcheck">
    <parameter id="url-pattern" value="/spellcheck/" />
    <parameter id="bean" value="bean:com.tle.web.spellcheck.servlet.SpellcheckServlet" />
  </extension>
  <extension plugin-id="com.tle.core.search" point-id="searchSetVirtualiser" id="contributedValuesVirtualiser">
    <parameter id="class" value="bean:com.tle.core.search.searchset.virtualisation.ContributedValuesVirtualiser" />
  </extension>
  <extension plugin-id="com.tle.core.search" point-id="searchSetVirtualiser" id="manualListVirtualiser">
    <parameter id="class" value="bean:com.tle.core.search.searchset.virtualisation.ManualListVirtualiser" />
  </extension>
  <extension plugin-id="com.tle.core.security" point-id="privilegeTreeProviders" id="searchPrivilegeTreeProvider">
    <parameter id="provider" value="bean:com.tle.core.search.service.impl.SearchPrivilegeTreeProvider" />
  </extension>
  <extension plugin-id="com.tle.core.hibernate" point-id="domainObjects" id="objects_2_2_3">
    <parameter id="class" value="com.tle.beans.item.cal.request.CourseInfo" />
    <parameter id="class" value="com.tle.beans.activation.ActivateRequest" />
  </extension>
  <extension plugin-id="com.tle.core.item" point-id="itemDaoExtension" id="activationRequestItemDao">
    <parameter id="class" value="bean:com.tle.core.activation.ActivateRequestDao" />
    <parameter id="order" value="100" />
  </extension>
  <extension plugin-id="com.tle.core.item" point-id="itemIdExtension" id="activationIdExt">
    <parameter id="bean" value="bean:com.tle.core.activation.service.ActivationService" />
    <parameter id="id" value="activation" />
  </extension>
  <extension plugin-id="com.tle.core.freetext" point-id="securityReindexHandler" id="reindexActivations">
    <parameter id="privilege" value="VIEW_ACTIVATION_ITEM" />
    <parameter id="privilege" value="DELETE_ACTIVATION_ITEM" />
  </extension>
  <extension plugin-id="com.tle.core.security" point-id="securityTargetHandler" id="activateRequestTargetHandler">
    <parameter id="handlesOwnershipFor" value="com.tle.beans.activation.ActivateRequest" />
    <parameter id="handlesTransformationOf" value="com.tle.beans.activation.ActivateRequest" />
    <parameter id="handler" value="bean:com.tle.core.activation.service.ActivateRequestSecurityTargetHandler" />
  </extension>
  <extension plugin-id="com.tle.core.freetext" point-id="freetextIndex" id="activationIndex">
    <parameter id="id" value="activation" />
    <parameter id="class" value="bean:com.tle.core.activation.index.ActivationIndex" />
  </extension>
  <extension plugin-id="com.tle.core.freetext" point-id="indexingExtension" id="activationIndexer">
    <parameter id="class" value="bean:com.tle.core.activation.index.ActivationIndexer" />
  </extension>
  <extension plugin-id="com.tle.core.scheduler" point-id="scheduledTask" id="updateActivations">
    <parameter id="id" value="com.tle.core.activation.tasks.UpdateActivationStatusTask" />
    <parameter id="bean" value="bean:com.tle.core.activation.tasks.UpdateActivationStatusTask" />
    <parameter id="frequency" value="daily" />
    <parameter id="scope" value="institution" />
  </extension>
  <extension plugin-id="com.tle.core.entity" point-id="entityService" id="courseInfo">
    <parameter id="serviceClass" value="bean:com.tle.core.activation.service.CourseInfoService" />
    <parameter id="order" value="1200" />
  </extension>
  <extension plugin-id="com.tle.web.services" point-id="invoker" id="courseInfoInvoker">
    <parameter id="class" value="com.tle.core.remoting.RemoteCourseInfoService" />
    <parameter id="bean" value="bean:com.tle.core.activation.service.CourseInfoService" />
  </extension>
  <extension plugin-id="com.tle.core.events" point-id="applicationEventListener" id="listeners_3_2_2_2">
    <parameter id="listenerClass" value="com.tle.core.events.listeners.UserChangeListener" />
  </extension>
  <extension plugin-id="com.tle.web.core" point-id="webServlet" id="cxfServlet">
    <parameter id="url-pattern" value="/services/*" />
    <parameter id="bean" value="bean:com.tle.web.remoting.soap.cxf.CXFHandler" />
  </extension>
  <extension plugin-id="com.tle.web.remoting.soap" point-id="endpoint" id="Soap51Endpoint">
    <parameter id="path" value="/SoapService51" />
    <parameter id="serviceName" value="SoapService51" />
    <parameter id="serviceNamespace" value="http://soap.remoting.web.tle.com" />
  </extension>
  <extension plugin-id="com.tle.web.remoting.soap" point-id="endpoint" id="Soap50Endpoint">
    <parameter id="path" value="/SoapService50" />
    <parameter id="serviceName" value="SoapService50" />
    <parameter id="serviceNamespace" value="http://soap.remoting.web.tle.com" />
  </extension>
  <extension plugin-id="com.tle.web.remoting.soap" point-id="endpoint" id="Soap41Endpoint">
    <parameter id="path" value="/SoapService41" />
    <parameter id="serviceName" value="SoapService41" />
    <parameter id="serviceNamespace" value="http://soap.remoting.web.tle.com" />
  </extension>
  <extension plugin-id="com.tle.core.entity" point-id="entityService" id="workflowEntityService">
    <parameter id="serviceClass" value="bean:com.tle.core.workflow.service.WorkflowService" />
    <parameter id="order" value="100" />
  </extension>
  <extension plugin-id="com.tle.core.item" point-id="itemIdExtension" id="workflowIdExt">
    <parameter id="id" value="task" />
    <parameter id="bean" value="bean:com.tle.core.workflow.service.WorkflowService" />
  </extension>
  <extension plugin-id="com.tle.core.migration" point-id="migration" id="createWorkflowTables">
    <parameter id="id" value="com.tle.core.workflow.migrate.CreateWorkflowTables" />
    <parameter id="bean" value="bean:com.tle.core.workflow.migrate.CreateWorkflowTables" />
    <parameter id="depends" value="com.tle.core.workflow.migrate.AddDeleteModeratingMigration" />
    <parameter id="date" value="1970-01-01" />
  </extension>
  <extension plugin-id="com.tle.core.migration" point-id="migration" id="addUserPath">
    <parameter id="id" value="com.tle.core.workflow.migrate.AddUserPathMigration" />
    <parameter id="bean" value="bean:com.tle.core.workflow.migrate.AddUserPathMigration" />
    <parameter id="obsoletedby" value="com.tle.core.workflow.migrate.CreateWorkflowTables" />
    <parameter id="date" value="1970-01-01" />
  </extension>
  <extension plugin-id="com.tle.core.migration" point-id="migration" id="addDelModerating">
    <parameter id="id" value="com.tle.core.workflow.migrate.AddDeleteModeratingMigration" />
    <parameter id="bean" value="bean:com.tle.core.workflow.migrate.AddDeleteModeratingMigration" />
    <parameter id="date" value="1970-01-01" />
  </extension>
  <extension plugin-id="com.tle.core.migration" point-id="migration" id="workflowMessageUuidMigration">
    <parameter id="id" value="com.tle.core.workflow.migrate.WorkflowMessageUuidMigration" />
    <parameter id="bean" value="bean:com.tle.core.workflow.migrate.WorkflowMessageUuidMigration" />
    <parameter id="date" value="2015-12-01" />
  </extension>
  <extension plugin-id="com.tle.core.migration" point-id="migration" id="addLastAction">
    <parameter id="id" value="com.tle.core.workflow.migrate.AddLastActionDate" />
    <parameter id="bean" value="bean:com.tle.core.workflow.migrate.AddLastActionDate" />
    <parameter id="date" value="1970-01-01" />
  </extension>
  <extension plugin-id="com.tle.core.migration" point-id="migration" id="addNotificationSchema">
    <parameter id="id" value="com.tle.core.workflow.migrate.AddNotificationSchema" />
    <parameter id="bean" value="bean:com.tle.core.workflow.migrate.AddNotificationSchema" />
    <parameter id="depends" value="com.tle.core.workflow.migrate.CreateWorkflowTables" />
    <parameter id="date" value="1970-01-01" />
  </extension>
  <extension plugin-id="com.tle.core.institution.convert" point-id="xmlmigration" id="workflowXmlMigration">
    <parameter id="id" value="com.tle.core.workflow.migrate.WorkflowXmlMigrator" />
    <parameter id="bean" value="bean:com.tle.core.workflow.migrate.WorkflowXmlMigrator" />
    <parameter id="date" value="1970-01-16" />
  </extension>
  <extension plugin-id="com.tle.core.institution.convert" point-id="itemxmlmigration" id="workflowItem">
    <parameter id="id" value="com.tle.core.workflow.migrate.WorkflowItemXmlMigrator" />
    <parameter id="bean" value="bean:com.tle.core.workflow.migrate.WorkflowItemXmlMigrator" />
    <parameter id="date" value="1970-01-09" />
  </extension>
  <extension plugin-id="com.tle.core.institution.convert" point-id="itemxmlmigration" id="addNotificationItemXml">
    <parameter id="id" value="com.tle.core.workflow.migrate.AddNotificationSchemaItemXML" />
    <parameter id="bean" value="bean:com.tle.core.workflow.migrate.AddNotificationSchemaItemXML" />
    <parameter id="depends" value="com.tle.core.workflow.migrate.WorkflowItemXmlMigrator" />
  </extension>
  <extension plugin-id="com.tle.core.institution.convert" point-id="itemxmlmigration" id="addWorkflowMessageUuid">
    <parameter id="id" value="com.tle.core.workflow.migrate.WorkflowMessageUuidXmlMigration" />
    <parameter id="bean" value="bean:com.tle.core.workflow.migrate.WorkflowMessageUuidXmlMigration" />
    <parameter id="date" value="2015-12-03" />
  </extension>
  <extension plugin-id="com.tle.core.item.convert" point-id="itemExtrasConverter" id="taskHistoryExtras">
    <parameter id="order" value="1000" />
    <parameter id="class" value="bean:com.tle.core.workflow.convert.TaskHistoryConverter" />
  </extension>
  <extension plugin-id="com.tle.core.item.convert" point-id="itemExtrasConverter" id="workflowCommentFilesExtras">
    <parameter id="order" value="2000" />
    <parameter id="class" value="bean:com.tle.core.workflow.convert.WorkflowCommentFileConverter" />
  </extension>
  <extension plugin-id="com.tle.core.institution.convert" point-id="xmlmigration" id="addNotificationXml">
    <parameter id="id" value="com.tle.core.workflow.migrate.AddNotificationSchemaXML" />
    <parameter id="bean" value="bean:com.tle.core.workflow.migrate.AddNotificationSchemaXML" />
    <parameter id="depends" value="com.tle.core.workflow.migrate.WorkflowXmlMigrator" />
  </extension>
  <extension plugin-id="com.tle.core.hibernate" point-id="domainObjects" id="workflowObjects">
    <parameter id="class" value="com.tle.beans.item.ModerationStatus" />
    <parameter id="class" value="com.tle.common.workflow.Workflow" />
    <parameter id="class" value="com.tle.common.workflow.WorkflowNodeStatus" />
    <parameter id="class" value="com.tle.common.workflow.WorkflowItemStatus" />
    <parameter id="class" value="com.tle.common.workflow.WorkflowMessage" />
    <parameter id="class" value="com.tle.common.workflow.node.WorkflowNode" />
    <parameter id="class" value="com.tle.common.workflow.node.WorkflowItem" />
    <parameter id="class" value="com.tle.common.workflow.node.DecisionNode" />
    <parameter id="class" value="com.tle.common.workflow.node.SerialNode" />
    <parameter id="class" value="com.tle.common.workflow.node.ParallelNode" />
    <parameter id="class" value="com.tle.common.workflow.node.ScriptNode" />
    <parameter id="class" value="com.tle.beans.TaskHistory" />
  </extension>
  <extension plugin-id="com.tle.core.migration" point-id="initialSchema" id="initialSchema_2_2_2">
    <parameter id="class" value="com.tle.common.workflow.WorkflowMessage" />
    <parameter id="class" value="com.tle.beans.TaskHistory" />
  </extension>
  <extension plugin-id="com.tle.core.migration" point-id="migration" id="workflowNodeNewFieldMigration">
    <parameter id="id" value="com.tle.core.workflow.migrate.WorkflowNodeNewFieldMigration" />
    <parameter id="bean" value="bean:com.tle.core.workflow.migrate.WorkflowNodeNewFieldMigration" />
    <parameter id="date" value="2015-11-02" />
  </extension>
  <extension plugin-id="com.tle.core.migration" point-id="migration" id="scriptNotificationMigration">
    <parameter id="id" value="com.tle.core.workflow.migrate.ScriptNotificationMigration" />
    <parameter id="bean" value="bean:com.tle.core.workflow.migrate.ScriptNotificationMigration" />
    <parameter id="date" value="2015-11-03" />
  </extension>
  <extension plugin-id="com.tle.core.institution.convert" point-id="postreadmigration" id="orphanedStatuses">
    <parameter id="id" value="com.tle.core.workflow.migrate.RemoveOrphanedWorkflowStatus" />
    <parameter id="bean" value="bean:com.tle.core.workflow.migrate.RemoveOrphanedWorkflowStatus" />
    <parameter id="forconverter" value="items" />
  </extension>
  <extension plugin-id="com.tle.core.institution.convert" point-id="postreadmigration" id="taskHistory">
    <parameter id="id" value="com.tle.core.workflow.migrate.TaskHistoryMigrator" />
    <parameter id="bean" value="bean:com.tle.core.workflow.migrate.TaskHistoryMigrator" />
    <parameter id="forconverter" value="items" />
  </extension>
  <extension plugin-id="com.tle.core.institution.convert" point-id="postreadmigration" id="createComments">
    <parameter id="id" value="com.tle.core.workflow.migrate.AddNotificationSchemaItemXML" />
    <parameter id="bean" value="bean:com.tle.core.workflow.migrate.AddNotificationSchemaItemXML" />
    <parameter id="forconverter" value="items" />
  </extension>
  <extension plugin-id="com.tle.core.freetext" point-id="freetextIndex" id="taskIndex">
    <parameter id="id" value="task" />
    <parameter id="class" value="bean:com.tle.core.workflow.freetext.WorkflowTaskIndex" />
  </extension>
  <extension plugin-id="com.tle.core.freetext" point-id="indexingExtension" id="tasksIndexer">
    <parameter id="class" value="bean:com.tle.core.workflow.freetext.TasksIndexer" />
  </extension>
  <extension plugin-id="com.tle.core.security" point-id="privilegeTreeProviders" id="workflowPrivilegeTreeProvider">
    <parameter id="provider" value="bean:com.tle.core.workflow.impl.WorkflowPrivilegeTreeProvider" />
  </extension>
  <extension plugin-id="com.tle.core.security" point-id="securityTargetHandler" id="itemTaskTargetHandler">
    <parameter id="handlesLabellingFor" value="com.tle.beans.item.ItemTask" />
    <parameter id="handler" value="bean:com.tle.core.workflow.security.TaskSecurityHandler" />
  </extension>
  <extension plugin-id="com.tle.core.item" point-id="itemDaoExtension" id="taskHistoryDao">
    <parameter id="class" value="bean:com.tle.core.workflow.dao.TaskHistoryDao" />
    <parameter id="order" value="100" />
  </extension>
  <extension plugin-id="com.tle.core.events" point-id="applicationEventListener" id="workflowListeners">
    <parameter id="listener" value="bean:com.tle.core.workflow.service.WorkflowService" />
    <parameter id="listenerClass" value="com.tle.core.events.listeners.UserChangeListener" />
    <parameter id="listenerClass" value="com.tle.core.item.event.listener.ItemDeletedListener" />
  </extension>
  <extension plugin-id="com.tle.core.events" point-id="applicationEventListener" id="taskHistoryDaoListeners">
    <parameter id="listener" value="bean:com.tle.core.workflow.dao.TaskHistoryDao" />
    <parameter id="listenerClass" value="com.tle.core.workflow.event.listener.WorkflowChangeListener" />
  </extension>
  <extension plugin-id="com.tle.web.core" point-id="webServlet" id="invokerServlet">
    <parameter id="url-pattern" value="/invoker/*" />
    <parameter id="bean" value="bean:com.tle.web.remoting.impl.InvokerHandler" />
  </extension>
  <extension plugin-id="com.tle.web.remoting" point-id="loginService" id="login">
    <parameter id="id" value="loginService" />
    <parameter id="class" value="bean:loginService" />
    <parameter id="order" value="1000" />
  </extension>
  <extension plugin-id="com.tle.web.core" point-id="webServlet" id="jsonServlet">
    <parameter id="url-pattern" value="*.json.service" />
    <parameter id="bean" value="bean:com.tle.web.remoting.impl.JSONExporterHandler" />
  </extension>
  <extension plugin-id="com.tle.core.institution.convert" point-id="converter" id="indexConverter">
    <parameter id="id" value="SYNCHRONIZEITEMS" />
    <parameter id="class" value="bean:com.tle.core.freetext.convert.SynchronizeIndexConverter" />
    <parameter id="order" value="1500" />
  </extension>
  <extension plugin-id="com.tle.core.freetext" point-id="freetextIndex" id="itemIndex">
    <parameter id="id" value="item" />
    <parameter id="class" value="bean:com.tle.core.freetext.index.NormalItemIndex" />
  </extension>
  <extension plugin-id="com.tle.core.events" point-id="applicationEventListener" id="listeners_2_2_2_2_2_2">
    <parameter id="listenerClass" value="com.tle.core.freetext.event.listener.ItemReindexListener" />
    <parameter id="listenerClass" value="com.tle.core.item.event.listener.UnindexItemListener" />
    <parameter id="listenerClass" value="com.tle.core.item.event.listener.IndexItemNowListener" />
    <parameter id="listenerClass" value="com.tle.core.item.event.listener.IndexItemBackgroundListener" />
    <parameter id="listenerClass" value="com.tle.core.item.event.listener.WaitForItemIndexListener" />
    <parameter id="listenerClass" value="com.tle.core.hibernate.event.SchemaListener" />
    <parameter id="listenerClass" value="com.tle.core.institution.events.listeners.InstitutionListener" />
    <parameter id="listenerClass" value="com.tle.core.healthcheck.listeners.ServiceCheckRequestListener" />
  </extension>
  <extension plugin-id="com.tle.core.freetext" point-id="indexingExtension" id="standardIndexer">
    <parameter id="class" value="bean:com.tle.core.freetext.indexer.StandardIndexer" />
  </extension>
  <extension plugin-id="com.tle.core.migration" point-id="migration" id="reindex">
    <parameter id="id" value="com.tle.freetext.ReIndexForEntityUUID" />
    <parameter id="bean" value="bean:com.tle.core.freetext.migration.ReIndexMigration" />
    <parameter id="obsoletedby" value="com.tle.freetext.ReIndexAllItems" />
    <parameter id="date" value="1970-01-01" />
  </extension>
  <extension plugin-id="com.tle.core.migration" point-id="migration" id="reindexLuceneUpdate">
    <parameter id="id" value="com.tle.freetext.ReIndexAllItems" />
    <parameter id="bean" value="bean:com.tle.core.freetext.migration.ReIndexMigration" />
    <parameter id="date" value="1970-01-01" />
  </extension>
  <extension plugin-id="com.tle.core.freetext" point-id="securityReindexHandler" id="standardReindexer">
    <parameter id="privilege" value="DISCOVER_ITEM" />
    <parameter id="bean" value="bean:com.tle.core.freetext.reindex.StandardReindexer" />
  </extension>
  <extension plugin-id="com.tle.core.security" point-id="securityPostProcessor" id="indexingSecurity">
    <parameter id="bean" value="bean:com.tle.core.freetext.SecurityExtension" />
  </extension>
  <extension plugin-id="com.tle.core.events" point-id="applicationEventListener" id="listeners_2_2_3">
    <parameter id="listener" value="bean:com.tle.core.services.user.UserService" />
    <parameter id="listenerClass" value="com.tle.core.events.listeners.UserSessionLogoutListener" />
    <parameter id="listenerClass" value="com.tle.core.events.listeners.UserSessionLoginListener" />
  </extension>
  <extension plugin-id="com.tle.web.core" point-id="webFilter" id="threadLocalFilter">
    <parameter id="bean" value="bean:com.tle.web.core.filter.ThreadLocalFilter" />
    <parameter id="url-pattern" value="/*" />
    <parameter id="order" value="100" />
  </extension>
  <extension plugin-id="com.tle.web.core" point-id="webFilter" id="characterEncodingFilter">
    <parameter id="bean" value="bean:com.tle.web.core.filter.CharacterEncodingFilter" />
    <parameter id="url-pattern" value="/*" />
    <parameter id="order" value="200" />
  </extension>
  <extension plugin-id="com.tle.web.core" point-id="webFilter" id="hibernateFilter">
    <parameter id="bean" value="bean:com.tle.web.core.filter.HibernateFilter" />
    <parameter id="url-pattern" value="/*" />
    <parameter id="order" value="400" />
  </extension>
  <extension plugin-id="com.tle.web.core" point-id="webFilter" id="sessionFilter">
    <parameter id="bean" value="bean:com.tle.web.core.filter.TleSessionFilter" />
    <parameter id="url-pattern" value="/*" />
    <parameter id="order" value="500" />
  </extension>
  <extension plugin-id="com.tle.web.core" point-id="webFilter" id="customerFilter">
    <parameter id="bean" value="bean:com.tle.web.core.filter.CustomerFilter" />
    <parameter id="url-pattern" value="*.css" />
    <parameter id="url-pattern" value="*.ico" />
    <parameter id="url-pattern" value="*.jpeg" />
    <parameter id="url-pattern" value="*.jpg" />
    <parameter id="url-pattern" value="*.png" />
    <parameter id="url-pattern" value="*.gif" />
    <parameter id="url-pattern" value="*.js" />
    <parameter id="order" value="550" />
  </extension>
  <extension plugin-id="com.tle.web.core" point-id="webFilter" id="requestFilter">
    <parameter id="bean" value="bean:com.tle.web.core.filter.RequestFilter" />
    <parameter id="url-pattern" value="/*" />
    <parameter id="order" value="700" />
  </extension>
  <extension plugin-id="com.tle.web.core" point-id="webFilter" id="logonFilter">
    <parameter id="bean" value="bean:com.tle.web.core.filter.LogonFilter" />
    <parameter id="url-pattern" value="/logon.do" />
    <parameter id="url-pattern" value="/oauth/authorise" />
    <parameter id="url-pattern" value="/oauth/authorize" />
    <parameter id="order" value="750" />
  </extension>
  <extension plugin-id="com.tle.web.core" point-id="webFilter" id="loggingFilter">
    <parameter id="bean" value="bean:com.tle.web.core.filter.LoggingContextFilter" />
    <parameter id="url-pattern" value="/*" />
    <parameter id="order" value="800" />
  </extension>
  <extension plugin-id="com.tle.web.core" point-id="webFilter" id="sameSiteFilter">
    <parameter id="bean" value="bean:com.tle.web.core.filter.SameSiteFilter" />
    <parameter id="url-pattern" value="/*" />
    <parameter id="order" value="850" />
  </extension>
  <extension plugin-id="com.tle.web.core" point-id="webServlet" id="doNotServeServlet">
    <parameter id="bean" value="bean:com.tle.web.core.servlet.DoNotServeServlet" />
    <parameter id="url-pattern" value="/WEB-INF/*" />
    <parameter id="url-pattern" value="/META-INF/*" />
  </extension>
  <extension plugin-id="com.tle.web.core" point-id="webServlet" id="heartbeatServlet">
    <parameter id="bean" value="bean:com.tle.web.core.servlet.HeartbeatServlet" />
    <parameter id="url-pattern" value="/invoke.heartbeat" />
  </extension>
  <extension plugin-id="com.tle.web.core" point-id="webServlet" id="languageServlet">
    <parameter id="bean" value="bean:com.tle.web.core.servlet.LanguageServlet" />
    <parameter id="url-pattern" value="/language/download/*" />
  </extension>
  <extension plugin-id="com.tle.web.core" point-id="webServlet" id="webdavServlet">
    <parameter id="bean" value="bean:com.tle.web.core.servlet.WebdavServlet" />
    <parameter id="url-pattern" value="/wd/*" />
  </extension>
  <extension plugin-id="com.tle.web.core" point-id="webServlet" id="entityAttachmentServlet">
    <parameter id="bean" value="bean:com.tle.web.core.servlet.EntityAttachmentsServlet" />
    <parameter id="url-pattern" value="/entity/*" />
  </extension>
  <extension plugin-id="com.tle.web.core" point-id="webServlet" id="publicFileServlet">
    <parameter id="bean" value="bean:com.tle.web.core.servlet.PublicFileServlet" />
    <parameter id="url-pattern" value="/public/*" />
  </extension>
  <extension plugin-id="com.tle.web.core" point-id="webServlet" id="cacheFileServlet">
    <parameter id="bean" value="bean:com.tle.web.core.servlet.CacheFileServlet" />
    <parameter id="url-pattern" value="/cache/*" />
  </extension>
  <extension plugin-id="com.tle.web.core" point-id="webServlet" id="flagsServlet">
    <parameter id="bean" value="bean:com.tle.web.core.servlet.FlagsServlet" />
    <parameter id="url-pattern" value="/rsp/*" />
  </extension>
  <extension plugin-id="com.tle.web.core" point-id="webServlet" id="progressServlet">
    <parameter id="bean" value="bean:com.tle.web.core.servlet.ProgressServlet" />
    <parameter id="url-pattern" value="/progress/" />
  </extension>
  <extension plugin-id="com.tle.web.core" point-id="webServlet" id="shortcutServlet">
    <parameter id="bean" value="bean:com.tle.web.core.servlet.ShortcutServlet" />
    <parameter id="url-pattern" value="/s/*" />
  </extension>
  <extension plugin-id="com.tle.web.core" point-id="webServlet" id="scormServlet">
    <parameter id="bean" value="bean:com.tle.web.core.servlet.ScormServlet" />
    <parameter id="url-pattern" value="/scorm/" />
  </extension>
  <extension plugin-id="com.tle.web.core" point-id="webServlet" id="JwksServlet">
    <parameter id="bean" value="bean:com.tle.web.jwks.JwksServlet" />
    <parameter id="url-pattern" value="/.well-known/jwks.json" />
  </extension>
  <extension plugin-id="com.tle.web.core" point-id="webSessionListener" id="sessionListener">
    <parameter id="bean" value="bean:com.tle.web.core.listener.UserSessionDestructionListener" />
  </extension>
  <extension plugin-id="com.tle.web.core" point-id="userStateHook" id="tokenUserStateHook">
    <parameter id="bean" value="bean:com.tle.web.core.filter.TokenUserStateHook" />
    <parameter id="order" value="1000" />
  </extension>
  <extension plugin-id="com.tle.web.core" point-id="userStateHook" id="systemUserStateHook">
    <parameter id="bean" value="bean:com.tle.web.core.filter.SystemUserStateHook" />
    <parameter id="order" value="100" />
  </extension>
  <extension plugin-id="com.tle.web.core" point-id="webServlet" id="sessionServlet">
    <parameter id="bean" value="bean:com.tle.web.core.servlet.SessionServlet" />
    <parameter id="url-pattern" value="/session" />
  </extension>
  <extension plugin-id="com.tle.core.hibernate" point-id="domainObjects" id="objects_6_1">
    <parameter id="class" value="com.tle.beans.audit.AuditLogEntry" />
  </extension>
  <extension plugin-id="com.tle.core.hibernate" point-id="domainObjects" id="objects_6_2">
    <parameter id="class" value="com.tle.beans.entity.FederatedSearch" />
  </extension>
  <extension plugin-id="com.tle.core.entity" point-id="entityService" id="federatedSearch">
    <parameter id="serviceClass" value="bean:com.tle.core.fedsearch.FederatedSearchService" />
    <parameter id="order" value="1000" />
  </extension>
  <extension plugin-id="com.tle.web.services" point-id="invoker" id="fedRemote">
    <parameter id="class" value="com.tle.core.remoting.RemoteFederatedSearchService" />
    <parameter id="bean" value="bean:com.tle.core.fedsearch.FederatedSearchService" />
  </extension>
  <extension plugin-id="com.tle.core.migration" point-id="migration" id="addExtraRemoteRepoColumns">
    <parameter id="id" value="com.tle.core.fedsearch.migrations.AddExtraRemoteRepoColumns" />
    <parameter id="bean" value="bean:com.tle.core.fedsearch.migrations.AddExtraRemoteRepoColumns" />
    <parameter id="date" value="1970-01-01" />
  </extension>
  <extension plugin-id="com.tle.core.migration" point-id="migration" id="removeDSMEngine">
    <parameter id="id" value="com.tle.core.fedsearch.migrations.RemoveDSMFedSearchMigration" />
    <parameter id="bean" value="bean:com.tle.core.fedsearch.migrations.RemoveDSMFedSearchMigration" />
    <parameter id="date" value="1970-01-01" />
  </extension>
  <extension plugin-id="com.tle.core.migration" point-id="migration" id="removeEdnaEngine">
    <parameter id="id" value="com.tle.core.fedsearch.migrations.RemoveEdnaFedSearchMigration" />
    <parameter id="bean" value="bean:com.tle.core.fedsearch.migrations.RemoveEdnaFedSearchMigration" />
    <parameter id="date" value="1970-01-01" />
  </extension>
  <extension plugin-id="com.tle.core.migration" point-id="migration" id="removeGoogleEngine">
    <parameter id="id" value="com.tle.core.fedsearch.migrations.RemoveGoogleFedSearchMigration" />
    <parameter id="bean" value="bean:com.tle.core.fedsearch.migrations.RemoveGoogleFedSearchMigration" />
    <parameter id="date" value="1970-01-01" />
  </extension>
  <extension plugin-id="com.tle.core.migration" point-id="migration" id="removeLornEngine">
    <parameter id="id" value="com.tle.core.fedsearch.migrations.RemoveLornFedSearchMigration" />
    <parameter id="bean" value="bean:com.tle.core.fedsearch.migrations.RemoveLornFedSearchMigration" />
    <parameter id="date" value="1970-01-01" />
  </extension>
  <extension plugin-id="com.tle.core.institution.convert" point-id="xmlmigration" id="removeDSMEngineXml">
    <parameter id="id" value="com.tle.core.fedsearch.migrations.RemoveGoogleAndEdnaAndDSMFedSearchMigrationXml" />
    <parameter id="bean" value="bean:com.tle.core.fedsearch.migrations.RemoveGoogleAndEdnaAndDSMFedSearchMigrationXml" />
    <parameter id="date" value="1970-01-21" />
  </extension>
  <extension plugin-id="com.tle.core.events" point-id="applicationEventListener" id="listeners_3_2_2">
    <parameter id="listenerClass" value="com.tle.core.events.listeners.UserChangeListener" />
  </extension>
  <extension plugin-id="com.tle.core.migration" point-id="initialSchema" id="schemaObjects_3">
    <parameter id="class" value="com.tle.beans.entity.FederatedSearch" />
  </extension>
  <extension plugin-id="com.tle.core.hibernate" point-id="domainObjects" id="objects_5_2">
    <parameter id="class" value="com.tle.beans.item.Comment" />
    <parameter id="class" value="com.tle.beans.item.DrmAcceptance" />
    <parameter id="class" value="com.tle.beans.item.HistoryEvent" />
    <parameter id="class" value="com.tle.beans.item.Item" />
    <parameter id="class" value="com.tle.beans.item.VersionSelection" />
    <parameter id="class" value="com.tle.beans.item.ItemIdKey" />
    <parameter id="class" value="com.tle.beans.item.ItemXml" />
    <parameter id="class" value="com.tle.beans.item.DrmSettings" />
    <parameter id="class" value="com.tle.beans.item.DrmSettings$Party" />
    <parameter id="class" value="com.tle.beans.item.ItemLock" />
    <parameter id="class" value="com.tle.beans.security.SharePass" />
    <parameter id="class" value="com.tle.beans.item.attachments.Attachment" />
    <parameter id="class" value="com.tle.beans.item.attachments.IMSResourceAttachment" />
    <parameter id="class" value="com.tle.beans.item.attachments.FileAttachment" />
    <parameter id="class" value="com.tle.beans.item.attachments.HtmlAttachment" />
    <parameter id="class" value="com.tle.beans.item.attachments.ImsAttachment" />
    <parameter id="class" value="com.tle.beans.item.attachments.CustomAttachment" />
    <parameter id="class" value="com.tle.beans.item.attachments.LinkAttachment" />
    <parameter id="class" value="com.tle.beans.item.attachments.ZipAttachment" />
    <parameter id="class" value="com.tle.beans.item.attachments.ItemNavigationNode" />
    <parameter id="class" value="com.tle.beans.item.attachments.ItemNavigationTab" />
    <parameter id="class" value="com.tle.beans.item.attachments.NavigationSettings" />
    <parameter id="class" value="com.tle.beans.item.Relation" />
    <parameter id="class" value="com.tle.beans.item.Bookmark" />
    <parameter id="class" value="com.tle.beans.item.ItemId" />
    <parameter id="class" value="com.dytech.edge.common.valuebean.ItemIndexDate" />
  </extension>
  <extension plugin-id="com.tle.core.security" point-id="securityTargetHandler" id="simpleItemTargetHandler">
    <parameter id="handlesLabellingFor" value="com.tle.core.item.security.SimpleItemSecurity" />
    <parameter id="handlesOwnershipFor" value="com.tle.core.item.security.SimpleItemSecurity" />
    <parameter id="handler" value="bean:com.tle.core.item.security.SimpleItemSecurityTargetHandler" />
  </extension>
  <extension plugin-id="com.tle.core.events" point-id="applicationEventListener" id="itemServiceListener">
    <parameter id="listener" value="bean:com.tle.core.item.service.ItemService" />
    <parameter id="listenerClass" value="com.tle.core.item.event.listener.ItemOperationListener" />
    <parameter id="listenerClass" value="com.tle.core.item.event.listener.ItemOperationBatchListener" />
  </extension>
  <extension plugin-id="com.tle.core.events" point-id="applicationEventListener" id="itemFileListener">
    <parameter id="listener" value="bean:com.tle.core.item.service.ItemFileService" />
    <parameter id="listenerClass" value="com.tle.core.item.event.listener.ItemMovedCollectionEventListener" />
  </extension>
  <extension plugin-id="com.tle.core.events" point-id="applicationEventListener" id="drmListener">
    <parameter id="listener" value="bean:com.tle.core.item.service.DrmService" />
    <parameter id="listenerClass" value="com.tle.core.events.listeners.UserChangeListener" />
    <parameter id="listenerClass" value="com.tle.core.item.event.listener.ItemDeletedListener" />
  </extension>
  <extension plugin-id="com.tle.core.item" point-id="itemResolver" id="standard">
    <parameter id="id" value="standard" />
    <parameter id="bean" value="bean:com.tle.core.item.service.ItemService" />
  </extension>
  <extension plugin-id="com.tle.core.item" point-id="scriptObjects" id="defaultScriptObjects">
    <parameter id="id" value="defaultScriptObjects" />
    <parameter id="class" value="bean:com.tle.core.item.service.ItemService" />
  </extension>
  <extension plugin-id="com.tle.core.security" point-id="securityTargetHandler" id="itemTargetHandler">
    <parameter id="handlesLabellingFor" value="com.tle.beans.item.Item" />
    <parameter id="handlesLabellingFor" value="com.tle.core.security.impl.ItemDynamicMetadataTarget" />
    <parameter id="handlesOwnershipFor" value="com.tle.beans.item.Item" />
    <parameter id="handlesTransformationOf" value="com.tle.beans.item.ItemPack" />
    <parameter id="handler" value="bean:com.tle.core.item.service.impl.ItemSecurityTargetHandler" />
  </extension>
  <extension plugin-id="com.tle.core.security" point-id="securityTargetHandler" id="itemStatusAndMetadataTargetHandler">
    <parameter id="handlesLabellingFor" value="com.tle.common.security.ItemStatusTarget" />
    <parameter id="handlesLabellingFor" value="com.tle.common.security.ItemMetadataTarget" />
    <parameter id="handlesTransformationOf" value="com.tle.common.security.ItemMetadataTarget" />
    <parameter id="handler" value="bean:com.tle.core.item.service.impl.ItemStatusAndMetadataSecurityTargetHandler" />
  </extension>
  <extension plugin-id="com.tle.core.events" point-id="applicationEventListener" id="listeners_2_3">
    <parameter id="listener" value="bean:com.tle.core.schema.service.SchemaService" />
    <parameter id="listenerClass" value="com.tle.core.events.listeners.UserChangeListener" />
  </extension>
  <extension plugin-id="com.tle.core.entity" point-id="entityService" id="schema">
    <parameter id="serviceClass" value="bean:com.tle.core.schema.service.SchemaService" />
    <parameter id="order" value="300" />
  </extension>
  <extension plugin-id="com.tle.core.hibernate" point-id="domainObjects" id="objects_4_2">
    <parameter id="class" value="com.tle.beans.entity.Schema" />
    <parameter id="class" value="com.tle.beans.entity.schema.Citation" />
    <parameter id="class" value="com.tle.beans.entity.SchemaTransform" />
    <parameter id="class" value="com.tle.beans.SchemaScript" />
  </extension>
  <extension plugin-id="com.tle.core.migration" point-id="initialSchema" id="schemaObjects_2">
    <parameter id="class" value="com.tle.beans.entity.Schema" />
    <parameter id="class" value="com.tle.beans.entity.schema.Citation" />
    <parameter id="class" value="com.tle.beans.entity.SchemaTransform" />
    <parameter id="index">
      <parameter id="table" value="schema_exp_transforms" />
      <parameter id="name" value="set_schema" />
      <parameter id="column" value="schema_id" />
    </parameter>
    <parameter id="index">
      <parameter id="table" value="schema_imp_transforms" />
      <parameter id="name" value="sit_schema" />
      <parameter id="column" value="schema_id" />
    </parameter>
    <parameter id="index">
      <parameter id="table" value="schema_citations" />
      <parameter id="name" value="sc_schema" />
      <parameter id="column" value="schema_id" />
    </parameter>
  </extension>
  <extension plugin-id="com.tle.core.hibernate" point-id="domainObjects" id="objects_3_2">
    <parameter id="class" value="com.tle.beans.ReferencedURL" />
  </extension>
  <extension plugin-id="com.tle.core.scheduler" point-id="scheduledTask" id="checkUrls">
    <parameter id="id" value="Check-URLs" />
    <parameter id="bean" value="bean:com.tle.core.url.CheckURLsScheduledTask" />
    <parameter id="frequency" value="daily" />
    <parameter id="scope" value="server" />
  </extension>
  <extension plugin-id="com.tle.core.migration" point-id="migration" id="badUrlToReferencedUrlMigration">
    <parameter id="id" value="com.tle.core.url.migration.BadUrlsToReferencedUrlsMigration" />
    <parameter id="bean" value="bean:com.tle.core.url.migration.BadUrlsToReferencedUrlsMigration" />
    <parameter id="date" value="2013-02-19" />
  </extension>
  <extension plugin-id="com.tle.core.migration" point-id="migration" id="addReferencedUrlIndexes">
    <parameter id="id" value="com.tle.core.url.migration.AddReferencedUrlIndexes" />
    <parameter id="bean" value="bean:com.tle.core.url.migration.AddReferencedUrlIndexes" />
    <parameter id="date" value="2013-05-08" />
    <parameter id="obsoletedby" value="com.tle.core.url.migration.BadUrlsToReferencedUrlsMigration" />
  </extension>
  <extension plugin-id="com.tle.core.migration" point-id="initialSchema" id="schemaObjects">
    <parameter id="class" value="com.tle.beans.ReferencedURL" />
    <parameter id="index">
      <parameter id="table" value="item_referenced_urls" />
      <parameter id="name" value="iruitemidindex" />
      <parameter id="column" value="item_id" />
    </parameter>
    <parameter id="index">
      <parameter id="table" value="item_referenced_urls" />
      <parameter id="name" value="irurefurlsindex" />
      <parameter id="column" value="referenced_urls_id" />
    </parameter>
  </extension>
  <extension plugin-id="com.tle.core.migration" point-id="migration" id="removeNonHttpUrlsMigration">
    <parameter id="id" value="com.tle.core.url.migration.RemoveNonHttpUrlsMigration" />
    <parameter id="bean" value="bean:com.tle.core.url.migration.RemoveNonHttpUrlsMigration" />
    <parameter id="date" value="2014-03-14" />
  </extension>
  <extension plugin-id="com.tle.core.institution.convert" point-id="institutionInfoInitialiser" id="legacyMigrationInit">
    <parameter id="bean" value="bean:com.tle.core.institution.migration.LegacyMigrationInstitutionInfoInitialiser" />
  </extension>
  <extension plugin-id="com.tle.core.institution.convert" point-id="itemxmlmigration" id="disallowCal">
    <parameter id="id" value="com.tle.core.institution.migration.DisallowOldStyleCalItems" />
    <parameter id="bean" value="bean:com.tle.core.institution.migration.DisallowOldStyleCalItems" />
    <parameter id="date" value="1970-01-01" />
  </extension>
  <extension plugin-id="com.tle.core.institution.convert" point-id="itemxmlmigration" id="removeItemParts">
    <parameter id="id" value="com.tle.core.institution.migration.RemoveDeprecatedItemParts" />
    <parameter id="bean" value="bean:com.tle.core.institution.migration.RemoveDeprecatedItemParts" />
    <parameter id="date" value="1970-01-02" />
  </extension>
  <extension plugin-id="com.tle.core.institution.convert" point-id="itemxmlmigration" id="navTree">
    <parameter id="id" value="com.tle.core.institution.migration.v32.UpdateItemNavigationTree" />
    <parameter id="bean" value="bean:com.tle.core.institution.migration.v32.UpdateItemNavigationTree" />
    <parameter id="date" value="1970-01-04" />
  </extension>
  <extension plugin-id="com.tle.core.institution.convert" point-id="itemxmlmigration" id="historyEvent">
    <parameter id="id" value="com.tle.core.institution.migration.v32.UpdateHistoryEventMigrator" />
    <parameter id="bean" value="bean:com.tle.core.institution.migration.v32.UpdateHistoryEventMigrator" />
    <parameter id="date" value="1970-01-05" />
  </extension>
  <extension plugin-id="com.tle.core.institution.convert" point-id="itemxmlmigration" id="deleteBadUrls">
    <parameter id="id" value="com.tle.core.institution.migration.v61.DeleteBadUrlsXmlMigration" />
    <parameter id="bean" value="bean:com.tle.core.institution.migration.v61.DeleteBadUrlsXmlMigration" />
    <parameter id="date" value="2013-03-28" />
  </extension>
  <extension plugin-id="com.tle.core.institution.convert" point-id="xmlmigration" id="deleteKeyResourcesBadUrls">
    <parameter id="id" value="com.tle.core.institution.migration.v61.DeleteBadUrlsInKeyResourcesMigration" />
    <parameter id="bean" value="bean:com.tle.core.institution.migration.v61.DeleteBadUrlsInKeyResourcesMigration" />
    <parameter id="date" value="2013-04-05" />
  </extension>
  <extension plugin-id="com.tle.core.migration" point-id="migration" id="itemNavigationIndexMigration">
    <parameter id="id" value="com.tle.core.institution.migration.v41.ItemNavigationIndexMigration" />
    <parameter id="bean" value="bean:com.tle.core.institution.migration.v41.ItemNavigationIndexMigration" />
    <parameter id="date" value="1970-01-01" />
  </extension>
  <extension plugin-id="com.tle.core.migration" point-id="migration" id="badUrlFieldSizeMigration">
    <parameter id="id" value="com.tle.core.institution.migration.v41.BadUrlFieldSizeMigration" />
    <parameter id="bean" value="bean:com.tle.core.institution.migration.v41.BadUrlFieldSizeMigration" />
    <parameter id="date" value="1970-01-01" />
    <parameter id="obsoletedby" value="com.tle.core.url.migration.BadUrlsToReferencedUrlsMigration" />
  </extension>
  <extension plugin-id="com.tle.core.migration" point-id="migration" id="convertNtextMigration">
    <parameter id="id" value="com.tle.core.institution.migration.v52.ConvertNtextDatabaseMigration" />
    <parameter id="bean" value="bean:com.tle.core.institution.migration.v52.ConvertNtextDatabaseMigration" />
    <parameter id="date" value="1970-01-01" />
  </extension>
  <extension plugin-id="com.tle.core.migration" point-id="migration" id="attachmentPreviewMigration">
    <parameter id="id" value="com.tle.core.institution.migration.v60.AttachmentPreviewMigration" />
    <parameter id="bean" value="bean:com.tle.core.institution.migration.v60.AttachmentPreviewMigration" />
    <parameter id="date" value="2012-09-05" />
  </extension>
  <extension plugin-id="com.tle.core.migration" point-id="migration" id="entityDisabledMigration">
    <parameter id="id" value="com.tle.core.institution.migration.v60.EntityDisabledFieldMigration" />
    <parameter id="bean" value="bean:com.tle.core.institution.migration.v60.EntityDisabledFieldMigration" />
    <parameter id="date" value="2012-09-09" />
  </extension>
  <extension plugin-id="com.tle.core.migration" point-id="migration" id="entityDisabledMigration2">
    <parameter id="id" value="com.tle.core.institution.migration.v60.EntityDisabledFieldMigrationPart2" />
    <parameter id="bean" value="bean:com.tle.core.institution.migration.v60.EntityDisabledFieldMigrationPart2" />
    <parameter id="date" value="2012-09-27" />
    <parameter id="depends" value="com.tle.core.institution.migration.v60.EntityDisabledFieldMigration" />
  </extension>
  <extension plugin-id="com.tle.core.migration" point-id="migration" id="convertVarcharMigration">
    <parameter id="id" value="com.tle.core.institution.migration.v52.ConvertVarcharDatabaseMigration" />
    <parameter id="bean" value="bean:com.tle.core.institution.migration.v52.ConvertVarcharDatabaseMigration" />
    <parameter id="depends" value="com.tle.core.scheduler.impl.RemoveQuartzMigration" />
    <parameter id="date" value="1970-01-01" />
  </extension>
  <extension plugin-id="com.tle.core.migration" point-id="migration" id="addBaseEntitySystemTypeIndex">
    <parameter id="id" value="com.tle.core.institution.migration.v60.AddBaseEntitySystemTypeIndex" />
    <parameter id="bean" value="bean:com.tle.core.institution.migration.v60.AddBaseEntitySystemTypeIndex" />
    <parameter id="date" value="1970-01-01" />
  </extension>
  <extension plugin-id="com.tle.core.migration" point-id="migration" id="removeObsoleteJavascriptLibraries">
    <parameter id="id" value="com.tle.core.institution.migration.v60.RemoveObsoleteJavascriptLibraries" />
    <parameter id="bean" value="bean:com.tle.core.institution.migration.v60.RemoveObsoleteJavascriptLibraries" />
    <parameter id="date" value="1970-01-01" />
  </extension>
  <extension plugin-id="com.tle.core.migration" point-id="migration" id="addDynamicMetadataRules">
    <parameter id="id" value="com.tle.core.institution.migration.v61.AddDynamicMetadataRules" />
    <parameter id="bean" value="bean:com.tle.core.institution.migration.v61.AddDynamicMetadataRules" />
    <parameter id="date" value="2013-01-16" />
  </extension>
  <extension plugin-id="com.tle.core.migration" point-id="migration" id="addItemDateForIndexIndex">
    <parameter id="id" value="com.tle.core.institution.migration.v62.AddItemDateForIndexIndex" />
    <parameter id="bean" value="bean:com.tle.core.institution.migration.v62.AddItemDateForIndexIndex" />
    <parameter id="date" value="2013-08-21" />
  </extension>
  <extension plugin-id="com.tle.core.migration" point-id="migration" id="attachmentRestrictMigration">
    <parameter id="id" value="com.tle.core.institution.migration.v63.AttachmentRestrictMigration" />
    <parameter id="bean" value="bean:com.tle.core.institution.migration.v63.AttachmentRestrictMigration" />
    <parameter id="date" value="2014-03-05" />
  </extension>
  <extension plugin-id="com.tle.core.migration" point-id="migration" id="addThumbColumnMigration">
    <parameter id="id" value="com.tle.core.institution.migration.v63.AddThumbColumnMigration" />
    <parameter id="bean" value="bean:com.tle.core.institution.migration.v63.AddThumbColumnMigration" />
    <parameter id="date" value="2014-05-23" />
  </extension>
  <extension plugin-id="com.tle.core.migration" point-id="migration" id="AddLastOwnerMigration">
    <parameter id="id" value="com.tle.core.institution.migration.v20192.AddLastOwnerMigration" />
    <parameter id="bean" value="bean:com.tle.core.institution.migration.v20192.AddLastOwnerMigration" />
    <parameter id="date" value="2019-09-17" />
  </extension>
  <extension plugin-id="com.tle.core.migration" point-id="migration" id="increaseThumbnailColumnMigration">
    <parameter id="id" value="com.tle.core.institution.migration.v64.IncreaseThumbnailLength" />
    <parameter id="bean" value="bean:com.tle.core.institution.migration.v64.IncreaseThumbnailLength" />
    <parameter id="date" value="2015-03-03" />
  </extension>
  <extension plugin-id="com.tle.core.migration" point-id="migration" id="addInstitutionFileWarningColumn">
    <parameter id="id" value="com.tle.core.institution.migration.v64.AddInstitutionFileWarningColumn" />
    <parameter id="bean" value="bean:com.tle.core.institution.migration.v64.AddInstitutionFileWarningColumn" />
    <parameter id="date" value="2015-04-01" />
  </extension>
  <extension plugin-id="com.tle.core.migration" point-id="migration" id="displayTemplate">
    <parameter id="id" value="com.tle.core.migration.initial.DisplayTemplateMigration" />
    <parameter id="bean" value="bean:com.tle.core.institution.migration.v41.DisplayTemplateMigration" />
    <parameter id="date" value="1970-01-01" />
  </extension>
  <extension plugin-id="com.tle.core.institution.convert" point-id="xmlmigration" id="removeDeprecatedFedSearches">
    <parameter id="id" value="com.tle.core.institution.migration.RemoveDeprecatedFedSearches" />
    <parameter id="bean" value="bean:com.tle.core.institution.migration.RemoveDeprecatedFedSearches" />
    <parameter id="date" value="1970-01-01" />
  </extension>
  <extension plugin-id="com.tle.core.institution.convert" point-id="xmlmigration" id="tleUserSuspendedRemover">
    <parameter id="id" value="com.tle.core.institution.migration.TleUserSuspendedRemover" />
    <parameter id="bean" value="bean:com.tle.core.institution.migration.TleUserSuspendedRemover" />
    <parameter id="date" value="1970-01-02" />
  </extension>
  <extension plugin-id="com.tle.core.institution.convert" point-id="xmlmigration" id="setEmailTemplateUuidsChange">
    <parameter id="id" value="com.tle.core.institution.migration.SetEmailTemplateUuidsChange" />
    <parameter id="bean" value="bean:com.tle.core.institution.migration.SetEmailTemplateUuidsChange" />
    <parameter id="date" value="1970-01-03" />
  </extension>
  <extension plugin-id="com.tle.core.institution.convert" point-id="xmlmigration" id="removeDeprecatedItemDefinitionParts">
    <parameter id="id" value="com.tle.core.institution.migration.RemoveDeprecatedItemDefinitionParts" />
    <parameter id="bean" value="bean:com.tle.core.institution.migration.RemoveDeprecatedItemDefinitionParts" />
    <parameter id="date" value="1970-01-04" />
  </extension>
  <extension plugin-id="com.tle.core.institution.convert" point-id="xmlmigration" id="languageBundleMigration">
    <parameter id="id" value="com.tle.core.institution.migration.LanguageBundleMigration" />
    <parameter id="bean" value="bean:com.tle.core.institution.migration.LanguageBundleMigration" />
    <parameter id="date" value="1970-01-05" />
  </extension>
  <extension plugin-id="com.tle.core.institution.convert" point-id="xmlmigration" id="convertFedSearchAttributesToBaseEntityAttributes">
    <parameter id="id" value="com.tle.core.institution.migration.v32.ConvertFedSearchAttributesToBaseEntityAttributes" />
    <parameter id="bean" value="bean:com.tle.core.institution.migration.v32.ConvertFedSearchAttributesToBaseEntityAttributes" />
    <parameter id="date" value="1970-01-06" />
  </extension>
  <extension plugin-id="com.tle.core.institution.convert" point-id="xmlmigration" id="renameSchemaTransformations">
    <parameter id="id" value="com.tle.core.institution.migration.v32.RenameSchemaTransformations" />
    <parameter id="bean" value="bean:com.tle.core.institution.migration.v32.RenameSchemaTransformations" />
    <parameter id="date" value="1970-01-07" />
  </extension>
  <extension plugin-id="com.tle.core.institution.convert" point-id="xmlmigration" id="changeBlackZ3950UsernameToGuest">
    <parameter id="id" value="com.tle.core.institution.migration.v32.ChangeBlackZ3950UsernameToGuest" />
    <parameter id="bean" value="bean:com.tle.core.institution.migration.v32.ChangeBlackZ3950UsernameToGuest" />
    <parameter id="date" value="1970-01-10" />
  </extension>
  <extension plugin-id="com.tle.core.institution.convert" point-id="xmlmigration" id="migrateSystemField">
    <parameter id="id" value="com.tle.core.institution.migration.v40.MigrateSystemField" />
    <parameter id="bean" value="bean:com.tle.core.institution.migration.v40.MigrateSystemField" />
    <parameter id="date" value="1970-01-11" />
  </extension>
  <extension plugin-id="com.tle.core.institution.convert" point-id="xmlmigration" id="xmlDisplayTemplate">
    <parameter id="id" value="com.tle.core.institution.migration.v41.DisplayTemplateXmlMigrator" />
    <parameter id="bean" value="bean:com.tle.core.institution.migration.v41.DisplayTemplateXmlMigrator" />
    <parameter id="date" value="1970-01-15" />
  </extension>
  <extension plugin-id="com.tle.core.institution.convert" point-id="xmlmigration" id="ensureItemFolder">
    <parameter id="id" value="com.tle.core.institution.migration.v41.EnsureItemFolder" />
    <parameter id="bean" value="bean:com.tle.core.institution.migration.v41.EnsureItemFolder" />
    <parameter id="date" value="1970-01-14" />
  </extension>
  <extension plugin-id="com.tle.core.migration" point-id="migration" id="courseInfoVersionSelection">
    <parameter id="id" value="com.tle.core.institution.migration.v41.CourseInfoMigration" />
    <parameter id="bean" value="bean:com.tle.core.institution.migration.v41.CourseInfoMigration" />
    <parameter id="date" value="1970-01-01" />
  </extension>
  <extension plugin-id="com.tle.core.migration" point-id="migration" id="attachmentMigration">
    <parameter id="id" value="com.tle.core.institution.migration.v41.AttachmentMigration" />
    <parameter id="bean" value="bean:com.tle.core.institution.migration.v41.AttachmentMigration" />
    <parameter id="date" value="1970-01-01" />
  </extension>
  <extension plugin-id="com.tle.core.migration" point-id="migration" id="commentUuidMigration">
    <parameter id="id" value="com.tle.core.institution.migration.v41.CommentUuidMigration" />
    <parameter id="bean" value="bean:com.tle.core.institution.migration.v41.CommentUuidMigration" />
    <parameter id="date" value="1970-01-01" />
  </extension>
  <extension plugin-id="com.tle.core.institution.convert" point-id="itemxmlmigration" id="commentUuidXmlMigration">
    <parameter id="id" value="com.tle.core.institution.migration.v41.CommentUuidXmlMigration" />
    <parameter id="bean" value="bean:com.tle.core.institution.migration.v41.CommentUuidXmlMigration" />
    <parameter id="date" value="1970-01-14" />
  </extension>
  <extension plugin-id="com.tle.core.migration" point-id="migration" id="itemXmlTwoWayRelationshipMigration">
    <parameter id="id" value="com.tle.core.institution.migration.v41.ItemXmlTwoWayMigration" />
    <parameter id="bean" value="bean:com.tle.core.institution.migration.v41.ItemXmlTwoWayMigration" />
    <parameter id="date" value="1970-01-01" />
  </extension>
  <extension plugin-id="com.tle.core.migration" point-id="migration" id="localeFieldNotNullMigration">
    <parameter id="id" value="com.tle.core.institution.migration.v41.MakeLocaleFieldNotNullable" />
    <parameter id="bean" value="bean:com.tle.core.institution.migration.v41.MakeLocaleFieldNotNullable" />
    <parameter id="date" value="1970-01-01" />
  </extension>
  <extension plugin-id="com.tle.core.migration" point-id="migration" id="fixSavedSearchesMigrator">
    <parameter id="id" value="com.tle.core.institution.migration.v41.FixSavedSearches" />
    <parameter id="bean" value="bean:com.tle.core.institution.migration.v41.FixSavedSearches" />
    <parameter id="date" value="1970-01-01" />
  </extension>
  <extension plugin-id="com.tle.core.institution.convert" point-id="postreadmigration" id="configPropertyChange">
    <parameter id="id" value="com.tle.core.institution.migration.ConfigPropertyChange" />
    <parameter id="bean" value="bean:com.tle.core.institution.migration.ConfigPropertyChange" />
    <parameter id="forconverter" value="configuration" />
  </extension>
  <extension plugin-id="com.tle.core.migration" point-id="migration" id="addTimestampToBadUrl">
    <parameter id="id" value="com.tle.core.institution.migration.v50.AddTimestampToBadUrl" />
    <parameter id="bean" value="bean:com.tle.core.institution.migration.v50.AddTimestampToBadUrl" />
    <parameter id="date" value="1970-01-01" />
    <parameter id="obsoletedby" value="com.tle.core.url.migration.BadUrlsToReferencedUrlsMigration" />
  </extension>
  <extension plugin-id="com.tle.core.migration" point-id="migration" id="addManualNavigationFlag">
    <parameter id="id" value="com.tle.core.institution.migration.v50.AddManualNavigationFlag" />
    <parameter id="bean" value="bean:com.tle.core.institution.migration.v50.AddManualNavigationFlag" />
    <parameter id="date" value="1970-01-01" />
  </extension>
  <extension plugin-id="com.tle.core.migration" point-id="migration" id="displayTempateTitleMigration">
    <parameter id="id" value="com.tle.core.institution.migration.v64.DisplayTempateTitleMigration" />
    <parameter id="bean" value="bean:com.tle.core.institution.migration.v64.DisplayTempateTitleMigration" />
    <parameter id="date" value="2014-11-03" />
  </extension>
  <extension plugin-id="com.tle.core.institution.convert" point-id="xmlmigration" id="displayTempateTitleXmlMigrator">
    <parameter id="id" value="com.tle.core.institution.migration.v64.DisplayTempateTitleXmlMigrator" />
    <parameter id="bean" value="bean:com.tle.core.institution.migration.v64.DisplayTempateTitleXmlMigrator" />
    <parameter id="date" value="2014-11-04" />
  </extension>
  <extension plugin-id="com.tle.core.migration" point-id="migration" id="displayTemplateLocationMigration">
    <parameter id="id" value="com.tle.core.institution.migration.v41.DisplayTemplateLocationMigration" />
    <parameter id="bean" value="bean:com.tle.core.institution.migration.v41.DisplayTemplateLocationMigration" />
    <parameter id="depends" value="com.tle.core.migration.initial.DisplayTemplateMigration" />
    <parameter id="date" value="1970-01-01" />
  </extension>
  <extension plugin-id="com.tle.core.institution.convert" point-id="xmlmigration" id="displayTemplateLocationXmlMigrator">
    <parameter id="id" value="com.tle.core.institution.migration.v41.DisplayTemplateLocationXmlMigrator" />
    <parameter id="bean" value="bean:com.tle.core.institution.migration.v41.DisplayTemplateLocationXmlMigrator" />
    <parameter id="date" value="1970-01-20" />
  </extension>
  <extension plugin-id="com.tle.core.institution.convert" point-id="xmlmigration" id="removeObsoleteJavascriptLibrariesXml">
    <parameter id="id" value="com.tle.core.institution.migration.v60.RemoveObsoleteJavascriptLibrariesXml" />
    <parameter id="bean" value="bean:com.tle.core.institution.migration.v60.RemoveObsoleteJavascriptLibrariesXml" />
  </extension>
  <extension plugin-id="com.tle.core.security" point-id="securityTargetHandler" id="baseEntityTargetHandler">
    <parameter id="handlesLabellingFor" value="com.tle.beans.entity.BaseEntity" />
    <parameter id="handlesLabellingFor" value="com.tle.beans.entity.BaseEntityLabel" />
    <parameter id="handlesOwnershipFor" value="com.tle.beans.entity.BaseEntity" />
    <parameter id="handlesOwnershipFor" value="com.tle.beans.entity.BaseEntityLabel" />
    <parameter id="handlesTransformationOf" value="com.tle.common.EntityPack" />
    <parameter id="handler" value="bean:com.tle.core.entity.security.BaseEntitySecurityTargetHandler" />
  </extension>
  <extension plugin-id="com.tle.core.institution.convert" point-id="converter" id="languageConverter">
    <parameter id="id" value="LANGUAGES" />
    <parameter id="class" value="bean:com.tle.core.i18n.convert.LanguagesConverter" />
    <parameter id="order" value="1300" />
    <parameter id="selections">
      <parameter id="id" value="LANGUAGES" />
      <parameter id="nameKey" value="institutions.tasks.languages" />
    </parameter>
  </extension>
  <extension plugin-id="com.tle.core.institution.convert" point-id="converter" id="itemConverter">
    <parameter id="id" value="ITEMSATTACHMENTS" />
    <parameter id="id" value="ITEMS" />
    <parameter id="class" value="bean:com.tle.core.item.convert.ItemConverter" />
    <parameter id="order" value="800" />
    <parameter id="selections">
      <parameter id="id" value="ITEMS" />
      <parameter id="nameKey" value="institutions.tasks.items" />
    </parameter>
    <parameter id="selections">
      <parameter id="id" value="ITEMSATTACHMENTS" />
      <parameter id="nameKey" value="institutions.tasks.itemsattachments" />
    </parameter>
  </extension>
  <extension plugin-id="com.tle.core.institution.convert" point-id="postreadmigration" id="updateReferencedUrlsOnImport">
    <parameter id="id" value="com.tle.core.institution.migration.UpdateReferencedUrlsOnImport" />
    <parameter id="bean" value="bean:com.tle.core.item.convert.migration.UpdateReferencedUrlsOnImport" />
    <parameter id="forconverter" value="items" />
    <parameter id="alwaysRun" value="true" />
  </extension>
  <extension plugin-id="com.tle.core.institution.convert" point-id="postreadmigration" id="ensureAttachmentUUID">
    <parameter id="id" value="com.tle.core.institution.migration.EnsureAttachmentUUID" />
    <parameter id="bean" value="bean:com.tle.core.item.convert.migration.EnsureAttachmentUUID" />
    <parameter id="forconverter" value="items" />
  </extension>
  <extension plugin-id="com.tle.core.institution.convert" point-id="postreadmigration" id="searchDetailsUpdate">
    <parameter id="id" value="com.tle.core.institution.migration.SearchDetailsUpdate" />
    <parameter id="bean" value="bean:com.tle.core.item.convert.migration.SearchDetailsUpdate" />
    <parameter id="forconverter" value="items" />
  </extension>
  <extension plugin-id="com.tle.core.institution.convert" point-id="itemxmlmigration" id="languageBundle">
    <parameter id="id" value="com.tle.core.institution.migration.LanguageBundleMigration" />
    <parameter id="bean" value="bean:com.tle.core.item.convert.migration.LanguageBundleMigration" />
    <parameter id="date" value="1970-01-03" />
  </extension>
  <extension plugin-id="com.tle.core.events" point-id="applicationEventListener" id="listeners_9">
    <parameter id="listener" value="bean:com.tle.core.entity.service.EntityLockingService" />
    <parameter id="listenerClass" value="com.tle.core.events.listeners.UserChangeListener" />
    <parameter id="listenerClass" value="com.tle.core.events.listeners.UserSessionLogoutListener" />
  </extension>
  <extension plugin-id="com.tle.core.institution.convert" point-id="converter" id="entitiesConverter">
    <parameter id="id" value="ENTITIES" />
    <parameter id="class" value="bean:com.tle.core.entity.convert.EntityConverter" />
    <parameter id="order" value="600" />
    <parameter id="selections">
      <parameter id="id" value="ENTITIES" />
      <parameter id="nameKey" value="institutions.tasks.entities" />
    </parameter>
  </extension>
  <extension plugin-id="com.tle.core.hibernate" point-id="domainObjects" id="objects_2_3">
    <parameter id="class" value="com.tle.beans.entity.BaseEntity" />
    <parameter id="class" value="com.tle.beans.entity.BaseEntity$Attribute" />
    <parameter id="class" value="com.tle.beans.entity.EntityLock" />
    <parameter id="class" value="com.tle.beans.entity.BaseEntityLabel" />
  </extension>
  <extension plugin-id="com.tle.web.sections" point-id="registrationHandler" id="viewFactory">
    <parameter id="class" value="bean:com.tle.web.freemarker.annotations.FreemarkerFactoryHandler" />
    <parameter id="order" value="1000" />
  </extension>
  <extension plugin-id="com.tle.core.entity" point-id="entityService" id="itemDefinition">
    <parameter id="serviceClass" value="bean:com.tle.core.collection.service.ItemDefinitionService" />
    <parameter id="order" value="400" />
  </extension>
  <extension plugin-id="com.tle.core.schema" point-id="schemaRefs" id="tempRefs">
    <parameter id="bean" value="bean:com.tle.core.collection.service.ItemDefinitionService" />
  </extension>
  <extension plugin-id="com.tle.core.events" point-id="applicationEventListener" id="itemDefListener">
    <parameter id="listener" value="bean:com.tle.core.collection.service.ItemDefinitionService" />
    <parameter id="listenerClass" value="com.tle.core.schema.event.listener.SchemaReferencesListener" />
    <parameter id="listenerClass" value="com.tle.core.events.listeners.UserChangeListener" />
  </extension>
  <extension plugin-id="com.tle.core.hibernate" point-id="domainObjects" id="objects_7">
    <parameter id="class" value="com.tle.beans.entity.itemdef.ItemDefinition" />
    <parameter id="class" value="com.tle.beans.entity.itemdef.ItemdefBlobs" />
    <parameter id="class" value="com.tle.beans.entity.itemdef.DisplayNode" />
    <parameter id="class" value="com.tle.beans.ItemDefinitionScript" />
    <parameter id="class" value="com.tle.beans.entity.itemdef.SummaryDisplayTemplate" />
    <parameter id="class" value="com.tle.beans.entity.itemdef.ItemMetadataRule" />
    <parameter id="class" value="com.tle.beans.entity.itemdef.DynamicMetadataRule" />
    <parameter id="class" value="com.tle.beans.entity.itemdef.Wizard" />
    <parameter id="class" value="com.tle.beans.entity.itemdef.SearchDetails" />
    <parameter id="class" value="com.tle.beans.entity.itemdef.MetadataMapping" />
    <parameter id="class" value="com.tle.beans.entity.itemdef.SummarySectionsConfig" />
    <parameter id="class" value="com.tle.beans.entity.itemdef.mapping.IMSMapping" />
    <parameter id="class" value="com.tle.beans.entity.itemdef.mapping.HTMLMapping" />
    <parameter id="class" value="com.tle.beans.entity.itemdef.mapping.Literal" />
    <parameter id="class" value="com.tle.beans.entity.itemdef.mapping.LiteralMapping" />
  </extension>
  <extension plugin-id="com.tle.core.hibernate" point-id="domainObjects" id="domainObjects_2">
    <parameter id="class" value="com.tle.core.notification.beans.Notification" />
  </extension>
  <extension plugin-id="com.tle.core.migration" point-id="initialSchema" id="initialSchema_2_2">
    <parameter id="class" value="com.tle.core.notification.beans.Notification" />
  </extension>
  <extension plugin-id="com.tle.core.migration" point-id="migration" id="migrateNotifications">
    <parameter id="id" value="com.tle.core.notification.migrate.MigrateNotifications" />
    <parameter id="bean" value="bean:com.tle.core.notification.migrate.MigrateNotifications" />
    <parameter id="date" value="1970-01-01" />
  </extension>
  <extension plugin-id="com.tle.core.migration" point-id="migration" id="migrateNotifications2">
    <parameter id="id" value="com.tle.core.notification.migrate.MigrateNotifications2" />
    <parameter id="bean" value="bean:com.tle.core.notification.migrate.MigrateNotifications2" />
    <parameter id="depends" value="com.tle.core.notification.migrate.MigrateNotifications" />
    <parameter id="date" value="1970-01-01" />
  </extension>
  <extension plugin-id="com.tle.core.migration" point-id="migration" id="addLastAttempt">
    <parameter id="id" value="com.tle.core.notification.migrate.AddLastAttempt" />
    <parameter id="bean" value="bean:com.tle.core.notification.migrate.AddLastAttempt" />
    <parameter id="depends" value="com.tle.core.notification.migrate.MigrateNotifications2" />
    <parameter id="date" value="1970-01-01" />
  </extension>
  <extension plugin-id="com.tle.core.migration" point-id="migration" id="constraintToAvoidDuplicateNotificationsMigration">
    <parameter id="id" value="com.tle.core.notification.migrate.ConstraintToAvoidDuplicateNotificationsMigration" />
    <parameter id="bean" value="bean:com.tle.core.notification.migrate.ConstraintToAvoidDuplicateNotificationsMigration" />
    <parameter id="date" value="2013-04-08" />
  </extension>
  <extension plugin-id="com.tle.core.institution.convert" point-id="converter" id="auditLogConverter">
    <parameter id="id" value="AUDITLOGS" />
    <parameter id="class" value="bean:com.tle.core.auditlog.convert.AuditLogConverter" />
    <parameter id="order" value="200" />
    <parameter id="selections">
      <parameter id="id" value="AUDITLOGS" />
      <parameter id="nameKey" value="institutions.tasks.auditlogs" />
    </parameter>
  </extension>
  <extension plugin-id="com.tle.core.hibernate" point-id="domainObjects" id="objects_5">
    <parameter id="class" value="com.tle.beans.UserPreference" />
    <parameter id="class" value="com.tle.beans.UserPreference$UserPrefKey" />
  </extension>
  <extension plugin-id="com.tle.core.events" point-id="applicationEventListener" id="listeners_8">
    <parameter id="listenerClass" value="com.tle.core.institution.events.listeners.InstitutionListener" />
    <parameter id="listenerClass" value="com.tle.core.events.listeners.UMPChangedListener" />
    <parameter id="listenerClass" value="com.tle.core.events.listeners.UserEditListener" />
    <parameter id="listenerClass" value="com.tle.core.events.listeners.UserChangeListener" />
    <parameter id="listenerClass" value="com.tle.core.events.listeners.GroupChangedListener" />
  </extension>
  <extension plugin-id="com.tle.core.migration" point-id="migration" id="createCachedValueEntity">
    <parameter id="id" value="com.tle.core.replicatedcache.migration.CreateCachedValueEntity" />
    <parameter id="bean" value="bean:com.tle.core.replicatedcache.migration.CreateCachedValueEntity" />
    <parameter id="date" value="2013-07-12" />
  </extension>
  <extension plugin-id="com.tle.core.migration" point-id="initialSchema" id="cacheSchemaObjects">
    <parameter id="class" value="com.tle.core.replicatedcache.dao.CachedValue" />
  </extension>
  <extension plugin-id="com.tle.core.institution.convert" point-id="converter" id="cacheConverter">
    <parameter id="id" value="REPLICATEDCACHE" />
    <parameter id="class" value="bean:com.tle.core.replicatedcache.convert.ReplicatedCacheConverter" />
    <parameter id="order" value="850" />
  </extension>
  <extension plugin-id="com.tle.core.hibernate" point-id="domainObjects" id="cacheObjects">
    <parameter id="class" value="com.tle.core.replicatedcache.dao.CachedValue" />
  </extension>
  <extension plugin-id="com.tle.core.cluster" point-id="clusterMessageHandler" id="taskMessageHandler">
    <parameter id="bean" value="bean:com.tle.core.services.TaskService" />
  </extension>
  <extension plugin-id="com.tle.core.application" point-id="onStartup" id="checkMigrations">
    <parameter id="bean" value="bean:com.tle.core.migration.MigrationService" />
    <parameter id="type" value="core" />
    <parameter id="order" value="100" />
  </extension>
  <extension plugin-id="com.tle.core.events" point-id="applicationEventListener" id="listeners_6">
    <parameter id="listenerClass" value="com.tle.core.hibernate.event.SchemaListener" />
  </extension>
  <extension plugin-id="com.tle.core.migration" point-id="migration" id="initialSchema_2">
    <parameter id="id" value="com.tle.core.migration.initial.InitialSchema" />
    <parameter id="bean" value="bean:com.tle.core.migration.initial.InitialSchema" />
    <parameter id="initial" value="true" />
    <parameter id="date" value="1970-01-01" />
  </extension>
  <extension plugin-id="com.tle.core.migration" point-id="migration" id="itemsWithNullDateCreatedMigration">
    <parameter id="id" value="com.tle.core.migration.initial.ItemsWithNullDateCreatedMigration" />
    <parameter id="bean" value="bean:com.tle.core.migration.initial.ItemsWithNullDateCreatedMigration" />
    <parameter id="date" value="1970-01-01" />
  </extension>
  <extension plugin-id="com.tle.core.migration" point-id="migration" id="ensureUniqueGroupAndListPositionsMigration">
    <parameter id="id" value="com.tle.core.migration.initial.EnsureUniqueGroupAndListPositionsMigration" />
    <parameter id="date" value="1970-01-01" />
  </extension>
  <extension plugin-id="com.tle.core.migration" point-id="migration" id="couseListIndex">
    <parameter id="id" value="com.tle.core.migration.initial.AddCourseListIndex" />
    <parameter id="date" value="1970-01-01" />
  </extension>
  <extension plugin-id="com.tle.core.services" point-id="coreTasks" id="migrationGlobalTask">
    <parameter id="id" value="CheckSystemSchema" />
    <parameter id="essential" value="true" />
  </extension>
  <extension plugin-id="com.tle.core.services" point-id="coreTasks" id="schemaMigrationTask">
    <parameter id="id" value="MigrationTask*" />
    <parameter id="dependency" value="CheckSystemSchema" />
    <parameter id="essential" value="false" />
  </extension>
  <extension plugin-id="com.tle.core.institution.convert" point-id="converter" id="configurationConverter">
    <parameter id="id" value="CONFIGURATION" />
    <parameter id="class" value="bean:com.tle.core.settings.convert.ConfigurationConverter" />
    <parameter id="order" value="700" />
    <parameter id="selections">
      <parameter id="id" value="CONFIGURATION" />
      <parameter id="nameKey" value="institutions.tasks.configuration" />
    </parameter>
  </extension>
  <extension plugin-id="com.tle.core.events" point-id="applicationEventListener" id="listeners_5">
    <parameter id="listenerClass" value="com.tle.core.hibernate.event.SchemaListener" />
  </extension>
  <extension plugin-id="com.tle.core.hibernate" point-id="domainObjects" id="objects_4">
    <parameter id="factory" value="system" />
    <parameter id="class" value="com.tle.core.migration.beans.SystemConfig" />
    <parameter id="class" value="com.tle.beans.DatabaseSchema" />
  </extension>
  <extension plugin-id="com.tle.core.migration" point-id="migration" id="initialSystemMigration">
    <parameter id="id" value="com.tle.core.system.migration.InitialMigration" />
    <parameter id="bean" value="bean:com.tle.core.system.migration.InitialMigration" />
    <parameter id="system" value="true" />
    <parameter id="initial" value="true" />
    <parameter id="date" value="1970-01-01" />
  </extension>
  <extension plugin-id="com.tle.core.migration" point-id="migration" id="instIdMigration">
    <parameter id="id" value="com.tle.core.system.migration.InstitutionIdMigration" />
    <parameter id="bean" value="bean:com.tle.core.system.migration.InstitutionIdMigration" />
    <parameter id="date" value="1970-01-01" />
  </extension>
  <extension plugin-id="com.tle.core.hibernate" point-id="domainObjects" id="objects_3">
    <parameter id="class" value="com.tle.beans.ConfigurationProperty" />
  </extension>
  <extension plugin-id="com.tle.core.events" point-id="applicationEventListener" id="listeners_4">
    <parameter id="listenerClass" value="com.tle.core.settings.events.listeners.ConfigurationChangeListener" />
  </extension>
  <extension plugin-id="com.tle.core.security" point-id="securityTargetHandler" id="settingsTargetHandler">
    <parameter id="handlesLabellingFor" value="com.tle.common.security.SettingsTarget" />
    <parameter id="handler" value="bean:com.tle.core.settings.security.SettingsSecurityTargetHandler" />
  </extension>
  <extension plugin-id="com.tle.core.security" point-id="privilegeTreeProviders" id="systemConstantsPrivilegeTreeProvider">
    <parameter id="provider" value="bean:com.tle.core.settings.security.SettingsPrivilegeTreeProvider" />
  </extension>
  <extension plugin-id="com.tle.core.hibernate" point-id="domainObjects" id="objects_2_2_2_2">
    <parameter id="class" value="com.tle.beans.Institution" />
  </extension>
  <extension plugin-id="com.tle.core.events" point-id="applicationEventListener" id="listeners_3_2">
    <parameter id="listenerClass" value="com.tle.core.hibernate.event.SchemaListener" />
    <parameter id="listenerClass" value="com.tle.core.system.events.LicenseChangeListener" />
    <parameter id="listenerClass" value="com.tle.core.institution.events.listeners.InstitutionListener" />
  </extension>
  <extension plugin-id="com.tle.core.zookeeper" point-id="appServerExtension" id="clusterAppServerExt">
    <parameter id="bean" value="bean:com.tle.core.institution.ClusterInfoService" />
    <parameter id="order" value="700" />
  </extension>
  <extension plugin-id="com.tle.core.application" point-id="onStartup" id="registerIps">
    <parameter id="bean" value="bean:com.tle.core.institution.ClusterInfoService" />
    <parameter id="type" value="initial" />
    <parameter id="order" value="1000" />
  </extension>
  <extension plugin-id="com.tle.core.services" point-id="coreTasks" id="institutionsTask">
    <parameter id="id" value="InstitutionKeeper" />
    <parameter id="dependency" value="CheckSystemSchema" />
    <parameter id="essential" value="true" />
  </extension>
  <extension plugin-id="com.tle.core.events" point-id="eventExecutor" id="eventImpl">
    <parameter id="bean" value="bean:com.tle.core.events.EventExecutor" />
  </extension>
  <extension plugin-id="com.tle.core.events" point-id="applicationEventListener" id="listeners_2_2_2_2_2">
    <parameter id="listenerClass" value="com.tle.core.healthcheck.listeners.ServiceCheckRequestListener" />
  </extension>
  <extension plugin-id="com.tle.core.events" point-id="applicationEventListener" id="listeners_2_2_2_2">
    <parameter id="listenerClass" value="com.tle.core.healthcheck.listeners.ServiceCheckRequestListener" />
  </extension>
  <extension plugin-id="com.tle.core.hibernate" point-id="domainObjects" id="objects_2_2_2">
    <parameter id="class" value="com.tle.beans.Staging" />
  </extension>
  <extension plugin-id="com.tle.core.institution.convert" point-id="converter" id="migrationConverter">
    <parameter id="id" value="MIGRATION" />
    <parameter id="class" value="bean:com.tle.core.institution.convert.MigrationConverter" />
    <parameter id="order" value="100" />
  </extension>
  <extension plugin-id="com.tle.core.events" point-id="applicationEventListener" id="listeners_2_2_2">
    <parameter id="listenerClass" value="com.tle.core.hibernate.event.SchemaListener" />
    <parameter id="listenerClass" value="com.tle.core.institution.events.listeners.InstitutionListener" />
  </extension>
  <extension plugin-id="com.tle.core.zookeeper" point-id="appServerExtension" id="schedulerTaskStarter">
    <parameter id="bean" value="bean:com.tle.core.scheduler.SchedulerService" />
    <parameter id="order" value="1000" />
  </extension>
  <extension plugin-id="com.tle.core.services" point-id="coreTasks" id="schedulerTask">
    <parameter id="id" value="Scheduler-Supervisor" />
    <parameter id="dependency" value="CheckSystemSchema" />
    <parameter id="essential" value="false" />
  </extension>
  <extension plugin-id="com.tle.core.institution.convert" point-id="converter" id="mimeEntriesConverter">
    <parameter id="id" value="MIMEENTRIES" />
    <parameter id="class" value="bean:com.tle.core.mimetypes.institution.MimeEntryConverter" />
    <parameter id="order" value="750" />
    <parameter id="selections">
      <parameter id="id" value="MIMEENTRIES" />
      <parameter id="nameKey" value="com.tle.core.mimetypes.institution.selection" />
    </parameter>
  </extension>
  <extension plugin-id="com.tle.core.institution.convert" point-id="xmlmigration" id="mimeEntriesMigrator">
    <parameter id="id" value="com.tle.core.mimetypes.institution.MimeMigrator" />
    <parameter id="bean" value="bean:com.tle.core.mimetypes.institution.MimeMigrator" />
    <parameter id="date" value="1970-01-12" />
    <parameter id="obsoletedby" value="com.tle.core.mimetypes.institution.RerunMimeMigrator" />
  </extension>
  <extension plugin-id="com.tle.core.events" point-id="applicationEventListener" id="mimeChanges">
    <parameter id="listener" value="bean:com.tle.core.mimetypes.MimeTypeService" />
    <parameter id="listenerClass" value="com.tle.core.mimetypes.MimeTypesUpdatedListener" />
  </extension>
  <extension plugin-id="com.tle.core.migration" point-id="migration" id="mimeTypeIconMigration">
    <parameter id="id" value="com.tle.core.mimetypes.migration.UpdateDefaultMimeTypeIcons" />
    <parameter id="bean" value="bean:com.tle.core.mimetypes.migration.UpdateDefaultMimeTypeIcons" />
    <parameter id="date" value="1970-01-01" />
  </extension>
  <extension plugin-id="com.tle.core.migration" point-id="migration" id="ensureEquellaDefaultIconMigration">
    <parameter id="id" value="com.tle.core.mimetypes.migration.EnsureDefaultMimeSettingsMigration" />
    <parameter id="bean" value="bean:com.tle.core.mimetypes.migration.EnsureDefaultMimeSettingsMigration" />
    <parameter id="obsoletedby" value="com.tle.core.mimetypes.migration.EnsureDefaultMimeSettingsMigrationToBeSureToBeSure" />
    <parameter id="date" value="1970-01-01" />
  </extension>
  <extension plugin-id="com.tle.core.migration" point-id="migration" id="ensureEquellaDefaultIconMigrationToBeSureToBeSure">
    <parameter id="id" value="com.tle.core.mimetypes.migration.EnsureDefaultMimeSettingsMigrationToBeSureToBeSure" />
    <parameter id="bean" value="bean:com.tle.core.mimetypes.migration.EnsureDefaultMimeSettingsMigration" />
    <parameter id="date" value="1970-01-01" />
  </extension>
  <extension plugin-id="com.tle.core.institution.convert" point-id="xmlmigration" id="mimeTypeIconXmlMigration">
    <parameter id="id" value="com.tle.core.mimetypes.migration.UpdateDefaultMimeTypeIconsXml" />
    <parameter id="bean" value="bean:com.tle.core.mimetypes.migration.UpdateDefaultMimeTypeIconsXml" />
  </extension>
  <extension plugin-id="com.tle.core.institution.convert" point-id="xmlmigration" id="rerunMimeXmlMigration">
    <parameter id="id" value="com.tle.core.mimetypes.institution.RerunMimeMigrator" />
    <parameter id="bean" value="bean:com.tle.core.mimetypes.institution.RerunMimeMigrator" />
    <parameter id="depends" value="com.tle.core.institution.migration.v40.MigrateSystemField" />
  </extension>
  <extension plugin-id="com.tle.core.hibernate" point-id="domainObjects" id="objects_2_2">
    <parameter id="class" value="com.tle.beans.mime.MimeEntry" />
  </extension>
  <extension plugin-id="com.tle.core.migration" point-id="migration" id="addMoreImageMimeTypeMigration">
    <parameter id="id" value="com.tle.core.mimetypes.migration.AddMoreImageMimeTypeMigration" />
    <parameter id="bean" value="bean:com.tle.core.mimetypes.migration.AddMoreImageMimeTypeMigration" />
    <parameter id="date" value="2015-10-13" />
  </extension>
  <extension plugin-id="com.tle.core.institution.convert" point-id="xmlmigration" id="addMoreImageMimeTypeXmlMigration">
    <parameter id="id" value="com.tle.core.mimetypes.migration.AddMoreImageMimeTypeXmlMigration" />
    <parameter id="bean" value="bean:com.tle.core.mimetypes.migration.AddMoreImageMimeTypeXmlMigration" />
  </extension>
  <extension plugin-id="com.tle.core.hibernate" point-id="domainObjects" id="objects_2">
    <parameter id="class" value="com.tle.beans.Language" />
    <parameter id="class" value="com.tle.beans.entity.LanguageBundle" />
    <parameter id="class" value="com.tle.beans.entity.LanguageString" />
  </extension>
  <extension plugin-id="com.tle.core.events" point-id="applicationEventListener" id="listeners_2_2">
    <parameter id="listenerClass" value="com.tle.core.i18n.event.listener.LanguagePackChangedListener" />
  </extension>
  <extension plugin-id="com.tle.common.i18n" point-id="currentLocaleImpl" id="serverCurrentLocale">
    <parameter id="bean" value="bean:com.tle.core.i18n.ServerSideLocaleImplementation" />
  </extension>
  <extension plugin-id="com.tle.common.i18n" point-id="currentTimeZoneImpl" id="serverCurrentTimeZone">
    <parameter id="bean" value="bean:com.tle.core.i18n.ServerSideTimeZoneImplementation" />
  </extension>
  <extension plugin-id="com.tle.web.viewurl" point-id="viewableItemResolver" id="standardViewableItemResolver">
    <parameter id="id" value="standard" />
    <parameter id="bean" value="bean:com.tle.web.viewable.impl.StandardViewableItemResolver" />
  </extension>
  <extension plugin-id="com.tle.core.events" point-id="applicationEventListener" id="listeners_3">
    <parameter id="listenerClass" value="com.tle.core.collection.event.listener.ItemDefinitionDeletionListener" />
  </extension>
  <extension plugin-id="com.tle.web.core" point-id="webServlet" id="newItemServlet">
    <parameter id="bean" value="bean:com.tle.web.viewable.servlet.ItemServlet" />
    <parameter id="url-pattern" value="/items/*" />
  </extension>
  <extension plugin-id="com.tle.web.core" point-id="webServlet" id="oldItemServlet">
    <parameter id="bean" value="bean:com.tle.web.viewable.servlet.LegacyItemServlet" />
    <parameter id="url-pattern" value="/item/*" />
  </extension>
  <extension plugin-id="com.tle.web.core" point-id="webServlet" id="newPagesServlet">
    <parameter id="bean" value="bean:com.tle.web.template.SinglePageAppServlet" />
    <parameter id="url-pattern" value="/page/*" />
    <parameter id="url-pattern" value="/selection/*" />
  </extension>
  <extension plugin-id="com.tle.web.core" point-id="webServlet" id="integrationItemServlet">
    <parameter id="bean" value="bean:com.tle.web.viewable.servlet.IntegrationItemServlet" />
    <parameter id="url-pattern" value="/integ/*" />
  </extension>
  <extension plugin-id="com.tle.web.core" point-id="webServlet" id="previewItemServlet">
    <parameter id="bean" value="bean:com.tle.web.viewable.servlet.PreviewServlet" />
    <parameter id="url-pattern" value="/preview/*" />
  </extension>
  <extension plugin-id="com.tle.web.core" point-id="webServlet" id="thumbServlet">
    <parameter id="bean" value="bean:com.tle.web.viewable.servlet.ThumbServlet" />
    <parameter id="url-pattern" value="/thumbs/*" />
  </extension>
  <extension plugin-id="com.tle.web.core" point-id="webServlet" id="thumbInProgressServlet">
    <parameter id="bean" value="bean:com.tle.web.viewable.servlet.ThumbInProgressServlet" />
    <parameter id="url-pattern" value="/thumbprogress/*" />
  </extension>
  <extension plugin-id="com.tle.core.javascript" point-id="javascriptLibrary" id="standardLibrary">
    <parameter id="id" value="standard" />
    <parameter id="class" value="bean:com.tle.web.sections.standard.js.StandardJavascriptLibrary" />
  </extension>
  <extension plugin-id="com.tle.core.javascript" point-id="javascriptLibrary" id="jqueryLibrary">
    <parameter id="id" value="jquery" />
    <parameter id="class" value="bean:com.tle.web.sections.jquery.JQueryLibrary" />
  </extension>
  <extension plugin-id="com.tle.web.sections" point-id="registrationHandler" id="components">
    <parameter id="class" value="bean:com.tle.web.sections.standard.impl.ComponentRegistrationHandler" />
    <parameter id="order" value="100" />
  </extension>
  <extension plugin-id="com.tle.web.sections" point-id="registrationHandler" id="ajaxMethods">
    <parameter id="class" value="bean:com.tle.web.sections.ajax.handler.AjaxMethodHandler" />
    <parameter id="order" value="110" />
  </extension>
  <extension plugin-id="com.tle.web.sections" point-id="exceptionHandler" id="ajaxExceptionHandler">
    <parameter id="class" value="bean:com.tle.web.sections.ajax.exception.AjaxExceptionHandler" />
    <parameter id="order" value="0" />
    <parameter id="exceptionClass" value="com.tle.web.sections.ajax.exception.AjaxException" />
  </extension>
  <extension plugin-id="com.tle.web.sections.equella" point-id="breadcrumb" id="viewItem">
    <parameter id="type" value="viewItem" />
    <parameter id="class" value="bean:com.tle.web.navigation.ViewItemBreadcrumbProvider" />
  </extension>
  <extension plugin-id="com.tle.web.sections" point-id="sectionFilter" id="templateFilter">
    <parameter id="id" value="template" />
    <parameter id="class" value="bean:com.tle.web.template.TemplateFilter" />
    <parameter id="order" value="1000" />
  </extension>
  <extension plugin-id="com.tle.web.sections" point-id="sectionFilter" id="accessFilter">
    <parameter id="id" value="accessFilter" />
    <parameter id="class" value="bean:com.tle.web.login.AccessFilter" />
    <parameter id="order" value="2000" />
  </extension>
  <extension plugin-id="com.tle.web.core" point-id="webFilter" id="redirectedAccessFilter">
    <parameter id="bean" value="bean:com.tle.web.navigation.RedirectedAccessFilter" />
    <parameter id="url-pattern" value="/access/home.do" />
    <parameter id="url-pattern" value="/access/hierarchy.do" />
    <parameter id="url-pattern" value="/access/searching.do" />
    <parameter id="url-pattern" value="/access/cloudsearch.do" />
    <parameter id="url-pattern" value="/access/logonnotice.do" />
    <!-- also assuming legacy search is included -->
    <parameter id="url-pattern" value="/access/search.do" />
    <parameter id="order" value="1000" />
  </extension>
  <extension plugin-id="com.tle.web.sections" point-id="exceptionHandler" id="defaultEquellaErrorHandler">
    <parameter id="class" value="bean:com.tle.web.errors.DefaultExceptionHandler" />
    <parameter id="order" value="2000" />
  </extension>
  <extension plugin-id="com.tle.web.sections" point-id="sectionTree" id="templateTree">
    <parameter id="path" value="$TEMPLATE$" />
    <parameter id="root" value="bean:$TEMPLATE$" />
    <parameter id="url" value="false" />
  </extension>
  <extension plugin-id="com.tle.web.sections" point-id="sectionTree" id="errorTree">
    <parameter id="path" value="/error.do" />
    <parameter id="root" value="bean:com.tle.web.errors.ExternalErrorSection" />
    <parameter id="url" value="true" />
  </extension>
  <extension plugin-id="com.tle.web.sections" point-id="sectionTree" id="logonNoticeSection">
    <parameter id="path" value="/logonnotice.do" />
    <parameter id="root" value="bean:com.tle.web.login.LogonNoticeSection" />
  </extension>
  <extension plugin-id="com.tle.web.sections" point-id="sectionTree" id="logonPageSection">
    <parameter id="path" value="/logon.do" />
    <parameter id="root" value="bean:com.tle.web.login.LogonSection" />
  </extension>
  <extension plugin-id="com.tle.web.sections" point-id="sectionTree" id="pluginReportPage">
    <parameter id="path" value="/plugins.do" />
    <parameter id="root" value="bean:com.tle.web.sections.equella.debug.PluginReport" />
  </extension>
  <extension plugin-id="com.tle.web.sections" point-id="sectionTree" id="statusPageSection">
    <parameter id="path" value="/status.do" />
    <parameter id="root" value="bean:com.tle.web.userstatus.StatusPage" />
  </extension>
  <extension plugin-id="com.tle.web.sections.standard" point-id="rendererFactory" id="formRenderer">
    <parameter id="rendererId" value="controls" />
    <parameter id="stateClassName" value="com.tle.web.sections.standard.dialog.model.ControlsState" />
    <parameter id="class" value="bean:com.tle.web.sections.equella.FormRenderer" />
  </extension>
  <extension plugin-id="com.tle.web.sections" point-id="sectionFilter" id="modalFilter">
    <parameter id="id" value="modal" />
    <parameter id="class" value="bean:com.tle.web.sections.equella.ModalSessionService" />
    <parameter id="order" value="50" />
  </extension>
  <extension plugin-id="com.tle.web.sections.standard" point-id="rendererFactory" id="standardSelectedStuffRenderer">
    <parameter id="rendererId" value="selectedstuff" />
    <parameter id="stateClassName" value="com.tle.web.sections.equella.component.model.SelectionsTableState" />
    <parameter id="class" value="bean:com.tle.web.sections.equella.render.EquellaSelectionsTableExtension" />
  </extension>
  <extension plugin-id="com.tle.web.sections.standard" point-id="rendererFactory" id="customButtons">
    <parameter id="rendererId" value="button" />
    <parameter id="rendererId" value="bootstrap-button" />
    <parameter id="rendererId" value="action-button" />
    <parameter id="rendererId" value="thickbox_button" />
    <parameter id="stateClassName" value="com.tle.web.sections.standard.model.HtmlComponentState" />
    <parameter id="stateClassName" value="com.tle.web.sections.standard.model.HtmlLinkState" />
    <parameter id="class" value="bean:com.tle.web.sections.equella.render.EquellaButtonExtension" />
  </extension>
  <extension plugin-id="com.tle.web.sections.standard" point-id="rendererFactory" id="customDropdowns">
    <parameter id="rendererId" value="bootstrapdropdown" />
    <parameter id="rendererId" value="bootstrapactivedropdown" />
    <parameter id="rendererId" value="bootstrapsplitdropdown" />
    <parameter id="rendererId" value="bootstrapsplitnavbardropdown" />
    <parameter id="rendererId" value="dropdown" />
    <parameter id="rendererId" value="defaultdropdown" />
    <parameter id="rendererId" value="autocomplete_dropdown" />
    <parameter id="stateClassName" value="com.tle.web.sections.standard.model.HtmlListState" />
    <parameter id="class" value="bean:com.tle.web.sections.equella.render.EquellaDropdownExtension" />
  </extension>
  <extension plugin-id="com.tle.web.sections.standard" point-id="rendererFactory" id="buttonGroup">
    <parameter id="rendererId" value="buttongroup" />
    <parameter id="stateClassName" value="com.tle.web.sections.standard.model.HtmlListState" />
    <parameter id="class" value="bean:com.tle.web.sections.equella.render.ButtonGroupRendererFactory" />
  </extension>
  <extension plugin-id="com.tle.web.sections.standard" point-id="rendererFactory" id="multiEditBoxRenderer">
    <parameter id="rendererId" value="multieditbox" />
    <parameter id="stateClassName" value="com.tle.web.sections.equella.component.model.MultiEditBoxState" />
    <parameter id="class" value="bean:com.tle.web.sections.equella.render.MultiEditBoxRendererFactory" />
  </extension>
  <extension plugin-id="com.tle.web.sections.standard" point-id="rendererFactory" id="autoCompleteTextFieldRenderer">
    <parameter id="rendererId" value="autocompletetextfield" />
    <parameter id="stateClassName" value="com.tle.web.sections.standard.model.HtmlTextFieldState" />
    <parameter id="class" value="bean:com.tle.web.sections.equella.render.AutoCompleteTextFieldRendererFactory" />
  </extension>
  <extension plugin-id="com.tle.web.sections.standard" point-id="rendererFactory" id="richDropDownRenderer">
    <parameter id="rendererId" value="richdropdown" />
    <parameter id="stateClassName" value="com.tle.web.sections.standard.model.HtmlListState" />
    <parameter id="class" value="bean:com.tle.web.sections.equella.render.RichDropDownRendererFactory" />
  </extension>
  <extension plugin-id="com.tle.web.sections.standard" point-id="rendererFactory" id="boxRenderer">
    <parameter id="rendererId" value="box" />
    <parameter id="stateClassName" value="com.tle.web.sections.equella.component.model.BoxState" />
    <parameter id="class" value="bean:com.tle.web.sections.equella.render.BoxRendererFactory" />
  </extension>
  <extension plugin-id="com.tle.web.sections.standard" point-id="rendererFactory" id="navBarRenderer">
    <parameter id="rendererId" value="navbar" />
    <parameter id="stateClassName" value="com.tle.web.sections.equella.component.model.NavBarState" />
    <parameter id="class" value="bean:com.tle.web.sections.equella.render.NavBarRendererFactory" />
  </extension>
  <extension plugin-id="com.tle.web.sections.standard" point-id="rendererFactory" id="equellaFileRenderer">
    <parameter id="rendererId" value="file" />
    <parameter id="stateClassName" value="com.tle.web.sections.standard.model.HtmlFileUploadState" />
    <parameter id="class" value="bean:com.tle.web.sections.equella.render.EquellaFileUploadExtension" />
  </extension>
  <extension plugin-id="com.tle.web.sections.standard" point-id="rendererFactory" id="equellaTableRenderer">
    <parameter id="rendererId" value="table" />
    <parameter id="rendererId" value="zebra" />
    <parameter id="stateClassName" value="com.tle.web.sections.standard.model.TableState" />
    <parameter id="class" value="bean:com.tle.web.sections.equella.render.EquellaTableExtension" />
  </extension>
  <extension plugin-id="com.tle.web.sections.standard" point-id="rendererFactory" id="equellaFileDropRenderer">
    <parameter id="rendererId" value="filedrop" />
    <parameter id="stateClassName" value="com.tle.web.sections.standard.model.HtmlFileDropState" />
    <parameter id="class" value="bean:com.tle.web.sections.equella.render.EquellaFileDropExtension" />
  </extension>
  <extension plugin-id="com.tle.web.sections.standard" point-id="rendererFactory" id="pagerRenderer">
    <parameter id="rendererId" value="pager" />
    <parameter id="stateClassName" value="com.tle.web.sections.standard.model.HtmlPagerState" />
    <parameter id="renderer" value="com.tle.web.sections.equella.render.ListPagerRenderer" />
  </extension>
  <extension plugin-id="com.tle.web.sections" point-id="registrationHandler" id="plugResourcesHandler">
    <parameter id="class" value="bean:com.tle.web.sections.equella.annotation.PluginResourceHandler" />
    <parameter id="order" value="1000" />
  </extension>
  <extension plugin-id="com.tle.web.sections.equella" point-id="menuContributor" id="loginMenuContributor">
    <parameter id="menuContributorClass" value="bean:com.tle.web.login.LoginMenuContributor" />
    <parameter id="enabledFor" value="guest" />
  </extension>
  <extension plugin-id="com.tle.web.freemarker" point-id="templateModelProvider" id="dateTemplateModelProvider">
    <parameter id="modelClass" value="java.util.Date" />
    <parameter id="modelClass" value="java.sql.Timestamp" />
    <parameter id="class" value="bean:com.tle.web.sections.equella.freemarker.DateTemplateModelProvider" />
  </extension>
  <extension plugin-id="com.tle.web.core" point-id="webServlet" id="sectionsServlet">
    <parameter id="bean" value="bean:com.tle.web.sections.equella.MultipartSectionsServlet" />
    <parameter id="url-pattern" value="*.do" />
  </extension>
  <extension plugin-id="com.tle.web.sections" point-id="sectionTree" id="settingsTree">
    <parameter id="path" value="/access/settings.do" />
    <parameter id="root" value="bean:settingsTree" />
  </extension>
  <extension plugin-id="com.tle.web.sections.equella" point-id="menuContributor" id="settingsMenuContributor">
    <parameter id="menuContributorClass" value="bean:com.tle.web.settings.menu.SettingsMenuContributor" />
    <parameter id="enabledFor" value="loggedIn" />
  </extension>
  <extension plugin-id="com.tle.core.hibernate" point-id="domainObjects" id="objects">
    <parameter id="class" value="com.tle.beans.user.TLEUser" />
    <parameter id="class" value="com.tle.beans.user.TLEGroup" />
    <parameter id="class" value="com.tle.beans.user.UserInfoBackup" />
  </extension>
  <extension plugin-id="com.tle.core.usermanagement" point-id="userManager" id="ldap">
    <parameter id="class" value="bean:com.tle.core.usermanagement.standard.LDAPUserPlugin" />
    <parameter id="settingsClass" value="com.tle.beans.usermanagement.standard.LDAPSettings" />
    <parameter id="order" value="1000" />
  </extension>
  <extension plugin-id="com.tle.core.usermanagement" point-id="userManager" id="replicated">
    <parameter id="class" value="bean:com.tle.core.usermanagement.standard.ReplicatedUserPlugin" />
    <parameter id="settingsClass" value="com.tle.beans.usermanagement.standard.ReplicatedConfiguration" />
    <parameter id="order" value="1100" />
  </extension>
  <extension plugin-id="com.tle.core.usermanagement" point-id="userManager" id="tleuser">
    <parameter id="class" value="bean:com.tle.core.usermanagement.standard.wrapper.TLEUserWrapper" />
    <parameter id="settingsClass" value="com.tle.beans.usermanagement.standard.wrapper.UserWrapperSettings" />
    <parameter id="order" value="1200" />
  </extension>
  <extension plugin-id="com.tle.core.usermanagement" point-id="userManager" id="tlegroup">
    <parameter id="class" value="bean:com.tle.core.usermanagement.standard.wrapper.TLEGroupWrapper" />
    <parameter id="settingsClass" value="com.tle.beans.usermanagement.standard.wrapper.GroupWrapperSettings" />
    <parameter id="order" value="1300" />
  </extension>
  <extension plugin-id="com.tle.core.usermanagement" point-id="userManager" id="role">
    <parameter id="class" value="bean:com.tle.core.usermanagement.standard.wrapper.TLERoleWrapper" />
    <parameter id="settingsClass" value="com.tle.beans.usermanagement.standard.wrapper.RoleWrapperSettings" />
    <parameter id="order" value="1400" />
  </extension>
  <extension plugin-id="com.tle.core.usermanagement" point-id="userManager" id="suspended">
    <parameter id="class" value="bean:com.tle.core.usermanagement.standard.wrapper.SuspendedUserWrapper" />
    <parameter id="settingsClass" value="com.tle.beans.usermanagement.standard.wrapper.SuspendedUserWrapperSettings" />
    <parameter id="order" value="1600" />
  </extension>
  <extension plugin-id="com.tle.core.usermanagement" point-id="userManager" id="sharedsecret">
    <parameter id="class" value="bean:com.tle.core.usermanagement.standard.wrapper.SharedSecretWrapper" />
    <parameter id="settingsClass" value="com.tle.beans.usermanagement.standard.wrapper.SharedSecretSettings" />
    <parameter id="order" value="1700" />
  </extension>
  <extension plugin-id="com.tle.core.usermanagement" point-id="userManager" id="appletsharedsecret">
    <parameter id="class" value="bean:com.tle.core.usermanagement.standard.wrapper.AppletSharedSecretWrapper" />
    <parameter id="settingsClass" value="com.tle.beans.usermanagement.standard.wrapper.AppletSharedSecretSettings" />
    <parameter id="order" value="1750" />
  </extension>
  <extension plugin-id="com.tle.core.usermanagement" point-id="userManager" id="sharepass">
    <parameter id="class" value="bean:com.tle.core.usermanagement.standard.wrapper.SharePassWrapper" />
    <parameter id="settingsClass" value="com.tle.beans.usermanagement.standard.wrapper.SharePassSettings" />
    <parameter id="order" value="1800" />
  </extension>
  <extension plugin-id="com.tle.core.usermanagement" point-id="userManager" id="remotesupport">
    <parameter id="class" value="bean:com.tle.core.usermanagement.standard.wrapper.RemoteSupportWrapper" />
    <parameter id="settingsClass" value="com.tle.beans.usermanagement.standard.wrapper.RemoteSupportSettings" />
    <parameter id="order" value="1850" />
  </extension>
  <extension plugin-id="com.tle.core.usermanagement" point-id="userManager" id="special">
    <parameter id="class" value="bean:com.tle.core.usermanagement.standard.wrapper.SpecialAdminWrapper" />
    <parameter id="settingsClass" value="com.tle.beans.usermanagement.standard.wrapper.SpecialAdminWrapperSettings" />
    <parameter id="order" value="1900" />
  </extension>
  <extension plugin-id="com.tle.core.usermanagement" point-id="logonFilter" id="cas">
    <parameter id="bean" value="bean:com.tle.core.usermanagement.standard.logon.CASLogonFilter" />
    <parameter id="settingsClass" value="com.tle.beans.usermanagement.standard.wrapper.CASConfiguration" />
    <parameter id="order" value="100" />
  </extension>
  <extension plugin-id="com.tle.core.usermanagement" point-id="logonFilter" id="normal">
    <parameter id="bean" value="bean:com.tle.core.usermanagement.standard.logon.NormalLogonFilter" />
    <parameter id="settingsClass" value="com.tle.core.usermanagement.standard.logon.NormalLogonFilter" />
    <parameter id="order" value="500" />
  </extension>
  <extension plugin-id="com.tle.web.services" point-id="invoker" id="tleUserInvoker">
    <parameter id="class" value="com.tle.core.remoting.RemoteTLEUserService" />
    <parameter id="bean" value="bean:com.tle.core.usermanagement.standard.service.TLEUserService" />
  </extension>
  <extension plugin-id="com.tle.web.services" point-id="invoker" id="tleGroupInvoker">
    <parameter id="class" value="com.tle.core.remoting.RemoteTLEGroupService" />
    <parameter id="bean" value="bean:com.tle.core.usermanagement.standard.service.TLEGroupService" />
  </extension>
  <extension plugin-id="com.tle.web.services" point-id="invoker" id="ldapInvoker">
    <parameter id="class" value="com.tle.core.remoting.RemoteLDAPService" />
    <parameter id="bean" value="bean:com.tle.core.usermanagement.standard.service.LDAPService" />
  </extension>
  <extension plugin-id="com.tle.core.events" point-id="applicationEventListener" id="listeners_2">
    <parameter id="listenerClass" value="com.tle.core.events.listeners.UserChangeListener" />
    <parameter id="listenerClass" value="com.tle.core.events.listeners.GroupChangedListener" />
  </extension>
  <extension plugin-id="com.tle.core.item" point-id="operation" id="latestUpdater">
    <parameter id="type" value="postSave" />
    <parameter id="class" value="bean:com.tle.core.favourites.dao.UpdateLatestOperation" />
  </extension>
  <extension plugin-id="com.tle.core.hibernate" point-id="domainObjects" id="favouriteSearchObject">
    <parameter id="class" value="com.tle.core.favourites.bean.FavouriteSearch" />
  </extension>
  <extension plugin-id="com.tle.core.migration" point-id="initialSchema" id="favouriteSearchSchemaObject">
    <parameter id="class" value="com.tle.core.favourites.bean.FavouriteSearch" />
  </extension>
  <extension plugin-id="com.tle.core.hibernate" point-id="domainObjects" id="facetedSearchClassificationObject">
    <parameter id="class" value="com.tle.core.facetedsearch.bean.FacetedSearchClassification" />
  </extension>
  <extension plugin-id="com.tle.core.hibernate" point-id="domainObjects" id="ViewcountItem">
    <parameter id="class" value="com.tle.beans.viewcount.ViewcountItem" />
  </extension>
  <extension plugin-id="com.tle.core.hibernate" point-id="domainObjects" id="ViewcountAttachment">
    <parameter id="class" value="com.tle.beans.viewcount.ViewcountAttachment" />
  </extension>
  <extension plugin-id="com.tle.core.hibernate" point-id="domainObjects" id="NewEntity">
    <parameter id="class" value="com.tle.beans.newentity.Entity" />
  </extension>
  <extension plugin-id="com.tle.core.hibernate" point-id="domainObjects" id="WebKeySet">
    <parameter id="class" value="com.tle.beans.webkeyset.WebKeySet" />
  </extension>
  <extension plugin-id="com.tle.core.freetext" point-id="indexingExtension" id="favouritesIndexer">
    <parameter id="class" value="bean:com.tle.core.favourites.index.FavouritesIndexer" />
  </extension>
  <extension plugin-id="com.tle.core.institution.convert" point-id="converter" id="myfavouritesConverter">
    <parameter id="id" value="MYFAVOURITES" />
    <parameter id="class" value="bean:com.tle.core.favourites.converter.FavouriteItemsConverter" />
    <parameter id="order" value="900" />
    <parameter id="selections">
      <parameter id="id" value="MYFAVOURITES" />
      <parameter id="nameKey" value="institutions.tasks.myfavourites" />
    </parameter>
  </extension>
  <extension plugin-id="com.tle.core.institution.convert" point-id="converter" id="favouriteSearchesConverter">
    <parameter id="id" value="FAVOURITESEARCHES" />
    <parameter id="class" value="bean:com.tle.core.favourites.converter.FavouriteSearchConverter" />
    <parameter id="order" value="905" />
    <parameter id="selections">
      <parameter id="id" value="FAVOURITESEARCHES" />
      <parameter id="nameKey" value="institutions.tasks.favouritesearches" />
    </parameter>
  </extension>
  <extension plugin-id="com.tle.core.item" point-id="itemDaoExtension" id="bookmarkDao">
    <parameter id="class" value="bean:com.tle.core.favourites.dao.BookmarkDao" />
    <parameter id="order" value="100" />
  </extension>
  <extension plugin-id="com.tle.core.events" point-id="applicationEventListener" id="listeners">
    <parameter id="listenerClass" value="com.tle.core.events.listeners.UserChangeListener" />
  </extension>
  <extension plugin-id="com.tle.core.migration" point-id="initialSchema" id="initialSchema">
    <parameter id="class" value="com.tle.core.integration.beans.AuditLogLms" />
  </extension>
  <extension plugin-id="com.tle.core.migration" point-id="migration" id="createTable">
    <parameter id="id" value="com.tle.core.integration.migration.CreateLogTable" />
    <parameter id="bean" value="bean:com.tle.core.integration.migration.CreateLogTable" />
    <parameter id="date" value="2010-12-08" />
  </extension>
  <extension plugin-id="com.tle.core.migration" point-id="migration" id="CreateUserInfoBackupTable">
    <parameter id="id" value="com.tle.core.institution.migration.v20192.CreateUserInfoBackupTable" />
    <parameter id="bean" value="bean:com.tle.core.institution.migration.v20192.CreateUserInfoBackupTable" />
    <parameter id="date" value="2019-09-25" />
  </extension>
  <extension plugin-id="com.tle.core.migration" point-id="migration" id="CreateFacetedSearchClassificationTable">
    <parameter id="id" value="com.tle.core.institution.migration.v20202.CreateFacetedSearchClassificationTable" />
    <parameter id="bean" value="bean:com.tle.core.institution.migration.v20202.CreateFacetedSearchClassificationTable" />
    <parameter id="date" value="2020-04-22" />
  </extension>
  <!-- Let 2020.2 know v20192 and v20201 of RemoveLastKnownUserConstraint.
       Firstly, below two extension's IDs must match the ID of v20192 and v20201.
       Secondly, Because we don't have a bean for v20192 and v20201 in 2020.2, we must reuse v20202's bean.
       Lastly, make the two extensions obsoleted by v20202.
  -->
  <extension plugin-id="com.tle.core.migration" point-id="migration" id="RemoveLastKnownUserConstraint20192">
    <parameter id="id" value="com.tle.core.institution.migration.v20192.RemoveLastKnownUserConstraint" />
    <parameter id="bean" value="bean:com.tle.core.institution.migration.v20202.RemoveLastKnownUserConstraint" />
    <parameter id="date" value="2020-06-10" />
    <parameter id="obsoletedby" value="com.tle.core.institution.migration.v20202.RemoveLastKnownUserConstraint" />
  </extension>
  <extension plugin-id="com.tle.core.migration" point-id="migration" id="RemoveLastKnownUserConstraint20201">
    <parameter id="id" value="com.tle.core.institution.migration.v20201.RemoveLastKnownUserConstraint" />
    <parameter id="bean" value="bean:com.tle.core.institution.migration.v20202.RemoveLastKnownUserConstraint" />
    <parameter id="date" value="2020-06-10" />
    <parameter id="obsoletedby" value="com.tle.core.institution.migration.v20202.RemoveLastKnownUserConstraint" />
  </extension>
  <extension plugin-id="com.tle.core.migration" point-id="migration" id="RemoveLastKnownUserConstraint">
    <parameter id="id" value="com.tle.core.institution.migration.v20202.RemoveLastKnownUserConstraint" />
    <parameter id="bean" value="bean:com.tle.core.institution.migration.v20202.RemoveLastKnownUserConstraint" />
    <parameter id="date" value="2020-06-10" />
  </extension>
  <extension plugin-id="com.tle.core.migration" point-id="migration" id="AddSkipIndexingColumnMigration">
    <parameter id="id" value="com.tle.core.institution.migration.v20202.AddIndexingErrorColumnMigration"/>
    <parameter id="bean" value="bean:com.tle.core.institution.migration.v20202.AddIndexingErrorColumnMigration"/>
    <parameter id="date" value="2020-11-18"/>
  </extension>
  <extension plugin-id="com.tle.core.migration" point-id="migration" id="RenameViewCount">
    <parameter id="id" value="com.tle.core.institution.migration.v20221.RenameViewCount"/>
    <parameter id="bean" value="bean:com.tle.core.institution.migration.v20221.RenameViewCount"/>
    <parameter id="date" value="2022-04-07"/>
  </extension>
  <extension plugin-id="com.tle.core.migration" point-id="migration" id="CreateWebKeySetTable">
    <parameter id="id" value="com.tle.core.institution.migration.v20231.CreateWebKeySetTable"/>
    <parameter id="bean" value="bean:com.tle.core.institution.migration.v20231.CreateWebKeySetTable"/>
    <parameter id="date" value="2023-02-28"/>
  </extension>
  <extension plugin-id="com.tle.core.migration" point-id="migration" id="EnableDefaultViewerMigration">
    <parameter id="id" value="com.tle.core.institution.migration.v20211.EnableDefaultViewerMigration"/>
    <parameter id="bean" value="bean:com.tle.core.institution.migration.v20211.EnableDefaultViewerMigration"/>
    <parameter id="date" value="2021-06-01"/>
  </extension>
  <extension plugin-id="com.tle.core.hibernate" point-id="domainObjects" id="domainObjects">
    <parameter id="class" value="com.tle.core.integration.beans.AuditLogLms" />
  </extension>
  <extension plugin-id="com.tle.core.auditlog" point-id="auditTable" id="logExt">
    <parameter id="bean" value="bean:com.tle.core.integration.IntegrationLoggingService" />
  </extension>
  <extension plugin-id="com.tle.core.migration" point-id="initialSchema" id="lowercaseUsernameIndex">
    <parameter id="class" value="com.tle.beans.user.TLEUser" />
    <parameter id="index">
      <parameter id="table" value="tleuser" />
      <parameter id="name" value="lowercase_username" />
      <parameter id="column" value="username" />
      <parameter id="function" value="lower" />
    </parameter>
  </extension>
  <extension plugin-id="com.tle.core.migration" point-id="migration" id="addLowerUsernameIndex">
    <parameter id="id" value="com.tle.core.usermanagement.migration.AddLowerUsernameIndex" />
    <parameter id="bean" value="bean:com.tle.core.usermanagement.standard.convert.migration.AddLowerUsernameIndex" />
    <parameter id="date" value="1970-01-01" />
  </extension>
  <extension plugin-id="com.tle.core.institution.convert" point-id="converter" id="userPreferenceConverter">
    <parameter id="id" value="PREFERENCES" />
    <parameter id="class" value="bean:com.tle.core.usermanagement.standard.convert.UserPreferenceConverter" />
    <parameter id="order" value="650" />
    <parameter id="selections">
      <parameter id="id" value="PREFERENCES" />
      <parameter id="nameKey" value="institutions.tasks.preferences" />
    </parameter>
  </extension>
  <extension plugin-id="com.tle.core.institution.convert" point-id="converter" id="UserInfoBackupConverter">
    <parameter id="id" value="USERINFOBACKUP" />
    <parameter id="class" value="bean:com.tle.core.usermanagement.standard.convert.UserInfoBackupConverter" />
    <parameter id="order" value="660" />
    <parameter id="selections">
      <parameter id="id" value="USERINFOBACKUP" />
      <parameter id="nameKey" value="institutions.tasks.userinfobackup" />
    </parameter>
  </extension>
  <extension plugin-id="com.tle.core.institution.convert" point-id="converter" id="FacetedSearchClassificationConverter">
    <parameter id="id" value="FACETEDSEARCHCLASSIFICATION" />
    <parameter id="class" value="bean:com.tle.core.facetedsearch.converter.FacetedSearchClassificationConverter" />
    <parameter id="order" value="670" />
    <parameter id="selections">
      <parameter id="id" value="FACETEDSEARCHCLASSIFICATION" />
      <parameter id="nameKey" value="institutions.tasks.facetedsearchclassification" />
    </parameter>
  </extension>
  <extension plugin-id="com.tle.core.institution.convert" point-id="converter" id="userConverter">
    <parameter id="id" value="USERS" />
    <parameter id="class" value="bean:com.tle.core.usermanagement.standard.convert.UserConverter" />
    <parameter id="order" value="300" />
    <parameter id="selections">
      <parameter id="id" value="USERS" />
      <parameter id="nameKey" value="institutions.tasks.users" />
    </parameter>
  </extension>
  <extension plugin-id="com.tle.core.institution.convert" point-id="converter" id="groupConverter">
    <parameter id="id" value="GROUPS" />
    <parameter id="class" value="bean:com.tle.core.usermanagement.standard.convert.GroupConverter" />
    <parameter id="order" value="500" />
    <parameter id="selections">
      <parameter id="id" value="GROUPS" />
      <parameter id="nameKey" value="institutions.tasks.groups" />
    </parameter>
  </extension>
  <extension plugin-id="com.tle.common.i18n" point-id="bundle" id="strings_inplaceeditor-applet">
    <parameter id="group" value="inplaceeditor-applet" />
    <parameter id="file" value="lang/i18n-inplaceeditor-applet.properties" />
  </extension>
  <extension plugin-id="com.tle.common.i18n" point-id="bundle" id="strings_admin-console">
    <parameter id="group" value="admin-console" />
    <parameter id="file" value="lang/i18n-admin-console.properties" />
  </extension>
  <extension plugin-id="com.tle.common.i18n" point-id="bundle" id="strings_resource-centre">
    <parameter id="group" value="resource-centre" />
    <parameter id="file" value="lang/i18n-resource-centre.properties" />
  </extension>
  <extension plugin-id="com.tle.web.sections" point-id="sectionTree" id="spaPages">
    <parameter id="path" value="/newpage.do" />
    <parameter id="root" value="bean:com.tle.web.template.SinglePageApp" />
    <parameter id="url" value="false" />
  </extension>
  <extension plugin-id="com.tle.core.institution.convert" point-id="converter" id="itemViewsConverter">
    <parameter id="id" value="item_views" />
    <parameter id="class" value="bean:com.tle.core.item.convert.ViewsConverter" />
    <parameter id="order" value="815" />
  </extension>
<<<<<<< HEAD
  <extension plugin-id="com.tle.core.institution.convert" point-id="converter" id="WebKeySetConverter">
    <parameter id="id" value="web_key_set" />
    <parameter id="class" value="bean:com.tle.core.jwks.WebKeySetConverter" />
    <parameter id="order" value="816" />
  </extension>
=======

  <!-- region LTI 1.3 Support-->
  <extension plugin-id="com.tle.web.core" point-id="webServlet" id="lti13LaunchServlet">
    <parameter id="bean" value="bean:com.tle.integration.lti13.OpenIDConnectLaunchServlet" />
    <parameter id="url-pattern" value="/lti13/launch" />
  </extension>
  <!-- endregion -->
>>>>>>> 726a6302
</plugin><|MERGE_RESOLUTION|>--- conflicted
+++ resolved
@@ -6161,19 +6161,15 @@
     <parameter id="class" value="bean:com.tle.core.item.convert.ViewsConverter" />
     <parameter id="order" value="815" />
   </extension>
-<<<<<<< HEAD
   <extension plugin-id="com.tle.core.institution.convert" point-id="converter" id="WebKeySetConverter">
     <parameter id="id" value="web_key_set" />
     <parameter id="class" value="bean:com.tle.core.jwks.WebKeySetConverter" />
     <parameter id="order" value="816" />
   </extension>
-=======
-
   <!-- region LTI 1.3 Support-->
   <extension plugin-id="com.tle.web.core" point-id="webServlet" id="lti13LaunchServlet">
     <parameter id="bean" value="bean:com.tle.integration.lti13.OpenIDConnectLaunchServlet" />
     <parameter id="url-pattern" value="/lti13/launch" />
   </extension>
   <!-- endregion -->
->>>>>>> 726a6302
 </plugin>