/*
 * Licensed to The Apereo Foundation under one or more contributor license
 * agreements. See the NOTICE file distributed with this work for additional
 * information regarding copyright ownership.
 *
 * The Apereo Foundation licenses this file to you under the Apache License,
 * Version 2.0, (the "License"); you may not use this file except in compliance
 * with the License. You may obtain a copy of the License at:
 *
 *     http://www.apache.org/licenses/LICENSE-2.0
 *
 * Unless required by applicable law or agreed to in writing, software
 * distributed under the License is distributed on an "AS IS" BASIS,
 * WITHOUT WARRANTIES OR CONDITIONS OF ANY KIND, either express or implied.
 * See the License for the specific language governing permissions and
 * limitations under the License.
 */
import "../util/polyfill";
import * as React from "react";
import * as ReactDOM from "react-dom";
import { initStrings } from "../util/langstrings";

export interface RenderData {
  baseResources: string;
  newUI: boolean;
  autotestMode: boolean;
}
declare const renderData: RenderData | undefined;

<<<<<<< HEAD
// Lazy import 'App' in order to initialise language strings (independent of imports)
// before loading of the full app.
const App = React.lazy(() => import("./App"));
=======
const beforeunload = function (e: Event) {
  e.returnValue = ("Are you sure?" as unknown) as boolean;
  return "Are you sure?";
};

function IndexPage() {
  const [currentUser, setCurrentUser] = React.useState<UserData>();
  const [fullPageError, setFullPageError] = React.useState<ErrorResponse>();
  const errorShowing = React.useRef(false);

  const refreshUser = React.useCallback(() => {
    getCurrentUser().then(setCurrentUser);
  }, []);

  React.useEffect(() => refreshUser(), []);

  const [navAwayCallback, setNavAwayCallback] = React.useState<{
    message: string;
    cb: (confirm: boolean) => void;
  }>();

  const [preventNavMessage, setPreventNavMessage] = React.useState<string>();
  const [legacyContentProps, setLegacyContentProps] = React.useState<
    LegacyContentProps
  >({
    enabled: false,
    pathname: "",
    search: "",
    locationKey: "",
    userUpdated: refreshUser,
    redirected: () => {},
    onError: () => {},
    render: () => <div />,
  });

  const [templateProps, setTemplateProps] = React.useState({
    title: "",
    fullscreenMode: "YES",
    children: [],
  } as TemplateProps);

  const setPreventNavigation = React.useCallback(
    (prevent) => {
      const message = prevent ? defaultNavMessage() : undefined;
      if (message) {
        window.addEventListener("beforeunload", beforeunload, false);
      } else {
        window.removeEventListener("beforeunload", beforeunload, false);
      }
      setPreventNavMessage(message);
    },
    [setPreventNavMessage]
  );

  const nonBlankNavMsg = preventNavMessage ? preventNavMessage : "";

  const updateTemplate = React.useCallback((edit: TemplateUpdate) => {
    setTemplateProps((tp) => {
      const edited = edit(tp);
      return shallowEqual(edited, tp) ? tp : edited;
    });
  }, []);
  const oeqRoutes: { [key: string]: OEQRoute } = routes;

  function mkRouteProps(p: RouteComponentProps<any>): OEQRouteComponentProps {
    return {
      ...p,
      updateTemplate,
      refreshUser,
      redirect: p.history.push,
      setPreventNavigation,
    };
  }

  const newUIRoutes = React.useMemo(() => {
    return Object.keys(oeqRoutes).map((key, ind) => {
      const oeqRoute = oeqRoutes[key];
      return (
        (oeqRoute.component || oeqRoute.render) && (
          <Route
            key={ind}
            exact={oeqRoute.exact}
            path={oeqRoute.path}
            render={(p) => {
              const oeqProps = mkRouteProps(p);
              if (oeqRoute.component) {
                return <oeqRoute.component {...oeqProps} />;
              }
              return oeqRoute.render?.(oeqProps);
            }}
          />
        )
      );
    });
  }, [refreshUser]);

  const errorCallback = React.useCallback((err) => {
    errorShowing.current = true;
    setTemplateProps((p) => ({ ...p, fullscreenMode: undefined }));
    setFullPageError(err);
  }, []);

  function routeSwitch(content?: PageContent) {
    return (
      <Switch>
        {fullPageError && (
          <Route>
            <ErrorPage error={fullPageError} />
          </Route>
        )}
        <Route path="/" exact>
          <Redirect to="/home.do" />
        </Route>
        {newUIRoutes}
        <Route
          render={(p) => (
            <LegacyPage
              {...mkRouteProps(p)}
              errorCallback={errorCallback}
              legacyContent={{ content, setLegacyContentProps }}
              renderData={renderData}
            />
          )}
        />
      </Switch>
    );
  }

  return (
    <BrowserRouter
      basename={basePath}
      getUserConfirmation={(message, cb) => {
        if (errorShowing.current) {
          errorShowing.current = false;
          setFullPageError(undefined);
          cb(true);
        } else {
          setNavAwayCallback({ message, cb });
        }
      }}
    >
      <Prompt
        when={Boolean(preventNavMessage) || errorShowing.current}
        message={nonBlankNavMsg}
      />
      <NavAwayDialog
        open={Boolean(navAwayCallback)}
        message={nonBlankNavMsg}
        navigateConfirm={(confirm) => {
          if (navAwayCallback) navAwayCallback.cb(confirm);
          if (confirm) setPreventNavMessage(undefined);
          setNavAwayCallback(undefined);
        }}
      />
      <LegacyContent
        {...legacyContentProps}
        render={(content) => {
          const tp = content
            ? templatePropsForLegacy(content)
            : {
                ...templateProps,
                fullscreenMode: legacyContentProps.enabled
                  ? templateProps.fullscreenMode
                  : undefined,
              };
          const withErr = fullPageError
            ? { ...tp, title: fullPageError.error, fullscreenMode: undefined }
            : tp;
          const template = (
            <Template {...withErr} currentUser={currentUser}>
              {routeSwitch(content)}
            </Template>
          );
          const render = () => {
            if (!content || content.noForm) {
              return template;
            } else {
              const { form } = content.html;
              return (
                <>
                  <LegacyForm state={content.state}>{template}</LegacyForm>
                  {form && HtmlParser(form)}
                </>
              );
            }
          };
          return render();
        }}
      />
    </BrowserRouter>
  );
}
>>>>>>> 92d8263d

export default function () {
  initStrings();
  const legacySettingsMode = typeof renderData === "undefined";
  ReactDOM.render(
    <React.Suspense fallback={<>loading</>}>
      <App legacySettingsMode={legacySettingsMode} />
    </React.Suspense>,
    document.getElementById(legacySettingsMode ? "settingsPage" : "mainDiv")
  );
}<|MERGE_RESOLUTION|>--- conflicted
+++ resolved
@@ -27,204 +27,9 @@
 }
 declare const renderData: RenderData | undefined;
 
-<<<<<<< HEAD
 // Lazy import 'App' in order to initialise language strings (independent of imports)
 // before loading of the full app.
 const App = React.lazy(() => import("./App"));
-=======
-const beforeunload = function (e: Event) {
-  e.returnValue = ("Are you sure?" as unknown) as boolean;
-  return "Are you sure?";
-};
-
-function IndexPage() {
-  const [currentUser, setCurrentUser] = React.useState<UserData>();
-  const [fullPageError, setFullPageError] = React.useState<ErrorResponse>();
-  const errorShowing = React.useRef(false);
-
-  const refreshUser = React.useCallback(() => {
-    getCurrentUser().then(setCurrentUser);
-  }, []);
-
-  React.useEffect(() => refreshUser(), []);
-
-  const [navAwayCallback, setNavAwayCallback] = React.useState<{
-    message: string;
-    cb: (confirm: boolean) => void;
-  }>();
-
-  const [preventNavMessage, setPreventNavMessage] = React.useState<string>();
-  const [legacyContentProps, setLegacyContentProps] = React.useState<
-    LegacyContentProps
-  >({
-    enabled: false,
-    pathname: "",
-    search: "",
-    locationKey: "",
-    userUpdated: refreshUser,
-    redirected: () => {},
-    onError: () => {},
-    render: () => <div />,
-  });
-
-  const [templateProps, setTemplateProps] = React.useState({
-    title: "",
-    fullscreenMode: "YES",
-    children: [],
-  } as TemplateProps);
-
-  const setPreventNavigation = React.useCallback(
-    (prevent) => {
-      const message = prevent ? defaultNavMessage() : undefined;
-      if (message) {
-        window.addEventListener("beforeunload", beforeunload, false);
-      } else {
-        window.removeEventListener("beforeunload", beforeunload, false);
-      }
-      setPreventNavMessage(message);
-    },
-    [setPreventNavMessage]
-  );
-
-  const nonBlankNavMsg = preventNavMessage ? preventNavMessage : "";
-
-  const updateTemplate = React.useCallback((edit: TemplateUpdate) => {
-    setTemplateProps((tp) => {
-      const edited = edit(tp);
-      return shallowEqual(edited, tp) ? tp : edited;
-    });
-  }, []);
-  const oeqRoutes: { [key: string]: OEQRoute } = routes;
-
-  function mkRouteProps(p: RouteComponentProps<any>): OEQRouteComponentProps {
-    return {
-      ...p,
-      updateTemplate,
-      refreshUser,
-      redirect: p.history.push,
-      setPreventNavigation,
-    };
-  }
-
-  const newUIRoutes = React.useMemo(() => {
-    return Object.keys(oeqRoutes).map((key, ind) => {
-      const oeqRoute = oeqRoutes[key];
-      return (
-        (oeqRoute.component || oeqRoute.render) && (
-          <Route
-            key={ind}
-            exact={oeqRoute.exact}
-            path={oeqRoute.path}
-            render={(p) => {
-              const oeqProps = mkRouteProps(p);
-              if (oeqRoute.component) {
-                return <oeqRoute.component {...oeqProps} />;
-              }
-              return oeqRoute.render?.(oeqProps);
-            }}
-          />
-        )
-      );
-    });
-  }, [refreshUser]);
-
-  const errorCallback = React.useCallback((err) => {
-    errorShowing.current = true;
-    setTemplateProps((p) => ({ ...p, fullscreenMode: undefined }));
-    setFullPageError(err);
-  }, []);
-
-  function routeSwitch(content?: PageContent) {
-    return (
-      <Switch>
-        {fullPageError && (
-          <Route>
-            <ErrorPage error={fullPageError} />
-          </Route>
-        )}
-        <Route path="/" exact>
-          <Redirect to="/home.do" />
-        </Route>
-        {newUIRoutes}
-        <Route
-          render={(p) => (
-            <LegacyPage
-              {...mkRouteProps(p)}
-              errorCallback={errorCallback}
-              legacyContent={{ content, setLegacyContentProps }}
-              renderData={renderData}
-            />
-          )}
-        />
-      </Switch>
-    );
-  }
-
-  return (
-    <BrowserRouter
-      basename={basePath}
-      getUserConfirmation={(message, cb) => {
-        if (errorShowing.current) {
-          errorShowing.current = false;
-          setFullPageError(undefined);
-          cb(true);
-        } else {
-          setNavAwayCallback({ message, cb });
-        }
-      }}
-    >
-      <Prompt
-        when={Boolean(preventNavMessage) || errorShowing.current}
-        message={nonBlankNavMsg}
-      />
-      <NavAwayDialog
-        open={Boolean(navAwayCallback)}
-        message={nonBlankNavMsg}
-        navigateConfirm={(confirm) => {
-          if (navAwayCallback) navAwayCallback.cb(confirm);
-          if (confirm) setPreventNavMessage(undefined);
-          setNavAwayCallback(undefined);
-        }}
-      />
-      <LegacyContent
-        {...legacyContentProps}
-        render={(content) => {
-          const tp = content
-            ? templatePropsForLegacy(content)
-            : {
-                ...templateProps,
-                fullscreenMode: legacyContentProps.enabled
-                  ? templateProps.fullscreenMode
-                  : undefined,
-              };
-          const withErr = fullPageError
-            ? { ...tp, title: fullPageError.error, fullscreenMode: undefined }
-            : tp;
-          const template = (
-            <Template {...withErr} currentUser={currentUser}>
-              {routeSwitch(content)}
-            </Template>
-          );
-          const render = () => {
-            if (!content || content.noForm) {
-              return template;
-            } else {
-              const { form } = content.html;
-              return (
-                <>
-                  <LegacyForm state={content.state}>{template}</LegacyForm>
-                  {form && HtmlParser(form)}
-                </>
-              );
-            }
-          };
-          return render();
-        }}
-      />
-    </BrowserRouter>
-  );
-}
->>>>>>> 92d8263d
 
 export default function () {
   initStrings();
