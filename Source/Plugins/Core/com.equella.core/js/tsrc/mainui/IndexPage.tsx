--- conflicted
+++ resolved
@@ -17,10 +17,7 @@
  */
 import * as OEQ from "@openequella/rest-api-client";
 import * as React from "react";
-<<<<<<< HEAD
 import { getRenderData } from "../AppConfig";
-=======
->>>>>>> 0bd50e3a
 import HtmlParser from "react-html-parser";
 import {
   BrowserRouter,
@@ -31,10 +28,6 @@
   Switch,
 } from "react-router-dom";
 import { shallowEqual } from "shallow-equal-object";
-<<<<<<< HEAD
-import { getCurrentUserDetails } from "../modules/UserModule";
-=======
->>>>>>> 0bd50e3a
 import { ErrorResponse } from "../api/errors";
 import {
   LegacyContent,
@@ -46,7 +39,6 @@
 import { getCurrentUserDetails } from "../modules/UserModule";
 import { basePath } from "./App";
 import ErrorPage from "./ErrorPage";
-import { RenderData } from "./index";
 import { LegacyPage, templatePropsForLegacy } from "./LegacyPage";
 import { defaultNavMessage, NavAwayDialog } from "./PreventNavigation";
 import { OEQRoute, OEQRouteComponentProps, routes } from "./routes";
