/*
 * Licensed to The Apereo Foundation under one or more contributor license
 * agreements. See the NOTICE file distributed with this work for additional
 * information regarding copyright ownership.
 *
 * The Apereo Foundation licenses this file to you under the Apache License,
 * Version 2.0, (the "License"); you may not use this file except in compliance
 * with the License. You may obtain a copy of the License at:
 *
 *     http://www.apache.org/licenses/LICENSE-2.0
 *
 * Unless required by applicable law or agreed to in writing, software
 * distributed under the License is distributed on an "AS IS" BASIS,
 * WITHOUT WARRANTIES OR CONDITIONS OF ANY KIND, either express or implied.
 * See the License for the specific language governing permissions and
 * limitations under the License.
 */
import * as OEQ from "@openequella/rest-api-client";
import { API_BASE_URL } from "../config";
import { SortOrder } from "./SearchSettingsModule";
import { Collection } from "./CollectionsModule";
import { DateRange } from "../components/DateRangeSelector";
import { getISODateString } from "../util/Date";

/**
 * List of status which are considered 'live'.
 */
export const liveStatuses: OEQ.Common.ItemStatus[] = ["LIVE", "REVIEW"];

/**
 * Predicate for checking if a provided status is not one of `liveStatuses`.
 * @param status a status to check for liveliness
 */
export const nonLiveStatus = (status: OEQ.Common.ItemStatus): boolean =>
  !liveStatuses.find((liveStatus) => status === liveStatus);

/**
 * List of statuses which are considered non-live.
 */
export const nonLiveStatuses: OEQ.Common.ItemStatus[] = OEQ.Common.ItemStatuses.alternatives
  .map((status) => status.value)
  .filter(nonLiveStatus);

export const defaultSearchOptions: SearchOptions = {
  rowsPerPage: 10,
  currentPage: 0,
  sortOrder: undefined,
  rawMode: false,
  status: liveStatuses,
  searchAttachments: true,
};

export const defaultPagedSearchResult: OEQ.Common.PagedResult<OEQ.Search.SearchResultItem> = {
  start: 0,
  length: 10,
  available: 10,
  results: [],
};

/**
 * Helper function, to support formatting of query in raw mode. When _not_ raw mode
 * we append a wildcard to support the idea of a simple (typeahead) search.
 *
 * @param query the intended search query to be sent to the API
 * @param addWildcard whether a wildcard should be appended
 */
const formatQuery = (query: string, addWildcard: boolean): string => {
  const trimmedQuery = query ? query.trim() : "";
  const appendWildcard = addWildcard && trimmedQuery.length > 0;
  return trimmedQuery + (appendWildcard ? "*" : "");
};

/**
 * A function that takes search options and converts search options to search params,
 * and then does a search and returns a list of Items.
 * @param searchOptions  Search options selected on Search page.
 */
export const searchItems = ({
  query,
  rowsPerPage,
  currentPage,
  sortOrder,
  collections,
  rawMode,
  lastModifiedDateRange,
  owner,
  status = liveStatuses,
<<<<<<< HEAD
  classificationTerms,
=======
  searchAttachments,
>>>>>>> 50f9df49
}: SearchOptions): Promise<
  OEQ.Common.PagedResult<OEQ.Search.SearchResultItem>
> => {
  const processedQuery = processQuery(query, rawMode, classificationTerms);
  const searchParams: OEQ.Search.SearchParams = {
    query: processedQuery,
    start: currentPage * rowsPerPage,
    length: rowsPerPage,
    status: status,
    order: sortOrder,
    collections: collections?.map((collection) => collection.uuid),
    modifiedAfter: getISODateString(lastModifiedDateRange?.start),
    modifiedBefore: getISODateString(lastModifiedDateRange?.end),
    owner: owner?.id,
    searchAttachments: searchAttachments,
  };
  return OEQ.Search.search(API_BASE_URL, searchParams);
};

/**
 * This function processes the query put in the SearchBar and terms selected from Classifications.
 * It firstly formats the query based on whether raw mode is on or off.
 * If there are no Classifications terms selected, it returns the formatted query.
 * Otherwise, it consolidates all terms into one Lucene query by OR, and combines the two queries
 * by AND, and return the combined one.
 *
 * @param query The query put in the SearchBar.
 * @param rawMode Whether raw mode is on or off.
 * @param classificationTerms A list of selected Classification terms.
 */
export const processQuery = (
  query: string | undefined,
  rawMode: boolean,
  classificationTerms: string[] | undefined
): string | undefined => {
  // If query is undefined, then we want to keep 'undefined'; but otherwise let's pre-process it.
  const textQuery = query ? formatQuery(query, !rawMode) : undefined;

  if (!classificationTerms || classificationTerms.length === 0) {
    return textQuery;
  }

  const or = " OR ";
  const and = " AND ";
  // Each term should be concatenated by 'OR'.
  const terms: string =
    "(" +
    classificationTerms.reduce((previousTerm, nextTerm) =>
      previousTerm.concat(or, nextTerm)
    ) +
    ")";
  return textQuery ? textQuery.concat(and, terms) : terms;
};
/**
 * Type of all search options on Search page
 */
export interface SearchOptions {
  /**
   * The query string of the current search. Can be left blank for a default search.
   */
  query?: string;
  /**
   * The number of items displayed in one page.
   */
  rowsPerPage: number;
  /**
   * Selected page.
   */
  currentPage: number;
  /**
   * Selected search result sorting order.
   */
  sortOrder: SortOrder | undefined;
  /**
   * A list of collections.
   */
  collections?: Collection[];
  /**
   * Whether to send the `query` as is (true) or to apply some processing (such as appending
   * a wildcard operator).
   */
  rawMode: boolean;
  /**
   * A date range for searching items by last modified date.
   */
  lastModifiedDateRange?: DateRange;
  /**
   * A user for which to filter the search by based on ownership of items.
   */
  owner?: OEQ.UserQuery.UserDetails;
  /**
   * Filter search results to only include items with the specified statuses.
   */
  status?: OEQ.Common.ItemStatus[];
  /**
<<<<<<< HEAD
   * A list of classification terms.
   */
  classificationTerms?: string[];
=======
   * Whether to search attachments or not.
   */
  searchAttachments?: boolean;
>>>>>>> 50f9df49
}<|MERGE_RESOLUTION|>--- conflicted
+++ resolved
@@ -85,11 +85,8 @@
   lastModifiedDateRange,
   owner,
   status = liveStatuses,
-<<<<<<< HEAD
   classificationTerms,
-=======
   searchAttachments,
->>>>>>> 50f9df49
 }: SearchOptions): Promise<
   OEQ.Common.PagedResult<OEQ.Search.SearchResultItem>
 > => {
@@ -185,13 +182,11 @@
    */
   status?: OEQ.Common.ItemStatus[];
   /**
-<<<<<<< HEAD
    * A list of classification terms.
    */
   classificationTerms?: string[];
-=======
+  /**
    * Whether to search attachments or not.
    */
   searchAttachments?: boolean;
->>>>>>> 50f9df49
 }