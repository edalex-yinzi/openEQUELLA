--- conflicted
+++ resolved
@@ -15,9 +15,13 @@
  * See the License for the specific language governing permissions and
  * limitations under the License.
  */
-<<<<<<< HEAD
 import Axios from "axios";
-import { API_BASE_URL, AppConfig, SelectionSessionInfo } from "../AppConfig";
+import {
+  API_BASE_URL,
+  AppConfig,
+  getRenderData,
+  SelectionSessionInfo,
+} from "../AppConfig";
 import { LegacyContentResponse } from "../legacycontent/LegacyContent";
 
 /**
@@ -81,10 +85,6 @@
  */
 export interface SelectResourceProps {
   /**
-   * Current Selection Session data
-   */
-  selectionSessionData: SelectionSessionInfo;
-  /**
    * A string including an Item's UUID and version (e.g. 91a90483-7888-403c-9578-e00c592939ce/1/)
    */
   itemKey: string;
@@ -99,6 +99,21 @@
 declare const CourseList: {
   updateCourseList: (data: unknown) => void;
 };
+
+/**
+ * An internal Type guard used to check whether an object is of type SelectionSessionInfo.
+ * @param data The data to be checked
+ */
+const isSelectionSessionInfo = (
+  data: unknown
+): data is { [K in keyof SelectionSessionInfo]: unknown } =>
+  typeof data === "object" && data !== null && "stateId" in data;
+
+/**
+ * Returns true if the Selection Session info provided by renderData is neither null nor undefined.
+ */
+export const isSelectionSessionOpen = (): boolean =>
+  isSelectionSessionInfo(getRenderData()?.selectionSessionInfo);
 
 const submitBaseUrl = `${API_BASE_URL}/content/submit`;
 
@@ -128,24 +143,6 @@
   data: SelectionSessionPostData,
   callback: (result: T) => void
 ): Promise<void> => Axios.post(path, data).then(({ data }) => callback(data));
-=======
-import { AppConfig, getRenderData, SelectionSessionInfo } from "../AppConfig";
-
-/**
- * An internal Type guard used to check whether an object is of type SelectionSessionInfo.
- * @param data The data to be checked
- */
-const isSelectionSessionInfo = (
-  data: unknown
-): data is { [K in keyof SelectionSessionInfo]: unknown } =>
-  typeof data === "object" && data !== null && "stateId" in data;
-
-/**
- * Returns true if the Selection Session info provided by renderData is neither null nor undefined.
- */
-export const isSelectionSessionOpen = (): boolean =>
-  isSelectionSessionInfo(getRenderData()?.selectionSessionInfo);
->>>>>>> 2e8e8bb5
 
 /**
  * Build a Selection Session specific ItemSummary Link. Recommended to first call `isSelectionSessionOpen()`
@@ -172,8 +169,6 @@
   } else {
     throw new TypeError("The type of Selection Session Info is incorrect.");
   }
-<<<<<<< HEAD
-  return itemSummaryPageLink;
 };
 
 /**
@@ -280,17 +275,19 @@
  * @param attachments A list of UUIDs of selected attachments
  */
 export const selectResource = ({
-  selectionSessionData,
   itemKey,
   attachments = [],
-}: SelectResourceProps): Promise<void> =>
-  selectionSessionData.layout === "coursesearch"
-    ? selectResourceForCourseList(selectionSessionData, itemKey, attachments)
-    : selectResourceForNonCourseList(
-        selectionSessionData,
-        itemKey,
-        attachments
-      );
-=======
-};
->>>>>>> 2e8e8bb5
+}: SelectResourceProps): Promise<void> => {
+  const selectionSessionInfo = getRenderData()?.selectionSessionInfo;
+  if (isSelectionSessionInfo(selectionSessionInfo)) {
+    return selectionSessionInfo.layout === "coursesearch"
+      ? selectResourceForCourseList(selectionSessionInfo, itemKey, attachments)
+      : selectResourceForNonCourseList(
+          selectionSessionInfo,
+          itemKey,
+          attachments
+        );
+  } else {
+    throw new TypeError("The type of Selection Session Info is incorrect.");
+  }
+};