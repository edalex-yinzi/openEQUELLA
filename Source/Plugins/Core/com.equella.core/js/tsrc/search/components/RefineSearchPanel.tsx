--- conflicted
+++ resolved
@@ -58,17 +58,12 @@
         <Typography variant="h5">{title}</Typography>
         <List>
           {controls.map((control) => (
-<<<<<<< HEAD
             <ListItem key={control.title}>
-              <Grid container direction="column">
-=======
-            <ListItem>
               <Grid
                 id={`RefineSearchPanel-${control.idSuffix}`}
                 container
                 direction="column"
               >
->>>>>>> 2397928d
                 <Grid item>
                   <RefinePanelControlHeading title={control.title} />
                 </Grid>
