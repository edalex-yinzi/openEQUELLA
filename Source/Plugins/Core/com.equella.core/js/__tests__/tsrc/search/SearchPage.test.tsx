/*
 * Licensed to The Apereo Foundation under one or more contributor license
 * agreements. See the NOTICE file distributed with this work for additional
 * information regarding copyright ownership.
 *
 * The Apereo Foundation licenses this file to you under the Apache License,
 * Version 2.0, (the "License"); you may not use this file except in compliance
 * with the License. You may obtain a copy of the License at:
 *
 *     http://www.apache.org/licenses/LICENSE-2.0
 *
 * Unless required by applicable law or agreed to in writing, software
 * distributed under the License is distributed on an "AS IS" BASIS,
 * WITHOUT WARRANTIES OR CONDITIONS OF ANY KIND, either express or implied.
 * See the License for the specific language governing permissions and
 * limitations under the License.
 */
import {
  getEmptySearchResult,
  getSearchResult,
  getSearchResultsCustom,
} from "../../../__mocks__/getSearchResult";
import { getCollectionMap } from "../../../__mocks__/getCollectionsResp";
import * as React from "react";
import SearchPage, { SearchPageOptions } from "../../../tsrc/search/SearchPage";
import { mount, ReactWrapper } from "enzyme";
import { act } from "react-dom/test-utils";
import * as SearchModule from "../../../tsrc/modules/SearchModule";
import * as CollectionsModule from "../../../tsrc/modules/CollectionsModule";
import * as SearchSettingsModule from "../../../tsrc/modules/SearchSettingsModule";
import * as UserModule from "../../../tsrc/modules/UserModule";
import { BrowserRouter } from "react-router-dom";
import { CircularProgress } from "@material-ui/core";
import { CollectionSelector } from "../../../tsrc/search/components/CollectionSelector";
import { paginatorControls } from "../components/SearchPaginationTestHelper";
import { DateRangeSelector } from "../../../tsrc/components/DateRangeSelector";
<<<<<<< HEAD
import { render, waitFor, screen, fireEvent } from "@testing-library/react";
import "@testing-library/jest-dom/extend-expect";
import { languageStrings } from "../../../tsrc/util/langstrings";

const SEARCHBAR_ID = "input[id='searchBar']";
const RAW_SEARCH_TOGGLE_ID = "input[id='rawSearch']";
const FIRST_PAGE_PAGINATION = "1-10 of 12";
=======
import * as UserSearchMock from "../../../__mocks__/UserSearch.mock";
import { render, RenderResult, screen, waitFor } from "@testing-library/react";
import {
  clearSelection,
  selectUser,
} from "./components/OwnerSelectTestHelpers";

const SEARCHBAR_ID = "input[id='searchBar']";
const RAW_SEARCH_TOGGLE_ID = "input[id='rawSearch']";

const mockCollections = jest.spyOn(CollectionsModule, "collectionListSummary");
const mockListUsers = jest.spyOn(UserModule, "listUsers");
>>>>>>> 2397928d
const mockSearch = jest.spyOn(SearchModule, "searchItems");
const mockSearchSettings = jest.spyOn(
  SearchSettingsModule,
  "getSearchSettingsFromServer"
);

const searchSettingPromise = mockSearchSettings.mockResolvedValue(
  SearchSettingsModule.defaultSearchSettings
);
<<<<<<< HEAD
mockCollections.mockImplementation(() => Promise.resolve(getCollectionMap));
window.scrollTo = jest.fn();
=======
const searchPromise = mockSearch.mockResolvedValue(getSearchResult);

mockCollections.mockResolvedValue(getCollectionMap);
mockListUsers.mockResolvedValue(UserSearchMock.users);

>>>>>>> 2397928d
const defaultSearchPageOptions: SearchPageOptions = {
  ...SearchModule.defaultSearchOptions,
  sortOrder: SearchSettingsModule.SortOrder.RANK,
  dateRangeQuickModeEnabled: true,
};
const defaultCollectionPrivileges = ["SEARCH_COLLECTION"];

<<<<<<< HEAD
describe("<SearchPage/> with react-testing-library", () => {
  let container: HTMLElement = document.createElement("div");
  const renderSearchPage = async () => {
    const { container } = render(
      <BrowserRouter>
        <SearchPage updateTemplate={jest.fn()} />
      </BrowserRouter>
    );
    // When Pagination shows the correct data, the render is completed.
    await waitFor(() =>
      screen.getByText(FIRST_PAGE_PAGINATION, { selector: "p" })
    );
    return container;
  };

  beforeEach(async () => {
    container = await renderSearchPage();
  });

  afterEach(() => {
    jest.clearAllMocks();
  });

  it("should clear search options and perform a new search", async () => {
    const query = "clear query";
    const queryBar = container.querySelector("#searchBar");
    if (!queryBar) {
      throw new Error("Failed to locate the search bar, unable to continue.");
    }
    const sortingDropdown = screen.getByDisplayValue(
      SearchSettingsModule.SortOrder.RANK
    );
    const newSearchButton = screen.getByText(
      languageStrings.searchpage.newSearch
    );

    // We will change the debounced query so use fake timer here.
    jest.useFakeTimers("modern");
    // Change search options now.
    fireEvent.change(queryBar, { target: { value: query } });
    await waitFor(() => {
      expect(queryBar).toHaveDisplayValue(query);
      jest.advanceTimersByTime(1000);
    });
    fireEvent.change(sortingDropdown, {
      target: { value: SearchSettingsModule.SortOrder.NAME },
    });

    // Perform a new search and check.
    fireEvent.click(newSearchButton);
    await waitFor(() => {
      expect(sortingDropdown).toHaveValue(SearchSettingsModule.SortOrder.RANK);
      expect(queryBar).toHaveValue("");
    });
    // Four searches have been performed: initial search, one for query change and
    // one for sorting change, and one for clearing.
    expect(SearchModule.searchItems).toHaveBeenCalledTimes(4);
    expect(SearchModule.searchItems).toHaveBeenLastCalledWith(
=======
describe("Refine search by Owner", () => {
  const testUser = UserSearchMock.users[0];
  let page: RenderResult;

  beforeEach(async () => {
    window.history.replaceState({}, "Clean history state");
    page = render(
      <BrowserRouter>
        <SearchPage updateTemplate={jest.fn()} />{" "}
      </BrowserRouter>
    );
    // Wait for the first completion of initial search
    await act(async () => {
      await searchPromise;
    });
  });

  afterEach(() => {
    // Needed to keep Enzyme tests below happy
    jest.clearAllMocks();
  });

  const getOwnerFilter = (container: Element): HTMLElement => {
    const e = container.querySelector("#RefineSearchPanel-OwnerSelector");
    if (!e) {
      throw new Error("Failed to find OwnerSelector");
    }

    return e as HTMLElement;
  };

  const confirmSelectedUser = (username: string) => screen.getByText(username);

  const confirmSelectedUserCleared = (username: string) => {
    let stillPresent = true;
    try {
      confirmSelectedUser(username);
    } catch {
      stillPresent = false;
    }
    if (stillPresent) {
      throw new Error("Can still see the username: " + username);
    }
  };

  const _selectUser = async (container: HTMLElement, username: string) => {
    await selectUser(getOwnerFilter(container), username);
    // The selected user will now be displayed
    await waitFor(() => confirmSelectedUser(username));
  };

  it("should be possible to set the owner", async () => {
    await _selectUser(page.container, testUser.username);

    expect(SearchModule.searchItems).toHaveBeenCalledWith({
      ...defaultSearchPageOptions,
      owner: testUser,
    });
  });

  it("should be possible to clear the owner filter", async () => {
    await _selectUser(page.container, testUser.username);

    // Now clear the selection
    clearSelection();
    await waitFor(() => confirmSelectedUserCleared(testUser.username));

    expect(SearchModule.searchItems).toHaveBeenCalledWith(
>>>>>>> 2397928d
      defaultSearchPageOptions
    );
  });
});

describe("<SearchPage/>", () => {
  let component: ReactWrapper<any, Readonly<{}>, React.Component<{}, {}, any>>;

  beforeEach(async () => {
    window.history.replaceState({}, "Clean history state");
    component = mount(
      <BrowserRouter>
        <SearchPage updateTemplate={jest.fn()} />
      </BrowserRouter>
    );
    // Wait until Search settings are returned.
    await act(async () => {
      await searchSettingPromise;
    });
    // Wait until the first search is completed.
    await act(async () => {
      await searchPromise;
    });
  });

  afterEach(() => {
    jest.clearAllMocks();
  });

  /**
   * Wait for the completion of an asynchronous act.
   * @param update A function that simulates UI behaviours such as selecting a different value from a dropdown.
   */
  const awaitAct = async (update: () => void) =>
    await act(async () => await update());

  /**
   * Do a query search with fake timer.
   * @param searchTerm The specified search term.
   */
  const querySearch = async (searchTerm: string) => {
    jest.useFakeTimers("modern");
    const input = component.find(SEARCHBAR_ID);
    await awaitAct(() => {
      input.simulate("change", { target: { value: searchTerm } });
      jest.advanceTimersByTime(1000);
    });
  };

  /**
   * Do a raw query search with fake timer. Turns on raw search mode, enters a search and hits enter.
   * Waits for the debounce after the enter key.
   * @param searchTerm The specified search term.
   */
  const rawQuerySearch = async (searchTerm: string) => {
    jest.useFakeTimers("modern");
    const input = component.find(SEARCHBAR_ID);
    const rawModeSwitch = component.find(RAW_SEARCH_TOGGLE_ID);
    //turn raw search mode on
    await awaitAct(() =>
      rawModeSwitch.simulate("change", { target: { checked: true } })
    );
    //add the searchTerm
    await awaitAct(() => {
      input.simulate("change", { target: { value: searchTerm } });
      jest.advanceTimersByTime(1000);
    });
  };

  it("should retrieve search settings and collections, and do a search when the page is opened", () => {
    expect(
      SearchSettingsModule.getSearchSettingsFromServer
    ).toHaveBeenCalledTimes(1);
    expect(SearchModule.searchItems).toHaveBeenCalledTimes(1);
    expect(SearchModule.searchItems).toHaveBeenCalledWith(
      defaultSearchPageOptions
    );
    expect(CollectionsModule.collectionListSummary).toHaveBeenCalledTimes(1);
    expect(CollectionsModule.collectionListSummary).toHaveBeenCalledWith(
      defaultCollectionPrivileges
    );
  });

  it("should support debounce query search and display search results", async () => {
    await querySearch("new query");
    // After 1s the second search should be triggered. (The first being the initial component mount.)
    expect(SearchModule.searchItems).toHaveBeenCalledTimes(2);
    expect(SearchModule.searchItems).toHaveBeenCalledWith({
      ...defaultSearchPageOptions,
      query: "new query",
    });
    expect(component.html()).not.toContain("No results found.");
    expect(component.html()).toContain("266bb0ff-a730-4658-aec0-c68bbefc227c");
  });

  it("should display 'No results found.' when there are no search results", async () => {
    mockSearch.mockImplementationOnce(() =>
      Promise.resolve(getEmptySearchResult)
    );
    await querySearch("no items");
    expect(component.html()).toContain("No results found.");
  });

  it("should support changing the number of items displayed per page", async () => {
    // Initial items per page is 10
    const { pageCount } = paginatorControls(component);
    expect(pageCount.text()).toContain("1-10 of 12");
    const itemsPerPageSelect = component.find(
      ".MuiTablePagination-input input"
    );
    await awaitAct(() =>
      itemsPerPageSelect.simulate("change", { target: { value: 25 } })
    );
    expect(SearchModule.searchItems).toHaveBeenCalledWith({
      ...defaultSearchPageOptions,
      rowsPerPage: 25,
    });
    expect(pageCount.text()).toContain("1-12 of 12");
  });

  it("should support navigating to previous/next page", async () => {
    await querySearch("");
    component.update();
    const { nextPageButton, pageCount, previousPageButton } = paginatorControls(
      component
    );
    await awaitAct(() => nextPageButton.simulate("click"));
    expect(pageCount.text()).toContain("11-12 of 12");
    await querySearch("");
    component.update();
    await awaitAct(() => previousPageButton.simulate("click"));
    expect(pageCount.text()).toContain("1-10 of 12");
  });

  it("should support navigating to first/last page of results", async () => {
    mockSearch.mockImplementation(() =>
      Promise.resolve(getSearchResultsCustom(30))
    );
    await querySearch("");
    component.update();
    const { firstPageButton, lastPageButton, pageCount } = paginatorControls(
      component
    );
    expect(pageCount.text()).toContain("1-10 of 30");

    await awaitAct(() => lastPageButton.simulate("click"));
    component.update();
    expect(pageCount.text()).toContain("21-30 of 30");
    await querySearch("");
    component.update();
    await awaitAct(() => firstPageButton.simulate("click"));
    expect(component.html()).toContain("1-10 of 30");
  });

  it("should support sorting search results", async () => {
    const sortingControl = component.find(".MuiCardHeader-action input");
    await awaitAct(() =>
      sortingControl.simulate("change", {
        target: { value: SearchSettingsModule.SortOrder.DATEMODIFIED },
      })
    );
    // Because sorting is done on the server-side and we are using mock data, we can only check if the selected
    // sort order is included in the search params
    expect(SearchModule.searchItems).toHaveBeenCalledWith({
      ...defaultSearchPageOptions,
      sortOrder: SearchSettingsModule.SortOrder.DATEMODIFIED,
    });
  });

  it("should display a spinner when search is in progress", async () => {
    // Trigger a search by changing sorting order
    const sortingControl = component.find(".MuiCardHeader-action input");
    sortingControl.simulate("change", {
      target: { value: SearchSettingsModule.SortOrder.DATEMODIFIED },
    });
    expect(component.find(CircularProgress)).toHaveLength(1);
    await act(async () => {
      await searchPromise;
    });
    component.update();
    expect(component.find(CircularProgress)).toHaveLength(0);
  });

  it("should not debounce and send query as-is when in raw search mode", async () => {
    await rawQuerySearch("raw search test");
    // assert that the query was passed in as-is
    expect(SearchModule.searchItems).toHaveBeenLastCalledWith({
      ...defaultSearchPageOptions,
      rawMode: true,
      query: "raw search test",
    });
    // There should be three calls:
    // 1. The initial call on component mount
    // 2. Switching to raw mode
    // 3. Typing a query, and hitting enter
    expect(SearchModule.searchItems).toHaveBeenCalledTimes(3);
  });

  it("should filter search results by collections", async () => {
    const selectedCollections = [
      {
        uuid: "8e3caf16-f3cb-b3dd-d403-e5eb8d545fff",
        name: "DRM Test Collection",
      },
      {
        uuid: "8e3caf16-f3cb-b3dd-d403-e5eb8d545ffe",
        name: "Generic Testing Collection",
      },
    ];
    component.update();
    const collectionSelector = component.find(CollectionSelector);
    const handleCollectionChange: (
      collections: CollectionsModule.Collection[]
    ) => void = collectionSelector.prop("onSelectionChange");
    await awaitAct(() => handleCollectionChange(selectedCollections));
    expect(SearchModule.searchItems).toHaveBeenCalledTimes(2);
    expect(SearchModule.searchItems).toHaveBeenCalledWith({
      ...defaultSearchPageOptions,
      collections: selectedCollections,
    });
  });

  it("should support selecting a date range through Quick options", async () => {
    const quickOptions = component.find("#date_range_selector input");
    await awaitAct(() =>
      quickOptions.simulate("change", { target: { value: "Today" } })
    );
    component.update();
    const dateRangeSelector = component.find(DateRangeSelector);
    expect(SearchModule.searchItems).toHaveBeenCalledWith({
      ...defaultSearchPageOptions,
      lastModifiedDateRange: {
        start: dateRangeSelector.prop("dateRange")!.start,
        end: undefined,
      },
    });
  });
});<|MERGE_RESOLUTION|>--- conflicted
+++ resolved
@@ -34,47 +34,40 @@
 import { CollectionSelector } from "../../../tsrc/search/components/CollectionSelector";
 import { paginatorControls } from "../components/SearchPaginationTestHelper";
 import { DateRangeSelector } from "../../../tsrc/components/DateRangeSelector";
-<<<<<<< HEAD
-import { render, waitFor, screen, fireEvent } from "@testing-library/react";
+import * as UserSearchMock from "../../../__mocks__/UserSearch.mock";
+import {
+  render,
+  RenderResult,
+  screen,
+  waitFor,
+  fireEvent,
+} from "@testing-library/react";
 import "@testing-library/jest-dom/extend-expect";
-import { languageStrings } from "../../../tsrc/util/langstrings";
-
-const SEARCHBAR_ID = "input[id='searchBar']";
-const RAW_SEARCH_TOGGLE_ID = "input[id='rawSearch']";
-const FIRST_PAGE_PAGINATION = "1-10 of 12";
-=======
-import * as UserSearchMock from "../../../__mocks__/UserSearch.mock";
-import { render, RenderResult, screen, waitFor } from "@testing-library/react";
 import {
   clearSelection,
   selectUser,
 } from "./components/OwnerSelectTestHelpers";
+import { languageStrings } from "../../../tsrc/util/langstrings";
 
 const SEARCHBAR_ID = "input[id='searchBar']";
 const RAW_SEARCH_TOGGLE_ID = "input[id='rawSearch']";
+const FIRST_PAGE_PAGINATION = "1-10 of 12";
 
 const mockCollections = jest.spyOn(CollectionsModule, "collectionListSummary");
 const mockListUsers = jest.spyOn(UserModule, "listUsers");
->>>>>>> 2397928d
 const mockSearch = jest.spyOn(SearchModule, "searchItems");
 const mockSearchSettings = jest.spyOn(
   SearchSettingsModule,
   "getSearchSettingsFromServer"
 );
-
+window.scrollTo = jest.fn();
 const searchSettingPromise = mockSearchSettings.mockResolvedValue(
   SearchSettingsModule.defaultSearchSettings
 );
-<<<<<<< HEAD
-mockCollections.mockImplementation(() => Promise.resolve(getCollectionMap));
-window.scrollTo = jest.fn();
-=======
 const searchPromise = mockSearch.mockResolvedValue(getSearchResult);
-
 mockCollections.mockResolvedValue(getCollectionMap);
 mockListUsers.mockResolvedValue(UserSearchMock.users);
 
->>>>>>> 2397928d
 const defaultSearchPageOptions: SearchPageOptions = {
   ...SearchModule.defaultSearchOptions,
   sortOrder: SearchSettingsModule.SortOrder.RANK,
@@ -82,66 +75,6 @@
 };
 const defaultCollectionPrivileges = ["SEARCH_COLLECTION"];
 
-<<<<<<< HEAD
-describe("<SearchPage/> with react-testing-library", () => {
-  let container: HTMLElement = document.createElement("div");
-  const renderSearchPage = async () => {
-    const { container } = render(
-      <BrowserRouter>
-        <SearchPage updateTemplate={jest.fn()} />
-      </BrowserRouter>
-    );
-    // When Pagination shows the correct data, the render is completed.
-    await waitFor(() =>
-      screen.getByText(FIRST_PAGE_PAGINATION, { selector: "p" })
-    );
-    return container;
-  };
-
-  beforeEach(async () => {
-    container = await renderSearchPage();
-  });
-
-  afterEach(() => {
-    jest.clearAllMocks();
-  });
-
-  it("should clear search options and perform a new search", async () => {
-    const query = "clear query";
-    const queryBar = container.querySelector("#searchBar");
-    if (!queryBar) {
-      throw new Error("Failed to locate the search bar, unable to continue.");
-    }
-    const sortingDropdown = screen.getByDisplayValue(
-      SearchSettingsModule.SortOrder.RANK
-    );
-    const newSearchButton = screen.getByText(
-      languageStrings.searchpage.newSearch
-    );
-
-    // We will change the debounced query so use fake timer here.
-    jest.useFakeTimers("modern");
-    // Change search options now.
-    fireEvent.change(queryBar, { target: { value: query } });
-    await waitFor(() => {
-      expect(queryBar).toHaveDisplayValue(query);
-      jest.advanceTimersByTime(1000);
-    });
-    fireEvent.change(sortingDropdown, {
-      target: { value: SearchSettingsModule.SortOrder.NAME },
-    });
-
-    // Perform a new search and check.
-    fireEvent.click(newSearchButton);
-    await waitFor(() => {
-      expect(sortingDropdown).toHaveValue(SearchSettingsModule.SortOrder.RANK);
-      expect(queryBar).toHaveValue("");
-    });
-    // Four searches have been performed: initial search, one for query change and
-    // one for sorting change, and one for clearing.
-    expect(SearchModule.searchItems).toHaveBeenCalledTimes(4);
-    expect(SearchModule.searchItems).toHaveBeenLastCalledWith(
-=======
 describe("Refine search by Owner", () => {
   const testUser = UserSearchMock.users[0];
   let page: RenderResult;
@@ -210,7 +143,69 @@
     await waitFor(() => confirmSelectedUserCleared(testUser.username));
 
     expect(SearchModule.searchItems).toHaveBeenCalledWith(
->>>>>>> 2397928d
+      defaultSearchPageOptions
+    );
+  });
+});
+
+describe("<SearchPage/> with react-testing-library", () => {
+  let container: HTMLElement = document.createElement("div");
+  const renderSearchPage = async () => {
+    const { container } = render(
+      <BrowserRouter>
+        <SearchPage updateTemplate={jest.fn()} />
+      </BrowserRouter>
+    );
+    // When Pagination shows the correct data, the render is completed.
+    await waitFor(() =>
+      screen.getByText(FIRST_PAGE_PAGINATION, { selector: "p" })
+    );
+    return container;
+  };
+
+  beforeEach(async () => {
+    container = await renderSearchPage();
+  });
+
+  afterEach(() => {
+    jest.clearAllMocks();
+  });
+
+  it("should clear search options and perform a new search", async () => {
+    const query = "clear query";
+    const queryBar = container.querySelector("#searchBar");
+    if (!queryBar) {
+      throw new Error("Failed to locate the search bar, unable to continue.");
+    }
+    const sortingDropdown = screen.getByDisplayValue(
+      SearchSettingsModule.SortOrder.RANK
+    );
+    const newSearchButton = screen.getByText(
+      languageStrings.searchpage.newSearch
+    );
+
+    // We will change the debounced query so use fake timer here.
+    jest.useFakeTimers("modern");
+    // Change search options now.
+    fireEvent.change(queryBar, { target: { value: query } });
+    await waitFor(() => {
+      expect(queryBar).toHaveDisplayValue(query);
+      jest.advanceTimersByTime(1000);
+    });
+    fireEvent.change(sortingDropdown, {
+      target: { value: SearchSettingsModule.SortOrder.NAME },
+    });
+
+    // Perform a new search and check.
+    fireEvent.click(newSearchButton);
+    await waitFor(() => {
+      expect(sortingDropdown).toHaveValue(SearchSettingsModule.SortOrder.RANK);
+      expect(queryBar).toHaveValue("");
+    });
+    // Four searches have been performed: initial search, one for query change and
+    // one for sorting change, and one for clearing.
+    expect(SearchModule.searchItems).toHaveBeenCalledTimes(4);
+    expect(SearchModule.searchItems).toHaveBeenLastCalledWith(
       defaultSearchPageOptions
     );
   });
