--- conflicted
+++ resolved
@@ -107,14 +107,14 @@
     ).toBeNull();
   });
 
-<<<<<<< HEAD
-  it("should show Star icons to represent Item ratings", () => {
+  it("should show Star icons to represent Item ratings", async () => {
     const { starRatings } = mockData.attachSearchObj;
-    const { queryAllByLabelText } = renderSearchResult(
+    const { queryByLabelText } = await renderSearchResult(
       mockData.attachSearchObj
     );
-    expect(queryAllByLabelText(`item rating: ${starRatings}`)).toHaveLength(1);
-=======
+    expect(queryByLabelText(`item rating: ${starRatings}`)).toHaveLength(1);
+  });
+
   it("displays the lightbox when an image attachment is clicked", async () => {
     const { attachSearchObj } = mockData;
     const { getByText, queryByLabelText } = await renderSearchResult(
@@ -128,6 +128,5 @@
     expect(
       queryByLabelText(languageStrings.common.action.openInNewWindow)
     ).toBeInTheDocument();
->>>>>>> 95017fbe
   });
 });