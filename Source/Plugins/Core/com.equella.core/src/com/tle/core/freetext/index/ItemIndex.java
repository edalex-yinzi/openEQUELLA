/*
 * Licensed to The Apereo Foundation under one or more contributor license
 * agreements. See the NOTICE file distributed with this work for additional
 * information regarding copyright ownership.
 *
 * The Apereo Foundation licenses this file to you under the Apache License,
 * Version 2.0, (the "License"); you may not use this file except in compliance
 * with the License. You may obtain a copy of the License at:
 *
 *     http://www.apache.org/licenses/LICENSE-2.0
 *
 * Unless required by applicable law or agreed to in writing, software
 * distributed under the License is distributed on an "AS IS" BASIS,
 * WITHOUT WARRANTIES OR CONDITIONS OF ANY KIND, either express or implied.
 * See the License for the specific language governing permissions and
 * limitations under the License.
 */

package com.tle.core.freetext.index;

import com.dytech.edge.exceptions.InvalidDateRangeException;
import com.dytech.edge.exceptions.InvalidSearchQueryException;
import com.dytech.edge.exceptions.RuntimeApplicationException;
import com.dytech.edge.queries.FreeTextQuery;
import com.google.common.collect.ArrayListMultimap;
import com.google.common.collect.ImmutableMap;
import com.google.common.collect.Lists;
import com.google.common.collect.Maps;
import com.google.common.collect.Multimap;
import com.tle.annotation.NonNullByDefault;
import com.tle.annotation.Nullable;
import com.tle.beans.item.ItemId;
import com.tle.beans.item.ItemIdKey;
import com.tle.common.Check;
import com.tle.common.Pair;
import com.tle.common.searching.DateFilter.Format;
import com.tle.common.searching.Field;
import com.tle.common.searching.Search;
import com.tle.common.searching.SearchResults;
import com.tle.common.searching.SimpleSearchResults;
import com.tle.common.searching.SortField.Type;
import com.tle.common.settings.standard.SearchSettings;
import com.tle.common.util.Dates;
import com.tle.common.util.LocalDate;
import com.tle.common.util.TleDate;
import com.tle.core.freetext.filters.CustomFilter;
import com.tle.core.freetext.filters.DateFilter;
import com.tle.core.freetext.filters.InstitutionFilter;
import com.tle.core.freetext.filters.MatrixFilter;
import com.tle.core.freetext.filters.MustFilter;
import com.tle.core.freetext.filters.MustNotFilter;
import com.tle.core.freetext.filters.SecurityFilter;
import com.tle.core.freetext.filters.XPathFieldIterator;
import com.tle.core.freetext.queries.FreeTextAutocompleteQuery;
import com.tle.core.freetext.queries.FreeTextBooleanQuery;
import com.tle.core.freetext.queries.FreeTextDateQuery;
import com.tle.core.freetext.queries.FreeTextFieldExistsQuery;
import com.tle.core.freetext.queries.FreeTextFieldQuery;
import com.tle.core.remoting.MatrixResults;
import com.tle.core.services.item.FreetextResult;
import com.tle.freetext.FreetextIndex;
import com.tle.freetext.IndexedItem;
import com.tle.freetext.TLEAnalyzer;
import com.tle.freetext.TLEQueryParser;
import it.uniroma3.mat.extendedset.intset.ConciseSet;
import it.uniroma3.mat.extendedset.intset.FastSet;
import it.uniroma3.mat.extendedset.wrappers.LongSet;
import java.io.IOException;
import java.io.StringReader;
import java.util.ArrayList;
import java.util.Arrays;
import java.util.Collection;
import java.util.Collections;
import java.util.Date;
import java.util.HashMap;
import java.util.HashSet;
import java.util.Iterator;
import java.util.List;
import java.util.Map;
import java.util.Optional;
import java.util.Set;
import java.util.TimeZone;
import java.util.function.Consumer;
import java.util.regex.Pattern;
import javax.annotation.PostConstruct;
import org.apache.lucene.analysis.Analyzer;
import org.apache.lucene.analysis.TokenStream;
import org.apache.lucene.analysis.tokenattributes.CharTermAttribute;
import org.apache.lucene.analysis.tokenattributes.PositionIncrementAttribute;
import org.apache.lucene.document.Document;
import org.apache.lucene.document.DocumentStoredFieldVisitor;
import org.apache.lucene.document.LongPoint;
import org.apache.lucene.index.AutomatonTermsEnum;
import org.apache.lucene.index.FieldInfo;
import org.apache.lucene.index.IndexReader;
import org.apache.lucene.index.IndexWriter;
import org.apache.lucene.index.LeafReaderContext;
import org.apache.lucene.index.MultiTerms;
import org.apache.lucene.index.PostingsEnum;
import org.apache.lucene.index.StoredFieldVisitor;
import org.apache.lucene.index.Term;
import org.apache.lucene.index.TermsEnum;
import org.apache.lucene.index.TermsEnum.SeekStatus;
import org.apache.lucene.queryparser.flexible.core.QueryNodeException;
import org.apache.lucene.queryparser.flexible.core.messages.QueryParserMessages;
import org.apache.lucene.queryparser.flexible.messages.MessageImpl;
import org.apache.lucene.queryparser.flexible.standard.QueryParserUtil;
import org.apache.lucene.queryparser.flexible.standard.StandardQueryParser;
import org.apache.lucene.queryparser.flexible.standard.config.StandardQueryConfigHandler.Operator;
import org.apache.lucene.search.BooleanClause;
import org.apache.lucene.search.BooleanClause.Occur;
import org.apache.lucene.search.BooleanQuery;
import org.apache.lucene.search.BooleanQuery.Builder;
import org.apache.lucene.search.FieldComparatorSource;
import org.apache.lucene.search.IndexSearcher;
import org.apache.lucene.search.MultiPhraseQuery;
import org.apache.lucene.search.MultiTermQuery;
import org.apache.lucene.search.PrefixQuery;
import org.apache.lucene.search.Query;
import org.apache.lucene.search.ScoreDoc;
import org.apache.lucene.search.ScoreMode;
import org.apache.lucene.search.SearcherManager;
import org.apache.lucene.search.SimpleCollector;
import org.apache.lucene.search.Sort;
import org.apache.lucene.search.SortField;
import org.apache.lucene.search.TermQuery;
import org.apache.lucene.search.TermRangeQuery;
import org.apache.lucene.search.TopDocs;
import org.apache.lucene.search.TotalHitCountCollector;
import org.apache.lucene.search.WildcardQuery;
import org.apache.lucene.util.BytesRef;
import org.apache.lucene.util.FixedBitSet;
import org.apache.lucene.util.automaton.CompiledAutomaton;

@SuppressWarnings("nls")
@NonNullByDefault
public abstract class ItemIndex<T extends FreetextResult> extends AbstractIndexEngine {

  private static final Pattern AND = Pattern.compile("(\\W)and(\\W)"); // $NON-NLS-1$
  private static final Pattern OR = Pattern.compile("(\\W)or(\\W)"); // $NON-NLS-1$
  private static final Pattern NOT = Pattern.compile("(\\W)not(\\W)"); // $NON-NLS-1$

  private static final Map<String, String> PRIV_MAP =
      ImmutableMap.of(
          "MODERATE_ITEM",
          "ACLM-",
          "VIEW_ITEM",
          "ACLV-",
          "DISCOVER_ITEM",
          "ACLD-",
          "DELETE_ITEM",
          "ACLR-",
          "DOWNLOAD_ITEM",
          "ACLL-");

  protected FreetextIndex freetextIndex;

  private float titleBoost;
  private float descriptionBoost;
  private float attachmentBoost;

  /** AND or OR */
  private String defaultOperator;

  private StoredFieldVisitor keyFieldSelector;

  public ItemIndex(FreetextIndex freetextIndex) {
    this.freetextIndex = freetextIndex;
  }

  @PostConstruct
  @Override
  public void afterPropertiesSet() throws IOException {
    setStopWordsFile(freetextIndex.getStopWordsFile());
    setDefaultOperator(freetextIndex.getDefaultOperator());
    setAnalyzerLanguage(freetextIndex.getAnalyzerLanguage());
    keyFieldSelector = new DocumentStoredFieldVisitor(getKeyFields());
    super.afterPropertiesSet();
  }

  private float getRealBoostValue(int savedBoostValue) {
    switch (savedBoostValue) {
      case 0:
        return 0;
      case 1:
        return 0.25f;
      case 2:
        return 0.5f;
      case 3:
        return 1;
      case 4:
        return 1.5f;
      case 5:
        return 2;
      case 6:
        return 4;
      case 7:
        return 8;
      default:
        return 1;
    }
  }

  private void configureBoost(float boostValue, Consumer<Float> setter, Runnable onZero) {
    if (boostValue == 0) {
      onZero.run();
    }
    setter.accept(boostValue);
  }

  protected Set<String> getKeyFields() {
    return new HashSet<String>(Arrays.asList(FreeTextQuery.FIELD_UNIQUE, FreeTextQuery.FIELD_ID));
  }

  public void setTitleBoost(float titleBoost) {
    this.titleBoost = titleBoost;
  }

  public void setDescriptionBoost(float descriptionBoost) {
    this.descriptionBoost = descriptionBoost;
  }

  public void setAttachmentBoost(float attachmentBoost) {
    this.attachmentBoost = attachmentBoost;
  }

  protected long removeDocuments(Collection<IndexedItem> documents, IndexWriter writer) {
    long generation = -1;
    for (IndexedItem item : documents) {
      ItemIdKey itemId = item.getItemIdKey();
      String unique = ItemId.fromKey(itemId).toString();
      try {
        Builder delQueryBuilder = new Builder();
        delQueryBuilder.add(
            new TermQuery(new Term(FreeTextQuery.FIELD_ID, Long.toString(itemId.getKey()))),
            Occur.MUST);
        delQueryBuilder.add(
            new TermQuery(
                new Term(
                    FreeTextQuery.FIELD_INSTITUTION,
                    Long.toString(item.getInstitution().getUniqueId()))),
            Occur.MUST);
        long g = writer.deleteDocuments(delQueryBuilder.build());
        if (item.isNewSearcherRequired()) {
          generation = g;
        }
      } catch (IOException e) {
        LOGGER.error(
            "An error occurred while attempting to delete item " + unique, e); // $NON-NLS-1$
        throw new RuntimeException(e);
      }
    }
    return generation;
  }

  public long addDocuments(Collection<IndexedItem> documents, IndexWriter writer) {
    long generation = -1;
    for (IndexedItem item : documents) {
      if (item.isAdd()) {
        synchronized (item) {
          Document doc = item.getItemdoc();
          if (doc.getFields().isEmpty()) {
            LOGGER.error("Trying to add an empty document for item:" + item.getId());
            continue;
          }
          try {
            long g = writer.addDocument(doc);
            if (item.isNewSearcherRequired()) {
              generation = g;
            }
          } catch (IOException e) {
            throw new RuntimeException(e);
          }
        }
      }
    }
    return generation;
  }

  /**
   * Performs a search and returns the results for the given page.
   *
   * @param requestedStart 0 or greater.
   * @param requestedCount 0 or greater. Less than one returns all results.
   */
  public SearchResults<T> search(
      final Search searchreq,
      final int requestedStart,
      final int requestedCount,
      final boolean searchAttachment) {
    return search(
        new Searcher<SearchResults<T>>() {
          @Override
          public SearchResults<T> search(IndexSearcher searcher) throws IOException {
            long t1 = System.currentTimeMillis();

            Sort sorter = getSorter(searchreq);

            // TODO: We should really be doing a
            // Preconditions.checkArgument(requestedStart >= 0) and the same
            // for requestedCount too rather than trying to just work.
            int actualStart = Math.max(0, requestedStart);
            int actualCount = -1;
            int numDocs = searcher.getIndexReader().numDocs();

            if (requestedCount < 0
                || requestedCount == Integer.MAX_VALUE
                || requestedCount > numDocs) {
              actualCount = numDocs;
            } else {
              actualCount = requestedCount + actualStart;
              if (actualCount > numDocs) {
                actualCount = numDocs;
              }
            }

            SearchResults<T> results;
            Query query = getQuery(searchreq, searcher.getIndexReader(), searchAttachment);
            boolean searchAll =
                Check.isEmpty(searchreq.getQuery()) || searchreq.getQuery().equals("*");

            boolean sortByRelevance =
                Optional.ofNullable(searchreq.getSortFields())
                    .map(Arrays::stream)
                    .flatMap(fields -> fields.filter(f -> f.getType() == Type.SCORE).findFirst())
                    .isPresent();

            if (actualCount == 0) {
              TotalHitCountCollector hitCount = new TotalHitCountCollector();
              searcher.search(query, hitCount);
              results =
                  new SimpleSearchResults<T>(new ArrayList<T>(), 0, 0, hitCount.getTotalHits());
            } else {
              final TopDocs hits = searcher.search(query, actualCount, sorter, sortByRelevance);
              final SearchResults<T> itemResults =
                  getResultsFromTopDocs(searcher, hits, actualStart, sortByRelevance);

              SearchResults<T> attachmentResults = null;
              int attachmentBoostValue = freetextIndex.getSearchSettings().getAttachmentBoost();
              if (searchAll) {
                // don't worry about attachment relevance
                results = itemResults;
              } else if (attachmentBoostValue != 0 && searchAttachment) {
                final String[] fields = new String[] {FreeTextQuery.FIELD_ATTACHMENT_VECTORED};

                Query queryAttachmentOnly =
                    getQuery(searchreq, searcher.getIndexReader(), fields, searchAttachment);
                queryAttachmentOnly =
                    addUniqueIdClauseToQuery(
                        queryAttachmentOnly, itemResults, searcher.getIndexReader());

                final TopDocs attachmentHits =
                    searcher.search(queryAttachmentOnly, actualCount, sorter);
                attachmentResults =
                    getResultsFromTopDocs(searcher, attachmentHits, 0, sortByRelevance);
              }

              if (attachmentResults != null) {
                results = markItemKeywordFoundInAttachment(itemResults, attachmentResults);
              } else {
                results = itemResults;
              }
            }
            long t2 = System.currentTimeMillis();

            if (!(searchreq.getFreeTextQuery() instanceof FreeTextAutocompleteQuery)) {
              LOGGER.info(
                  "Query["
                      + query
                      + "] Hits["
                      + results.getAvailable()
                      + "] Returning["
                      + results.getCount()
                      + "] Time Elapsed["
                      + (t2 - t1)
                      + "ms] Total Indexed["
                      + numDocs
                      + "]");
            }

            return results;
          }
        });
  }

  private Query addUniqueIdClauseToQuery(
      Query query, SearchResults<T> itemResults, IndexReader reader) {
    List<T> results = itemResults.getResults();
    Builder freeTextBuilder = new Builder();
    for (T t : results) {
      ItemIdKey itemIdKey = t.getItemIdKey();
      String[] split = itemIdKey.toString().split("/");
      String uniqueId = split[1] + "/" + split[2];

      FreeTextBooleanQuery bquery = new FreeTextBooleanQuery(false, true);
      bquery.add(new FreeTextFieldQuery(FreeTextQuery.FIELD_UNIQUE, uniqueId));
      BooleanClause clause = convertToBooleanClause(bquery, reader);
      freeTextBuilder.add(clause.getQuery(), Occur.SHOULD);
    }

    Builder fullQueryBuilder = new Builder();
    fullQueryBuilder.add(query, Occur.MUST);
    fullQueryBuilder.add(freeTextBuilder.build(), Occur.MUST);

    return fullQueryBuilder.build();
  }

  private SearchResults<T> markItemKeywordFoundInAttachment(
      SearchResults<T> results, SearchResults<T> attachmentResults) {
    List<T> attachments = attachmentResults.getResults();

    for (int i = 0; i < results.getResults().size(); i++) {
      T t = results.getResults().get(i);
      t.setKeywordFoundInAttachment(false);

      for (T attachment : attachments) {
        if (t.getItemIdKey().equals(attachment.getItemIdKey())) {
          t.setKeywordFoundInAttachment(true);
          break;
        }
      }
    }
    return results;
  }

  public LongSet searchBitSet(final Search searchreq, final boolean searchAttachments) {
    return search(
        new Searcher<LongSet>() {
          @Override
          public LongSet search(IndexSearcher searcher) throws IOException {
            long t1 = System.currentTimeMillis();

            IndexReader indexReader = searcher.getIndexReader();
            Query query = getQuery(searchreq, indexReader, searchAttachments);
            int numDocs = indexReader.numDocs();

            CompressedSetCollector compCollector = new CompressedSetCollector();
            searcher.search(query, compCollector);
            LongSet docIdSet = compCollector.getSet();

            LongSet longSet = new LongSet(new FastSet());
            Iterator<Long> iterator = docIdSet.iterator();
            while (iterator.hasNext()) {
              long doc = iterator.next();
              Document document =
                  indexReader.document((int) doc, Collections.singleton(FreeTextQuery.FIELD_ID));
              long key = Long.parseLong(document.get(FreeTextQuery.FIELD_ID));
              longSet.add(key);
            }
            LongSet results = new LongSet(new ConciseSet());
            results.addAll(longSet);

            long t2 = System.currentTimeMillis();
            long size = results.size();
            LOGGER.info(
                "Query["
                    + query
                    + "] Hits["
                    + size
                    + "] Returning["
                    + size
                    + "] Time Elapsed["
                    + (t2 - t1)
                    + "ms] Total Indexed["
                    + numDocs
                    + "]");

            return results;
          }
        });
  }

  public static String convertStdPriv(String priv) {
    String pfx = PRIV_MAP.get(priv);
    if (pfx == null) {
      throw new Error("Unknown prefix for:" + priv); // $NON-NLS-1$
    }
    return pfx;
  }

  protected String getPrefixForPrivilege(String priv) {
    return convertStdPriv(priv);
  }

  protected LongSet getBitSetFromTopDocs(IndexSearcher searcher, TopDocs hits, int firstHit)
      throws IOException {
    LongSet longSet = new LongSet(new ConciseSet());
    ScoreDoc[] results = hits.scoreDocs;
    if (firstHit < results.length) {
      for (int i = firstHit; i < results.length; i++) {
        int docId = results[i].doc;
        Document doc = searcher.doc(docId, getKeyFields());
        ItemIdKey key = getKeyForDocument(doc);
        longSet.add(key.getKey());
      }
    }
    return longSet;
  }

  protected SearchResults<T> getResultsFromTopDocs(
      IndexSearcher searcher, TopDocs hits, int firstHit, boolean sortByRelevance)
      throws IOException {
    List<T> retrievedResults = new ArrayList<T>();

    ScoreDoc[] results = hits.scoreDocs;
    if (firstHit < results.length) {
      for (int i = firstHit; i < results.length; i++) {
        int docId = results[i].doc;
        float relevance = results[i].score;
        Document doc = searcher.doc(docId, getKeyFields());
        ItemIdKey key = getKeyForDocument(doc);
        T result = createResult(key, doc, relevance, sortByRelevance);
        retrievedResults.add(result);
      }
    }

    // Accoding to Lucene V7 doco, TopDocs instances returned by IndexSearcher will still have a
    // total
    // number of hits which is less than 2B since Lucene indexes are still bound to at most 2B
    // documents,
    // so it can safely be casted to an int in that case.
    return new SimpleSearchResults<T>(
        retrievedResults, retrievedResults.size(), firstHit, (int) hits.totalHits.value);
  }

  protected abstract T createResult(
      ItemIdKey key, Document doc, float relevance, boolean sortByRelevance);

  protected ItemIdKey getKeyForDocument(Document doc) {
    String id = doc.get(FreeTextQuery.FIELD_UNIQUE);
    long key = Long.parseLong(doc.get(FreeTextQuery.FIELD_ID));
    return new ItemIdKey(key, new ItemId(id));
  }

  /**
   * Counts the number of documents that a query matches without actually retrieving the documents.
   * Should be pretty damn fast.
   */
  public int count(final Search searchreq, final boolean isSearchAttachment) {
    return search(
        new Searcher<Integer>() {
          @Override
          public Integer search(IndexSearcher searcher) throws IOException {
            Query query = getQuery(searchreq, searcher.getIndexReader(), isSearchAttachment);

            if (LOGGER.isDebugEnabled()) {
              LOGGER.debug("Counting for " + query);
            }

            CountingCollector collector = new CountingCollector();
            searcher.search(query, collector);

            int count = collector.getCount();
            if (LOGGER.isDebugEnabled()) {
              LOGGER.debug("Counted " + count + " items");
            }
            return count;
          }
        });
  }

  /**
   * A simplified implementation of matrixSearch() that only works on a single field, and currently
   * only returns the count per term. It could easily be extended to return a list of ItemIds per
   * term, it simply wasn't necessary when I was writing it!
   *
   * <p>This simplified implementation was written to overcome the memory pressures that
   * matrixSearch() creates when you have over half a million terms for a field. MatrixSearch()
   * creates *many* BitSets that it holds on to to reuse as it recurse through a list of fields.
   * Since we only care about a single field in this implementation, we can avoid generating and
   * holding onto BitSets.
   */
  public Multimap<String, Pair<String, Integer>> facetCount(
      @Nullable final Search searchreq, final Collection<String> fields) {
    return search(
        new Searcher<Multimap<String, Pair<String, Integer>>>() {
          @Override
          public Multimap<String, Pair<String, Integer>> search(IndexSearcher searcher)
              throws IOException {
            final IndexReader reader = searcher.getIndexReader();
            final FixedBitSet filteredBits =
                searchRequestToBitSet(searchreq, searcher, reader, false);

            final Multimap<String, Pair<String, Integer>> rv = ArrayListMultimap.create();
            for (String field : fields) {
              for (Term term : new XPathFieldIterator(reader, field)) {
                PostingsEnum docs = MultiTerms.getTermPostingsEnum(reader, field, term.bytes());

                LuceneDocumentHelper.useDocCount(
                    docs,
                    filteredBits,
                    count -> {
                      if (count > 0) {
                        rv.put(field, new Pair<>(term.text(), count));
                      }
                    });
              }
            }
            return rv;
          }
        });
  }

  public MatrixResults matrixSearch(
      @Nullable final Search searchreq,
      final List<String> fields,
      final boolean countOnly,
      final boolean searchAttachments) {
    return search(
        new Searcher<MatrixResults>() {
          @Override
          public MatrixResults search(IndexSearcher searcher) throws IOException {
            IndexReader reader = searcher.getIndexReader();
            FixedBitSet filteredBits =
                searchRequestToBitSet(searchreq, searcher, reader, searchAttachments);
            int maxDoc = reader.maxDoc();

            Map<String, Map<String, List<TermBitSet>>> xpathMap =
                new HashMap<String, Map<String, List<TermBitSet>>>();

            List<FixedBitSet> perFieldBitSets = new ArrayList<FixedBitSet>();
            FixedBitSet allDocs = new FixedBitSet(reader.maxDoc());
            for (String field : fields) {
              boolean hasXpaths = field.indexOf('[') != -1;
              FixedBitSet perFieldBitSet = new FixedBitSet(maxDoc);
              for (Term term : new XPathFieldIterator(reader, field)) {
                FixedBitSet set = new FixedBitSet(maxDoc);
                PostingsEnum docs = MultiTerms.getTermPostingsEnum(reader, field, term.bytes());
                LuceneDocumentHelper.forEachDoc(docs, set::set);

                perFieldBitSet.or(set);
                allDocs.or(set);
                String xpathKey = "";
                if (hasXpaths) {
                  String fieldName = term.field();
                  int ind = fieldName.lastIndexOf(']');
                  if (ind != -1) {
                    xpathKey = fieldName.substring(0, ind + 1);
                  }
                }
                addFieldBitSet(term, set, xpathKey, xpathMap, field);
              }
              // Simulate blank Term's for each field, that has at least
              // one
              // matching field
              addFieldBitSet(new Term(field, ""), perFieldBitSet, "", xpathMap, field);
              perFieldBitSets.add(perFieldBitSet);
            }
            for (FixedBitSet set : perFieldBitSets) {
              set.xor(allDocs);
            }

            MatrixResults results = new MatrixResults();
            results.setFields(fields);

            Map<String, List<TermBitSet>> blankPaths = xpathMap.get("");
            for (Map<String, List<TermBitSet>> map : xpathMap.values()) {
              List<List<TermBitSet>> fieldsToRecurse = new ArrayList<List<TermBitSet>>();
              for (String field : fields) {
                List<TermBitSet> list = map.get(field);
                if (list == null) {
                  list = blankPaths.get(field);
                }
                fieldsToRecurse.add(list);
              }
              recurseTerms(
                  fieldsToRecurse,
                  0,
                  new String[fields.size()],
                  filteredBits,
                  results,
                  reader,
                  countOnly);
            }
            return results;
          }
        });
  }

  private FixedBitSet searchRequestToBitSet(
      @Nullable final Search searchreq,
      IndexSearcher searcher,
      IndexReader reader,
      boolean searchAttachments)
      throws IOException {
    Builder builder = new Builder();
    Query query;
    if (searchreq != null) {
      query = getQuery(searchreq, reader, searchAttachments);
    } else {
      InstitutionFilter institutionFilter = new InstitutionFilter();
      builder.add(institutionFilter.buildQuery(), institutionFilter.getOccur());
      query = builder.build();
    }

    BitSetCollector collector = new BitSetCollector(reader.maxDoc());
    searcher.search(query, collector);
    return collector.getBitSet();
  }

  public String suggestTerm(
      final Search request, final String prefix, final boolean isSearchAttachment) {
    return search(
        new Searcher<String>() {
          @Override
          public String search(IndexSearcher searcher) throws IOException {
            // Get the reader
            IndexReader reader = searcher.getIndexReader();
            Query query = getQuery(request, reader, isSearchAttachment);
            BitSetCollector collector = new BitSetCollector(reader.maxDoc());
            searcher.search(query, collector);

            // This is all the docs that are permitted by the filters.
            FixedBitSet permittedDocSet = collector.getBitSet();

            // Get docs that contain terms that begin with the prefix
            List<Term> termList = Lists.newArrayList();
            termList.add(new Term(FreeTextQuery.FIELD_BODY_NOSTEM, prefix));
            termList.add(new Term(FreeTextQuery.FIELD_ATTACHMENT_VECTORED_NOSTEM, prefix));

            for (Term term : termList) {
              // Given a field, find out all the terms and seek the terms that have the provided
              // prefix so the result
              // does not have to be the exact term.
              TermsEnum termsEnum = MultiTerms.getTerms(reader, term.field()).iterator();
              if (termsEnum.seekCeil(new BytesRef(prefix)) != SeekStatus.END) {
                // And then find out all the permitted docs for the prefix terms.
                PostingsEnum docsEnum = termsEnum.postings(null);
                // If there is at least one doc available, it means there are one or more terms that
                // are permitted
                // to use and these terms have the specified prefix. So we just return the first
                // one.
                while (docsEnum != null && docsEnum.nextDoc() != PostingsEnum.NO_MORE_DOCS) {
                  if (permittedDocSet.get(docsEnum.docID())) {
                    return termsEnum.term().utf8ToString();
                  }
                }
              }
            }
            return "";
          }
        });
  }

  private void addFieldBitSet(
      Term term,
      FixedBitSet set,
      String xpathKey,
      Map<String, Map<String, List<TermBitSet>>> xpathMap,
      String field) {
    Map<String, List<TermBitSet>> map = xpathMap.get(xpathKey);
    if (map == null) {
      map = new HashMap<String, List<TermBitSet>>();
      xpathMap.put(xpathKey, map);
    }
    List<TermBitSet> list = map.get(field);
    if (list == null) {
      list = new ArrayList<TermBitSet>();
      map.put(field, list);
    }
    list.add(new TermBitSet(term, set));
  }

  private final class ItemIdFieldSelector extends StoredFieldVisitor {

    @Override
    public Status needsField(FieldInfo fieldInfo) {
      return FreeTextQuery.FIELD_ID.equals(fieldInfo.name) ? Status.YES : Status.NO;
    }
  }

<<<<<<< HEAD
  protected final class CompressedSetCollector extends SimpleCollector {

    private final LongSet set = new LongSet(new ConciseSet());
    private int docBase;

    @Override
    public void collect(int docId) throws IOException {
      set.add(docBase + docId);
    }

    public LongSet getSet() {
      return set;
    }

    @Override
    protected void doSetNextReader(LeafReaderContext context) throws IOException {
      this.docBase = context.docBase;
    }

    @Override
    public ScoreMode scoreMode() {
      return ScoreMode.COMPLETE_NO_SCORES;
    }
  }

=======
>>>>>>> 27762fdf
  public static class TermBitSet {

    Term term;
    FixedBitSet bitSet;

    public TermBitSet(Term term, FixedBitSet bitSet) {
      this.term = term;
      this.bitSet = bitSet;
    }
  }

  private void recurseTerms(
      List<List<TermBitSet>> bitSets,
      int index,
      String[] curValues,
      FixedBitSet curBits,
      MatrixResults results,
      IndexReader reader,
      boolean countOnly) {
    List<TermBitSet> termBitSetList = bitSets.get(index);
    boolean last = index == curValues.length - 1;
    for (TermBitSet termBitSet : termBitSetList) {
      FixedBitSet termBits = termBitSet.bitSet;
      Term term = termBitSet.term;
      // if we don't intersect there's no point in recursing further in
      if (curBits.intersects(termBits)) {
        // Collect current term's value into the value array
        curValues[index] = term.text();
        FixedBitSet docBits = (FixedBitSet) curBits.clone();
        docBits.and(termBits);
        if (last) {
          int count;
          List<ItemIdKey> ids = null;
          ArrayList<String> vals = new ArrayList<String>(Arrays.asList(curValues));
          if (!countOnly) {
            ids = getIdsForBitset(docBits, reader);
            count = ids.size();
          } else {
            count = (int) docBits.cardinality();
          }
          results.addEntry(new MatrixResults.MatrixEntry(vals, ids, count));
        } else {
          recurseTerms(bitSets, index + 1, curValues, docBits, results, reader, countOnly);
        }
      }
    }
  }

  private List<ItemIdKey> getIdsForBitset(FixedBitSet docBits, IndexReader reader) {
    int docid = 0;
    List<ItemIdKey> keys = new ArrayList<ItemIdKey>();
    while (true) {
      docid = docBits.nextSetBit(docid);
      if (docid == -1 || docid == PostingsEnum.NO_MORE_DOCS) {
        break;
      }
      Document doc;
      try {
        doc = reader.document(docid);
      } catch (IOException e) {
        throw new RuntimeException(e);
      }
      ItemIdKey key = getKeyForDocument(doc);
      keys.add(key);
      docid++;
    }
    return keys;
  }

  /** Takes a search request and prepares a Lucene Query object. */
  protected BooleanQuery getQuery(Search request, IndexReader reader, boolean searchAttachment) {
    final String[] fields =
        FreeTextQuery.BASIC_NAME_BODY_ATTACHMENT_FIELDS.toArray(
            new String[FreeTextQuery.BASIC_NAME_BODY_ATTACHMENT_FIELDS.size()]);
    return getQuery(request, reader, fields, searchAttachment);
  }

  private BooleanQuery getQuery(
      Search request, IndexReader reader, String[] allFields, boolean searchAttachment) {
    String[] fields = buildSearchFields(allFields, searchAttachment);

    // This full query builder includes all the general search queries plus the queries for filters.
    Builder fullQuerybuilder = new Builder();
    fullQuerybuilder.add(getFilterQuery(request, reader), Occur.FILTER);

    // This search query builder includes the normal query string and all the extra queries like
    // FreeText query.
    Builder searchQueryBuilder = new Builder();
    searchQueryBuilder.add(buildNormalQuery(request, fields), Occur.MUST);
    Optional.ofNullable(buildExtraQuery(request, reader))
        .ifPresent(q -> searchQueryBuilder.add(q, Occur.MUST));
    fullQuerybuilder.add(searchQueryBuilder.build(), Occur.MUST);

    return fullQuerybuilder.build();
  }

  /**
   * Build a BooleanQuery to represent all the Lucene filters applied in the search in two steps.
   *
   * <p>1. Build a custom Lucene filter for each applied configuration. Each filter is responsible
   * for their equivalent query and occurrence. 2. Build a BooleanQuery to include queries of all
   * the filters.
   *
   * <p>Note that some filters may return `null` as their queries, which means they are actually not
   * applicable. So they will not be added to the final BooleanQuery.
   */
  protected BooleanQuery getFilterQuery(Search request, IndexReader reader) {
    Builder filterQueryBuilder = new Builder();

    List<CustomFilter> filters = Lists.newArrayList();

    Date[] dateRange = request.getDateRange();
    if (dateRange != null) {
      filters.add(
          createDateFilter(
              FreeTextQuery.FIELD_REALLASTMODIFIED,
              dateRange,
              Dates.ISO,
              request.useServerTimeZone()));
    }

    Collection<com.tle.common.searching.DateFilter> dateFilters = request.getDateFilters();
    if (dateFilters != null) {
      for (com.tle.common.searching.DateFilter dateFilter : dateFilters) {
        Date[] range = dateFilter.getRange();
        String indexFieldName = dateFilter.getIndexFieldName();
        if (dateFilter.getFormat() == Format.ISO) {
          filters.add(
              createDateFilter(indexFieldName, range, Dates.ISO, request.useServerTimeZone()));
        } else {
          long start = range[0] != null ? range[0].getTime() : Long.MIN_VALUE;
          long end = range[1] != null ? range[1].getTime() : Long.MAX_VALUE;
          filters.add(() -> LongPoint.newRangeQuery(indexFieldName, start, end));
        }
      }
    }

    String privPrefix = request.getPrivilegePrefix();
    String privilege = request.getPrivilege();
    if (privPrefix == null && privilege != null) {
      privPrefix = getPrefixForPrivilege(privilege);
    }
    if (privPrefix != null) {
      filters.add(new SecurityFilter(privPrefix, reader));
    }

    List<List<Field>> must = request.getMust();
    List<List<Field>> mustNot = request.getMustNot();
    if (LOGGER.isDebugEnabled()) {
      LOGGER.debug("Must " + must + ": Must Not: " + mustNot + " Privilege:" + privilege);
    }
    if (must != null && !must.isEmpty()) {
      filters.add(new MustFilter(must));
    }
    if (mustNot != null && !mustNot.isEmpty()) {
      filters.add(new MustNotFilter(mustNot));
    }
    List<Field> matrixFields = request.getMatrixFields();
    if (matrixFields != null) {
      filters.add(new MatrixFilter(matrixFields, reader));
    }
    filters.add(new InstitutionFilter());

    filters.forEach(
        f ->
            Optional.ofNullable(f.buildQuery())
                .ifPresent(q -> filterQueryBuilder.add(q, f.getOccur())));

    return filterQueryBuilder.build();
  }

  private String[] buildSearchFields(String[] allFields, boolean searchAttachment) {
    List<String> searchFields = new ArrayList<>(Arrays.asList(allFields));
    SearchSettings searchSettings = freetextIndex.getSearchSettings();

    configureBoost(
        getRealBoostValue(searchSettings.getTitleBoost()),
        this::setTitleBoost,
        () -> searchFields.remove(FreeTextQuery.FIELD_NAME_VECTORED));

    configureBoost(
        getRealBoostValue(searchSettings.getDescriptionBoost()),
        this::setDescriptionBoost,
        () -> searchFields.remove(FreeTextQuery.FIELD_BODY));

    configureBoost(
        !searchAttachment ? 0 : getRealBoostValue(searchSettings.getAttachmentBoost()),
        this::setAttachmentBoost,
        () -> searchFields.remove(FreeTextQuery.FIELD_ATTACHMENT_VECTORED));

    return searchFields.toArray(new String[0]);
  }

  protected DateFilter createDateFilter(
      String fieldName, Date[] range, Dates indexDateFormat, boolean useServerTimeZone) {
    if (range.length != 2 || (range[0] != null && range[1] != null && range[0].after(range[1]))) {
      throw new InvalidDateRangeException();
    }
    return new DateFilter(
        fieldName,
        range[0],
        range[1],
        indexDateFormat,
        useServerTimeZone ? TimeZone.getDefault() : null);
  }

  /**
   * Takes a search request and prepares a Lucene Sort object, or null if no sorting is required.
   */
  protected Sort getSorter(Search request) {
    com.tle.common.searching.SortField[] sortfields = request.getSortFields();
    if (sortfields != null) {
      SortField[] convFields = new SortField[sortfields.length];
      int i = 0;
      for (com.tle.common.searching.SortField sortfield : sortfields) {
        FieldComparatorSource fieldComparatorSource = null;
        SortField.Type type = SortField.Type.STRING;
        switch (sortfield.getType()) {
          case INT:
            type = SortField.Type.INT;
            break;
          case LONG:
            type = SortField.Type.LONG;
            break;
          case SCORE:
            type = SortField.Type.SCORE;
            break;
          case CUSTOM:
            type = SortField.Type.CUSTOM;
            fieldComparatorSource = sortfield.getFieldComparatorSource();
          default:
            // Stays STRING
            break;
        }
        // @formatter:off
        SortField sortField =
            fieldComparatorSource != null
                ? new SortField(
                    sortfield.getField(), fieldComparatorSource, request.isSortReversed())
                : new SortField(
                    sortfield.getField(), type, sortfield.isReverse() ^ request.isSortReversed());
        // @formatter:on
        convFields[i++] = sortField;
      }
      return new Sort(convFields);
    }
    return new Sort(new SortField(null, SortField.Type.SCORE, false));
  }

  /**
   * Build a BooleanQuery for the normal query string of a search and some extra query strings
   * provided by certain contexts such as tags of a favourite search.
   *
   * <p>There are three steps.
   * <li>Get the text of a normal query string and use {@link TLEQueryParser} to parse it.
   * <li>Get a list of extra query strings and parse them as well.
   * <li>Join all the parsed results by `Occur.SHOULD`.
   */
  private BooleanQuery buildNormalQuery(Search request, String[] fields) {
    String queryString = request.getQuery();
    Builder normalQueryBuilder = new Builder();
    try {
      if (Check.isEmpty(queryString) || queryString.trim().equals("*")) {
        normalQueryBuilder.add(new TermQuery(new Term(FreeTextQuery.FIELD_ALL, "1")), Occur.MUST);
      } else {
        queryString = queryString.toLowerCase();
        queryString = AND.matcher(queryString).replaceAll("$1AND$2");
        queryString = OR.matcher(queryString).replaceAll("$1OR$2");
        queryString = NOT.matcher(queryString).replaceAll("$1NOT$2");

        Map<String, Float> boosts = Maps.newHashMap();
        boosts.put(FreeTextQuery.FIELD_NAME_VECTORED, titleBoost);
        boosts.put(FreeTextQuery.FIELD_BODY, descriptionBoost);
        boosts.put(FreeTextQuery.FIELD_ATTACHMENT_VECTORED, attachmentBoost);

        TLEQueryParser tleParser =
            new TLEQueryParser(fields, getAnalyser(), boosts, getDefaultOperator());
        Query tleQuery = tleParser.parse(queryString);

        normalQueryBuilder.add(tleQuery, Occur.SHOULD);

        List<String> queries = request.getExtraQueries();
        if (queries != null) {
          for (String queryStr : queries) {
            normalQueryBuilder.add(tleParser.parse(queryStr), Occur.SHOULD);
          }
        }
      }

    } catch (QueryNodeException ex) {
      throw new InvalidSearchQueryException(queryString, ex);
    }
    return normalQueryBuilder.build();
  }

  /**
   * Build a BooleanQuery for different implementations of {@link FreeTextQuery} such as
   * `FreeTextAutocompleteQuery` and `FreeTextDateQuery`.
   */
  private BooleanQuery buildExtraQuery(Search searchreq, IndexReader reader) {
    Builder extraQueryBuilder = new Builder();
    FreeTextQuery fullftQuery = searchreq.getFreeTextQuery();
    if (fullftQuery == null) {
      return null;
    }
    BooleanClause clause = convertToBooleanClause(fullftQuery, reader);
    Occur occur = clause.getOccur();
    if (!clause.isProhibited() && !clause.isRequired()) {
      occur = Occur.MUST;
    }
    extraQueryBuilder.add(clause.getQuery(), occur);

    return extraQueryBuilder.build();
  }

  /**
   * Takes a FreeTextQuery and converts it to a BooleanClause by dispatching to the correct
   * implementation.
   */
  @Nullable
  private BooleanClause convertToBooleanClause(FreeTextQuery query, IndexReader reader) {
    if (query instanceof FreeTextFieldQuery) {
      return convertField((FreeTextFieldQuery) query, reader);
    } else if (query instanceof FreeTextFieldExistsQuery) {
      return convertFieldExists((FreeTextFieldExistsQuery) query, reader);
    } else if (query instanceof FreeTextDateQuery) {
      return convertDate((FreeTextDateQuery) query);
    } else if (query instanceof FreeTextAutocompleteQuery) {
      return convertAutoComplete((FreeTextAutocompleteQuery) query, reader);
    } else {
      return convertBoolean((FreeTextBooleanQuery) query, reader);
    }
  }

  private BooleanClause convertFieldExists(FreeTextFieldExistsQuery query, IndexReader reader) {
    FreeTextBooleanQuery bquery = new FreeTextBooleanQuery(false, true);
    bquery.add(new FreeTextFieldQuery(FreeTextQuery.FIELD_ALL, query.getField()));
    return convertBoolean(bquery, reader);
  }

  /** Converts a FreeTextFieldQuery to a BooleanClause */
  private BooleanClause convertField(FreeTextFieldQuery query, IndexReader reader) {
    Query luceneQuery = null;
    if (query.isMustExist()) {
      FreeTextBooleanQuery bquery = new FreeTextBooleanQuery(false, true);
      query.setMustExist(false);
      bquery.add(query);
      if (query.getField().charAt(0) == '/') {
        bquery.add(new FreeTextFieldQuery(FreeTextQuery.FIELD_ALL, query.getField()));
      }
      return convertBoolean(bquery, reader);
    }
    if (query.isTokenise()) {
      String field = query.getField() + "*";
      String value = query.getValue();
      try {
        // Must escape the query when using StandardQueryParser.
        luceneQuery =
            new StandardQueryParser(getAnalyser()).parse(QueryParserUtil.escape(value), field);
      } catch (QueryNodeException e) {
        LOGGER.warn("Error parsing query " + value + " for field " + field);
        throw new InvalidSearchQueryException("Error parsing query");
      }
    } else if (query.isPossibleWildcard()) {
      luceneQuery = new WildcardQuery(new Term(query.getField(), query.getValue()));
    } else {
      luceneQuery = new TermQuery(new Term(query.getField(), query.getValue()));
    }
    return new BooleanClause(luceneQuery, Occur.SHOULD);
  }

  /** Converts a FreeTextDateQuery to a BooleanClause */
  private BooleanClause convertDate(FreeTextDateQuery query) {
    TermRangeQuery termQuery =
        TermRangeQuery.newStringRange(
            query.getField(),
            convertDate(query.getStart(), query),
            convertDate(query.getEnd(), query),
            query.isIncludeStart(),
            query.isIncludeEnd());
    termQuery.setRewriteMethod(MultiTermQuery.CONSTANT_SCORE_REWRITE);
    return new BooleanClause(termQuery, Occur.SHOULD);
  }

  @Nullable
  private String convertDate(@Nullable TleDate date, FreeTextDateQuery dateQuery) {
    if (date == null) {
      return null;
    }

    Dates dateFormat = dateQuery.getDateFormat();
    if (date.isConceptual()) {
      return date.getConceptualValue();
    }
    // Probs not required...
    TimeZone timeZone = dateQuery.getTimeZone();
    if (timeZone != null) {
      return new LocalDate(date, timeZone).format(dateFormat);
    }
    return date.format(dateFormat);
  }

  /** Converts a FreeTextBooleanQuery to a BooleanClause */
  private BooleanClause convertBoolean(FreeTextBooleanQuery query, IndexReader reader) {
    Builder queryBuilder = new Builder();
    List<BooleanClause> lclauses = new ArrayList<>();
    List<FreeTextQuery> clauses = query.getClauses();

    boolean and = query.isAnd() && clauses.size() > 1;
    boolean not = query.isNot();

    for (FreeTextQuery clause : clauses) {
      BooleanClause bclause = convertToBooleanClause(clause, reader);
      if (bclause != null) {
        lclauses.add(bclause);
      }
    }

    boolean bprohib = false;
    boolean addplus = false;
    if (and) {
      addplus = true;
      bprohib = not;
    } else if (not) {
      bprohib = true;
    }

    boolean allnot = true;
    if (lclauses.size() == 1) {
      BooleanClause first = lclauses.get(0);
      if (!not) {
        return first;
      } else if (!(first.isRequired() || first.isProhibited())) {
        return new BooleanClause(first.getQuery(), Occur.MUST_NOT);
      }
    }

    for (BooleanClause bclause : lclauses) {
      Occur clauseOccur = bclause.getOccur();
      if (addplus && !(bclause.isRequired() || bclause.isProhibited())) {
        clauseOccur = Occur.MUST;
      }
      allnot &= bclause.isProhibited();
      queryBuilder.add(bclause.getQuery(), clauseOccur);
    }

    // When `allnot` is true, it means all the BooleanClause are prohibited, so their occurrences
    // are MUST_NOT.
    // In this case the query has to have a term that can return some documents, and we use field
    // `ALL` to
    // return all the documents.
    if (allnot) {
      queryBuilder.add(new TermQuery(new Term(FreeTextQuery.FIELD_ALL, "1")), Occur.SHOULD);
    }

    return new BooleanClause(queryBuilder.build(), bprohib ? Occur.MUST_NOT : Occur.SHOULD);
  }

  // Uses PrefixQuery for a single term
  private BooleanClause convertAutoComplete(FreeTextAutocompleteQuery query, IndexReader reader) {
    List<String> termList = Lists.newArrayList();
    List<Integer> increments = Lists.newArrayList();

    TLEAnalyzer autocompleteAnalyzer = getAutoCompleteAnalyzer();

    try (TokenStream buffer =
        autocompleteAnalyzer.tokenStream(
            FreeTextQuery.FIELD_NAME_AUTOCOMPLETE, new StringReader(query.getQuery()))) {
      buffer.reset();

      CharTermAttribute termAtt = buffer.getAttribute(CharTermAttribute.class);
      PositionIncrementAttribute posIncrAtt = buffer.getAttribute(PositionIncrementAttribute.class);
      if (termAtt != null) {
        while (buffer.incrementToken()) {
          termList.add(termAtt.toString());
          increments.add(posIncrAtt.getPositionIncrement());
        }
      }

      buffer.end();
    } catch (IOException ex) {
      throw new RuntimeApplicationException(
          "Error reading auto-complete results from search index");
    }

    try {
      Query finished = null;
      int termListSize = termList.size();
      if (termListSize == 1) {
        String firstTerm = termList.get(0);
        finished = new PrefixQuery(new Term(FreeTextQuery.FIELD_NAME_AUTOCOMPLETE, firstTerm));
      } else {
        MultiPhraseQuery.Builder multiPhraseQueryBuilder = new MultiPhraseQuery.Builder();
        int count = -1;
        for (int i = 0; i < termListSize; i++) {
          count += increments.get(i);
          if (i < termListSize - 1) {
            multiPhraseQueryBuilder.add(
                new Term[] {new Term(FreeTextQuery.FIELD_NAME_AUTOCOMPLETE, termList.get(i))},
                count);
          }
        }

        // Expand prefix
        addExpandedTerms(
            reader,
            multiPhraseQueryBuilder,
            termListSize > 0 ? termList.get(termListSize - 1) : "",
            count);
        finished = multiPhraseQueryBuilder.build();
      }
      return new BooleanClause(finished, Occur.MUST);
    } catch (IOException ex) {
      throw new RuntimeApplicationException(
          "Error reading auto-complete results from search index");
    }
  }

  private void addExpandedTerms(
      IndexReader reader, MultiPhraseQuery.Builder builder, String lastTerm, int count)
      throws IOException {
    final Term[] expandedTerms = expand(reader, FreeTextQuery.FIELD_NAME_AUTOCOMPLETE, lastTerm);
    if (expandedTerms.length > 0) {
      builder.add(expandedTerms, count);
    } else if (!lastTerm.isEmpty()) {
      builder.add(new Term[] {new Term(FreeTextQuery.FIELD_NAME_AUTOCOMPLETE, lastTerm)}, count);
    }
  }

  /**
   * Create a list of term arrays of no larger than 1024 (Default {@link
   * BooleanQuery.maxClauseCount()} for boolean queries)
   */
  public Term[] expand(IndexReader ir, String field, String prefix) throws IOException {
    if (prefix.isEmpty()) {
      return new Term[0];
    }

    ArrayList<Term> terms = Lists.newArrayList();
    TermsEnum termsEnum = MultiTerms.getTerms(ir, field).iterator();
    if (termsEnum != null) {
      AutomatonTermsEnum automatonTermsEnum =
          new AutomatonTermsEnum(
              termsEnum, new CompiledAutomaton(PrefixQuery.toAutomaton(new BytesRef(prefix))));
      while (automatonTermsEnum.next() != null) {
        terms.add(new Term(field, new BytesRef(automatonTermsEnum.term().utf8ToString())));
      }
    }

    return terms.toArray(new Term[terms.size()]);
  }

  public void indexBatch(final Collection<IndexedItem> batch) {
    modifyIndex(
        new IndexBuilder() {
          @Override
          public long buildIndex(SearcherManager searcherManager, IndexWriter writer)
              throws Exception {
            long generation = -1;
            generation = Math.max(generation, removeDocuments(batch, writer));
            generation = Math.max(generation, addDocuments(batch, writer));
            return generation;
          }
        });
  }

  public Operator getDefaultOperator() throws QueryNodeException {
    Operator o;

    if (this.defaultOperator.equalsIgnoreCase("and")) {
      o = Operator.AND;
    } else if (this.defaultOperator.equalsIgnoreCase("OR")) {
      o = Operator.OR;
    } else {
      throw new QueryNodeException(
          new MessageImpl(QueryParserMessages.INVALID_SYNTAX, "Invalid Default Operator (AND/OR)"));
    }

    return o;
  }

  public void setDefaultOperator(String defaultOperator) {
    this.defaultOperator = defaultOperator;
  }

  public void deleteForInstitution(final long id) {
    modifyIndex(
        new IndexBuilder() {
          @Override
          public long buildIndex(SearcherManager searcherManager, TrackingIndexWriter writer)
              throws Exception {
            writer.deleteDocuments(new Term(FreeTextQuery.FIELD_INSTITUTION, Long.toString(id)));
            return -1;
          }
        });
  }

  @Override
  protected Map<String, Analyzer> getAnalyzerFieldMap(Analyzer autoComplete, Analyzer nonStemmed) {
    return ImmutableMap.of(
        FreeTextQuery.FIELD_BODY_NOSTEM,
        nonStemmed,
        FreeTextQuery.FIELD_NAME_AUTOCOMPLETE,
        autoComplete,
        FreeTextQuery.FIELD_NAME_VECTORED_NOSTEM,
        nonStemmed,
        FreeTextQuery.FIELD_BOOKMARK_TAGS,
        nonStemmed,
        FreeTextQuery.FIELD_ATTACHMENT_VECTORED_NOSTEM,
        nonStemmed);
  }

  @Override
  public void checkHealth() {
    search(
        new Searcher<T>() {

          @Override
          public T search(IndexSearcher searcher) throws IOException {
            MultiFields.getTerms(searcher.getIndexReader(), FreeTextQuery.FIELD_ALL)
                .iterator()
                .term();
            return null;
          }
        });
  }

  private static final class CountingCollector extends SimpleCollector {

    private int count = 0;

    public int getCount() {
      return count;
    }

    @Override
    public void collect(int doc) {
      /*
       * The original HitCollector that counted the docs used a bitset to
       * the docs, then returned the cardinality. According to Lucence,
       * <code>collect</code> is only supposed to be called once per
       * document, so it should be safe to just increment the count for
       * each invocation. If you start getting counts that are too high,
       * this may have to change back to using BitSet + cardinality, but
       * it's probably a bug in Lucene that needs further investigation
       * anyway.
       */
      count++;
    }

    @Override
    public ScoreMode scoreMode() {
      return ScoreMode.COMPLETE_NO_SCORES;
    }
  }

  private static final class BitSetCollector extends SimpleCollector {

    private int docBase;
    private final FixedBitSet bitSet;

    private BitSetCollector(int maxDoc) {
      this.bitSet = new FixedBitSet(maxDoc);
    }

    public FixedBitSet getBitSet() {
      return bitSet;
    }

    @Override
    public void collect(int doc) {
      bitSet.set(docBase + doc);
    }

    @Override
<<<<<<< HEAD
    protected void doSetNextReader(LeafReaderContext context) throws IOException {
      this.docBase = context.docBase;
    }

    @Override
    public ScoreMode scoreMode() {
      return ScoreMode.COMPLETE_NO_SCORES;
    }
  }

  public void deleteForInstitution(final long id) {
    modifyIndex(
        new IndexBuilder() {
          @Override
          public long buildIndex(SearcherManager searcherManager, IndexWriter writer)
              throws Exception {
            writer.deleteDocuments(new Term(FreeTextQuery.FIELD_INSTITUTION, Long.toString(id)));
            return -1;
          }
        });
  }
=======
    public void setScorer(Scorer scorer) {}

    @Override
    public boolean needsScores() {
      return false;
    }

    @Override
    protected void doSetNextReader(LeafReaderContext context) {
      this.docBase = context.docBase;
    }
  }

  private static final class CompressedSetCollector extends SimpleCollector {
>>>>>>> 27762fdf

    private final LongSet set = new LongSet(new ConciseSet());
    private int docBase;

    @Override
    public void collect(int docId) throws IOException {
      set.add(docBase + docId);
    }

<<<<<<< HEAD
          @Override
          public T search(IndexSearcher searcher) throws IOException {
            MultiTerms.getTerms(searcher.getIndexReader(), FreeTextQuery.FIELD_ALL)
                .iterator()
                .term();
            return null;
          }
        });
=======
    public LongSet getSet() {
      return set;
    }

    @Override
    public boolean needsScores() {
      return false;
    }

    @Override
    protected void doSetNextReader(LeafReaderContext context) {
      this.docBase = context.docBase;
    }
>>>>>>> 27762fdf
  }
}<|MERGE_RESOLUTION|>--- conflicted
+++ resolved
@@ -769,34 +769,6 @@
     }
   }
 
-<<<<<<< HEAD
-  protected final class CompressedSetCollector extends SimpleCollector {
-
-    private final LongSet set = new LongSet(new ConciseSet());
-    private int docBase;
-
-    @Override
-    public void collect(int docId) throws IOException {
-      set.add(docBase + docId);
-    }
-
-    public LongSet getSet() {
-      return set;
-    }
-
-    @Override
-    protected void doSetNextReader(LeafReaderContext context) throws IOException {
-      this.docBase = context.docBase;
-    }
-
-    @Override
-    public ScoreMode scoreMode() {
-      return ScoreMode.COMPLETE_NO_SCORES;
-    }
-  }
-
-=======
->>>>>>> 27762fdf
   public static class TermBitSet {
 
     Term term;
@@ -1386,7 +1358,7 @@
     modifyIndex(
         new IndexBuilder() {
           @Override
-          public long buildIndex(SearcherManager searcherManager, TrackingIndexWriter writer)
+          public long buildIndex(SearcherManager searcherManager, IndexWriter writer)
               throws Exception {
             writer.deleteDocuments(new Term(FreeTextQuery.FIELD_INSTITUTION, Long.toString(id)));
             return -1;
@@ -1416,7 +1388,7 @@
 
           @Override
           public T search(IndexSearcher searcher) throws IOException {
-            MultiFields.getTerms(searcher.getIndexReader(), FreeTextQuery.FIELD_ALL)
+            MultiTerms.getTerms(searcher.getIndexReader(), FreeTextQuery.FIELD_ALL)
                 .iterator()
                 .term();
             return null;
@@ -1472,8 +1444,7 @@
     }
 
     @Override
-<<<<<<< HEAD
-    protected void doSetNextReader(LeafReaderContext context) throws IOException {
+    protected void doSetNextReader(LeafReaderContext context) {
       this.docBase = context.docBase;
     }
 
@@ -1483,65 +1454,28 @@
     }
   }
 
-  public void deleteForInstitution(final long id) {
-    modifyIndex(
-        new IndexBuilder() {
-          @Override
-          public long buildIndex(SearcherManager searcherManager, IndexWriter writer)
-              throws Exception {
-            writer.deleteDocuments(new Term(FreeTextQuery.FIELD_INSTITUTION, Long.toString(id)));
-            return -1;
-          }
-        });
-  }
-=======
-    public void setScorer(Scorer scorer) {}
+  private static final class CompressedSetCollector extends SimpleCollector {
+
+    private final LongSet set = new LongSet(new ConciseSet());
+    private int docBase;
 
     @Override
-    public boolean needsScores() {
-      return false;
+    public void collect(int docId) {
+      set.add(docBase + docId);
+    }
+
+    public LongSet getSet() {
+      return set;
     }
 
     @Override
     protected void doSetNextReader(LeafReaderContext context) {
       this.docBase = context.docBase;
     }
-  }
-
-  private static final class CompressedSetCollector extends SimpleCollector {
->>>>>>> 27762fdf
-
-    private final LongSet set = new LongSet(new ConciseSet());
-    private int docBase;
 
     @Override
-    public void collect(int docId) throws IOException {
-      set.add(docBase + docId);
-    }
-
-<<<<<<< HEAD
-          @Override
-          public T search(IndexSearcher searcher) throws IOException {
-            MultiTerms.getTerms(searcher.getIndexReader(), FreeTextQuery.FIELD_ALL)
-                .iterator()
-                .term();
-            return null;
-          }
-        });
-=======
-    public LongSet getSet() {
-      return set;
-    }
-
-    @Override
-    public boolean needsScores() {
-      return false;
-    }
-
-    @Override
-    protected void doSetNextReader(LeafReaderContext context) {
-      this.docBase = context.docBase;
-    }
->>>>>>> 27762fdf
+    public ScoreMode scoreMode() {
+      return ScoreMode.COMPLETE_NO_SCORES;
+    }
   }
 }