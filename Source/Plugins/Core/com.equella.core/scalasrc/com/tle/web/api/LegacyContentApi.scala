--- conflicted
+++ resolved
@@ -505,18 +505,10 @@
             JQueryCore.JQUERY,
             new AnonymousFunction(new StatementBlock(ready).setSeperate(true))))
 
-<<<<<<< HEAD
       val scripts  = preRenderPageScripts(context, context).map(_.getStatements(context))
       val jsFiles  = context.getJsFiles.asScala
       val cssFiles = loadCss(context)
-=======
-      val scripts = preRenderPageScripts(context, context).map(_.getStatements(context))
-      val jsFiles = context.getJsFiles.asScala
-      val cssFiles = context.getCssFiles.asScala.collect {
-        case css: CssInclude => css.getHref(context)
-      }
       val metaTags = context.getHeaderMarkup
->>>>>>> 5bbeef4d
       val title =
         Option(decs.getBannerTitle).orElse(Option(decs.getTitle)).map(_.getText).getOrElse("")
       val menuMode       = decs.getMenuMode.toString
