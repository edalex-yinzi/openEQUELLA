/*
 * Licensed to The Apereo Foundation under one or more contributor license
 * agreements. See the NOTICE file distributed with this work for additional
 * information regarding copyright ownership.
 *
 * The Apereo Foundation licenses this file to you under the Apache License,
 * Version 2.0, (the "License"); you may not use this file except in compliance
 * with the License. You may obtain a copy of the License at:
 *
 *     http://www.apache.org/licenses/LICENSE-2.0
 *
 * Unless required by applicable law or agreed to in writing, software
 * distributed under the License is distributed on an "AS IS" BASIS,
 * WITHOUT WARRANTIES OR CONDITIONS OF ANY KIND, either express or implied.
 * See the License for the specific language governing permissions and
 * limitations under the License.
 */

package com.tle.core.lti13.service

import com.tle.beans.lti.LtiPlatform
import com.tle.core.lti13.bean.LtiPlatformBean

trait LtiPlatformService {

  /**
    * Retrieve a LTI platform from the current Institution by platform ID.
    *
    * @param platformID The ID identifying a LTI platform.
    * @return Option of a LtiPlatformBean, or None if no platforms match the ID.
    */
  def getByPlatformID(platformID: String): Option[LtiPlatformBean]

  /**
    * Retrieve all the LTI platforms from the current Institution.
    *
    * @return List of LtiPlatformBean belonging to the current Institution.
    */
  def getAll: List[LtiPlatformBean]

  /**
    * Retrieve all the platforms including disabled ones from the current Institution.
    *
    * @return Either a list of LTI platforms or a throwable.
    */
  def getAll: Either[Throwable, List[LtiPlatform]]

  /**
    * Create a LTI platform based on the provided bean in the current Institution.
    *
    * @param bean LtiPlatformBean which provides information of a LTI platform.
    * @return platform ID of the new platform.
    */
  def create(bean: LtiPlatformBean): String

  /**
    * Update an existing LTI Platform based on the provided bean.
    *
    * @param bean LtiPlatformBean which provides updates for an existing LTI platform.
    * @return ID of the platform if the update is successful, or None if no such a platform can be updated.
    */
  def update(bean: LtiPlatformBean): Option[String]

  /**
    * Delete a LTI platform from the current Institution by ID.
    *
    * @param platformId The ID identifying a LTI platform.
    * @return Option of Unit to indicate the deletion is successful, or None if no such a platform can be deleted.
    */
<<<<<<< HEAD
  def delete(platformId: String): Either[Throwable, Option[Unit]]

  /**
    * Delete all the platforms from the current Institution.
    *
    * @return Either a Unit to indicate the operation is successful or a throwable.
    */
  def deleteAll: Either[Throwable, Unit]
=======
  def delete(platformId: String): Option[Unit]
>>>>>>> a064b9e3
}<|MERGE_RESOLUTION|>--- conflicted
+++ resolved
@@ -39,13 +39,6 @@
   def getAll: List[LtiPlatformBean]
 
   /**
-    * Retrieve all the platforms including disabled ones from the current Institution.
-    *
-    * @return Either a list of LTI platforms or a throwable.
-    */
-  def getAll: Either[Throwable, List[LtiPlatform]]
-
-  /**
     * Create a LTI platform based on the provided bean in the current Institution.
     *
     * @param bean LtiPlatformBean which provides information of a LTI platform.
@@ -62,21 +55,15 @@
   def update(bean: LtiPlatformBean): Option[String]
 
   /**
+    * Delete all the platforms from the current Institution.
+    */
+  def deleteAll: Unit
+
+  /**
     * Delete a LTI platform from the current Institution by ID.
     *
     * @param platformId The ID identifying a LTI platform.
     * @return Option of Unit to indicate the deletion is successful, or None if no such a platform can be deleted.
     */
-<<<<<<< HEAD
-  def delete(platformId: String): Either[Throwable, Option[Unit]]
-
-  /**
-    * Delete all the platforms from the current Institution.
-    *
-    * @return Either a Unit to indicate the operation is successful or a throwable.
-    */
-  def deleteAll: Either[Throwable, Unit]
-=======
   def delete(platformId: String): Option[Unit]
->>>>>>> a064b9e3
 }