/*
 * Licensed to The Apereo Foundation under one or more contributor license
 * agreements. See the NOTICE file distributed with this work for additional
 * information regarding copyright ownership.
 *
 * The Apereo Foundation licenses this file to you under the Apache License,
 * Version 2.0, (the "License"); you may not use this file except in compliance
 * with the License. You may obtain a copy of the License at:
 *
 *     http://www.apache.org/licenses/LICENSE-2.0
 *
 * Unless required by applicable law or agreed to in writing, software
 * distributed under the License is distributed on an "AS IS" BASIS,
 * WITHOUT WARRANTIES OR CONDITIONS OF ANY KIND, either express or implied.
 * See the License for the specific language governing permissions and
 * limitations under the License.
 */

package com.tle.integration.oidc.idp

import cats.data.ValidatedNel
import cats.implicits._
import com.fasterxml.jackson.annotation.{JsonSubTypes, JsonTypeInfo}
import com.fasterxml.jackson.annotation.JsonSubTypes.Type
import com.fasterxml.jackson.annotation.JsonTypeInfo.Id
import com.tle.common.Check
import com.tle.common.settings.ConfigurationProperties
import com.tle.integration.oidc.idp.IdentityProvider.{validateTextFields, validateUrlFields}
import java.net.{URI, URL}

/** Supported Identity Provider platforms.
  */
object IdentityProviderPlatform extends Enumeration {
  val AUTH0, ENTRA_ID, OKTA = Value
}

/** Configuration for custom role claim and mappings between IdP roles and OEQ roles.
  *
  * @param roleClaim
  *   Custom claim used to retrieve meaningful roles from an ID token
  * @param customRoles
  *   A mapping between IdP roles and OEQ roles where one IdP role can map to multiple OEQ roles.
  *   The mapped OEQ roles will be assigned to the user's session.
  */
case class RoleConfiguration(roleClaim: String, customRoles: Map[String, Set[String]])

/** Abstraction of an OIDC Identity Provider configuration to provide common fields, typically used
  * with REST endpoints where a looser type is required to support de-serialisation. For example,
  * Secret values are required in the integration, but they are optional here because the values may
  * not be provided by client for update.
  *
  * In order to support polymorphic deserialization of the IdentityProvider, Jackson annotations
  * `@JsonTypeInfo` and `@JsonSubTypes` are used to specify the type discriminator and subtypes.
  */
@JsonTypeInfo(use = Id.NAME, include = JsonTypeInfo.As.PROPERTY, property = "platform")
@JsonSubTypes(
  Array(
    new Type(value = classOf[Auth0], name = "AUTH0"),
<<<<<<< HEAD
    new Type(value = classOf[EntraId], name = "ENTRA_ID")
  )
)
=======
    new Type(value = classOf[EntraId], name = "ENTRA_ID"),
    new Type(value = classOf[Okta], name = "OKTA"),
  ))
>>>>>>> c007046b
abstract class IdentityProvider extends ConfigurationProperties with Product {

  /** One of the supported Identity Provider: [[IdentityProviderPlatform]]
    */
  def platform: IdentityProviderPlatform.Value

  /** The issuer identifier for the OpenID Connect provider. This value should match the 'iss' claim
    * in the JWTs issued by this provider.
    */
  def issuer: String

  /** ID of an OAuth2 client registered in the selected Identity Provider, used specifically in the
    * Authorization Code flow
    */
  def authCodeClientId: String

  /** Secret key used specifically in the Authorization Code flow
    */
  def authCodeClientSecret: Option[String]

  /** The URL used to initiate the OAuth2 authorisation process
    */
  def authUrl: String

  /** The URL where the OAuth2 client's public keys are located
    */
  def keysetUrl: String

  /** The URL used to obtain an access token from the selected Identity Provider
    */
  def tokenUrl: String

  /** Custom claim used to retrieve a meaningful username from an ID token
    */
  def usernameClaim: Option[String]

  /** A list of default OEQ roles to assign to the user's session.
    */
  def defaultRoles: Set[String]

  /** Optional configuration for custom roles assigned to the user's session. If None, use the
    * default roles.
    */
  def roleConfig: Option[RoleConfiguration]

  /** Whether the Identity Provider configuration is enabled
    */
  def enabled: Boolean

  /** Validate the values of all the common fields configured for an IdentityProvider, and return
    * the IdentityProvider if the validation succeeds, or a list of errors captured during the
    * validation.
    */
  def validate: ValidatedNel[String, IdentityProvider] = {
    val textFields = Map(
      ("Issuer", issuer),
      ("Authorisation Code flow Client ID", authCodeClientId)
    )

    val urlFields = Map(
      ("Auth URL", authUrl),
      ("Key set URL", keysetUrl),
      ("Token URL", tokenUrl)
    )

    (validateTextFields(textFields), validateUrlFields(urlFields))
      .mapN((_, _) => this)
  }
}

object IdentityProvider {

  /** Helper function to accumulate errors captured during the validation for non-empty text fields.
    *
    * @param textFields
    *   A map of field names and their values
    */
  def validateTextFields(textFields: Map[String, String]): ValidatedNel[String, List[String]] =
    textFields
      .map { case (fieldName, value) =>
        Option
          .unless(Check.isEmpty(value))(value)
          .toValidNel(s"Missing value for required field: $fieldName")
      }
      .toList
      .sequence

  /** Helper function to accumulate errors captured during the validation for URL fields.
    *
    * @param urlFields
    *   A map of field names and their values
    */
  def validateUrlFields(urlFields: Map[String, String]): ValidatedNel[String, List[URL]] =
    urlFields
      .map { case (fieldName, value) =>
        Either
          .catchNonFatal {
            new URI(value).toURL
          }
          .leftMap(err => s"Invalid value for $fieldName: ${err.getMessage}")
          .toValidatedNel
      }
      .toList
      .sequence
}

/** Used together with [[IdentityProvider]] when the way to request resources from an IdP is through
  * REST API.
  */
trait RestApi {

  /** The API endpoint for the Identity Provider, use for operations such as search for users
    */
  val apiUrl: String

  /** Client ID used to get an Authorisation Token to use with the Identity Provider's API (for user
    * searching etc)
    */
  val apiClientId: String

  /** Client Secret used with `apiClientId` to get an Authorization Token to use with the Identity
    * Provider's API (for user searching etc)
    */
  val apiClientSecret: Option[String]

  def validateApiDetails: ValidatedNel[String, RestApi] = {
    val textFields = Map(("API Client ID", apiClientId))
    val urlField   = Map(("API URL", apiUrl))

    (validateTextFields(textFields), validateUrlFields(urlField))
      .mapN((_, _) => this)
  }
}<|MERGE_RESOLUTION|>--- conflicted
+++ resolved
@@ -56,15 +56,10 @@
 @JsonSubTypes(
   Array(
     new Type(value = classOf[Auth0], name = "AUTH0"),
-<<<<<<< HEAD
-    new Type(value = classOf[EntraId], name = "ENTRA_ID")
+    new Type(value = classOf[EntraId], name = "ENTRA_ID"),
+    new Type(value = classOf[Okta], name = "OKTA")
   )
 )
-=======
-    new Type(value = classOf[EntraId], name = "ENTRA_ID"),
-    new Type(value = classOf[Okta], name = "OKTA"),
-  ))
->>>>>>> c007046b
 abstract class IdentityProvider extends ConfigurationProperties with Product {
 
   /** One of the supported Identity Provider: [[IdentityProviderPlatform]]
