--- conflicted
+++ resolved
@@ -41,14 +41,9 @@
   "org.http4s"                %% "http4s-blaze-client"      % http4sVersion,
   "org.http4s"                %% "http4s-circe"             % http4sVersion,
   "org.typelevel"             %% "cats-free"                % catsVersion,
-<<<<<<< HEAD
-  "com.unboundid"             % "unboundid-ldapsdk"         % "6.0.7",
-  jacksonDataBind,
-  "com.auth0" % "jwks-rsa" % "0.22.0"
-=======
   "com.unboundid"             % "unboundid-ldapsdk"         % "6.0.9",
   jacksonDataBind
->>>>>>> 1e5ce72b
+  "com.auth0" % "jwks-rsa" % "0.22.0"
 )
 
 (Compile / unmanagedBase) := baseDirectory.value / "lib/adminjars"
